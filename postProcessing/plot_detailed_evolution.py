###################################################################
#                                                                 #                                                               
#  Example of plotting detailed output COMPAS with python         #
#                                                                 #
# ##################################################################

import os, sys
import math
import numpy as np
import h5py as h5
import pandas as pd
from scipy import ndimage
import matplotlib.pyplot as plt
import matplotlib.ticker as ticker  
from matplotlib.legend import Legend
from matplotlib import rcParams, transforms, patches
import matplotlib.gridspec as gridspec

def main():
    ### Read file and create dataframe.
    # data_path = '/home/rwillcox/astro/compas/COMPAS/output/detailed_evol_vanDenHeuval_plots/COMPAS_Output_2/Detailed_Output/BSE_Detailed_Output_0.h5'
    data_path = '/Users/13lauy1/git/compas2/COMPAS/postProcessing/BSE_Detailed_Output_0.h5'

    Data = h5.File(data_path, 'r')

    ### Collect the important events in the detailed evolution
    events = allEvents(Data).allEvents # Calculate the events here, for use in plot sizing parameters
    printEvolutionaryHistory(events=events)
    events = [event for event in events if event.eventClass != 'Stype'] # want to ignore simple stellar type changes

    ### Produce the two plots
    # makeDetailedPlots(Data, events)
    plotVanDenHeuval(events=events)
    plt.savefig('vanDenHeuvalPlot.eps', format='eps')
    plt.show()


fontparams = {
    "font.serif": "Times New Roman",
    "text.usetex": "True",
    "axes.grid": "True",
    "grid.color": "gray",
    "grid.linestyle": ":",
    "axes.titlesize": "18",
    "axes.labelsize": "12",
    "xtick.labelsize": "10",
    "ytick.labelsize": "10",
    "xtick.labelbottom": "True", 
    "legend.framealpha": "1",
    #"legend.fontsize": "None",
}



####### Functions to organize and call the plotting functions 

def makeDetailedPlots(Data=None, events=None):

    #listOfPlots = [ plotMassAttributes, plotLengthAttributes, plotStellarTypeAttributesAndEccentricity ]
    listOfPlots = [ plotMassAttributes, plotLengthAttributes, plotStellarTypeAttributes, plotEccentricity]

    events = [event for event in events if event.eventClass != 'Stype'] # want to ignore simple stellar type changes
    num_events = len(events)
    event_times = [event.time for event in events]


    rcParams.update(fontparams) # Set configurations for uniform plot output
    fig, axes = plt.subplots(nrows=len(listOfPlots), figsize=(10, 20)) # W, H
    #gs = gridspec.GridSpec(ncols=nEventsColumns, nrows=nRows, figure=fig, height_ratios=height_ratios)

    for ii, specificPlot in enumerate(listOfPlots): # exclude the last one

        #ax = fig.add_subplot(gs[ii,:])     
        ax = axes[ii]
        if ii == 0:
            ax0 = ax
        else:
            ax.sharex(ax0)

        # TODO: Set the reverse log scale for time

        # Plot the data
        handles, labels = specificPlot(fig=fig, ax=ax, Data=Data)

        # Add some breathing space at the top of the plot
        ymin, ymax = ax.get_ylim()
        ax.set_ylim(ymin, ymax*1.1)

        # Add vertical lines for specific event times
        [ax.axvline(time, ymin=0.975, zorder=0) for time in event_times]

        # On all plots, add the event letters
        # TODO: find a way to not let them overlap
        #if ii == 0:
        for jj in range(num_events):
            ax.text(x=event_times[jj], y=ax.get_ylim()[1]*1.05, s=chr(ord('@')+1+jj)) # The unicode representation of the capital letters - works as long as there are less than 26 images to show

        if handles is not None:
            ax.legend(handles=handles, labels=labels, loc='center left', bbox_to_anchor=(1.03,0.5), fancybox=True)

        if (ii == len(listOfPlots)-1): # last of the regular plots
            ax.set_xlabel('Time / Myr')



    #### Finalize the boundaries, save, and show
    fig.suptitle('Detailed evolution for seed={}'.format(Data['SEED'][()][0]), fontsize=24) #, y=1)
    fig.tight_layout(h_pad=8, rect= (0, .08, 1, .95)) #, h_pad=8) # (left, bottom, right, top) 
    plt.savefig('detailedEvolutionPlot.eps', format='eps')
    #plt.show()    




######## Plotting functions


def plotMassAttributes(fig=None, ax=None, Data=None):

    ### Plot mass attributes 
    # Create new column for total mass
    Mtot = Data['Mass(1)'][()] + Data['Mass(2)'][()]
    ax.plot(Data['Time'][()], Mtot, linestyle='-', c='k', label='System Mass')
    ax.plot(Data['Time'][()], Data['Mass(1)'][()], linestyle='-', c='r', label='Total Mass 1')
    ax.plot(Data['Time'][()], Data['Mass_He_Core(1)'][()], linestyle='--', c='r', label='He Core 1')
    ax.plot(Data['Time'][()], Data['Mass_CO_Core(1)'][()], linestyle=':', c='r', label='CO Core 1')
    ax.plot(Data['Time'][()], Data['Mass(2)'][()], linestyle='-', c='b', label='Total Mass 2')
    ax.plot(Data['Time'][()], Data['Mass_He_Core(2)'][()], linestyle='--', c='b', label='He Core 2')
    ax.plot(Data['Time'][()], Data['Mass_CO_Core(2)'][()], linestyle=':', c='b', label='CO Core 2')

    ax.set_ylabel(r'Mass $/ \; M_{\odot}$')

    return ax.get_legend_handles_labels()
    
    
def plotLengthAttributes(fig=None, ax=None, Data=None):
          
    ### Plot radius attributes 
    ax.plot(Data['Time'][()], Data['SemiMajorAxis'][()], linestyle='-', c='k', label='Semi-Major Axis')
    ax.plot(Data['Time'][()], Data['Radius(1)'][()], linestyle='-', c='r', label='Stellar Radius 1')
    ax.plot(Data['Time'][()], Data['Radius(2)'][()], linestyle='-', c='b', label='Stellar Radius 2')
    # Need to mask out when the denominator is 0
    mask1 = Data['Radius(1)|RL'][()] != 0
    ax.plot(Data['Time'][()][mask1], Data['Radius(1)'][()][mask1]/Data['Radius(1)|RL'][()][mask1], linestyle='--', c='r', label='Roche Radius 1')
    mask2 = Data['Radius(2)|RL'][()] != 0
    ax.plot(Data['Time'][()][mask2], Data['Radius(2)'][()][mask2]/Data['Radius(2)|RL'][()][mask2], linestyle='--', c='b', label='Roche Radius 2')

    ax.set_ylabel(r'Radius $/ \; R_{\odot}$')
    ax.set_yscale('log')

    return ax.get_legend_handles_labels()
    

def plotEccentricity(fig=None, ax=None, Data=None):


    ### Plot eccentricity
    ax.plot(Data['Time'][()], Data['Eccentricity'][()], linestyle='-', c='k') #, label= 'Eccentricity')
    ax.set_ylabel('Eccentricity')

    ax.set_ylim(-0.05, 1.05)
    #ax.legend(framealpha=1, prop={'size':8} ) 
    ax.grid(linestyle=':', c='gray')
    
    #return ax.get_legend_handles_labels()
    return None, None
    
def plotStellarTypeAttributes(fig=None, ax=None, Data=None):


    ### Plot stellar types
    stellarTypes, useTypes, typeNameMap = getStellarTypes(Data)
    
    ax.plot(Data['Time'][()], typeNameMap(Data['Stellar_Type(1)'][()]), linestyle='-', c='r', label='Stellar Type 1')
    ax.plot(Data['Time'][()], typeNameMap(Data['Stellar_Type(2)'][()]), linestyle='-', c='b', label='Stellar Type 2')
    ax.set_ylabel('Stellar Type')
    ax.legend(prop={'size':8}) #, loc='lower left')
    ax.set_yticks(range(useTypes.shape[0]))
    ax.set_yticklabels([stellarTypes[typeNum] for typeNum in useTypes])
    #ax.tick_params(width=2, labelsize=10)
    ax.yaxis.grid(True)

    ax.legend(framealpha=1, prop={'size':8} ) 
    ax.grid(linestyle=':', c='gray')

    return ax.get_legend_handles_labels()
    

def plotStellarTypeAttributesAndEccentricity(fig=None, ax=None, Data=None):

    ax1 = ax
    ax2 = ax.twinx()
    
    ### Plot stellar types
    stellarTypes, useTypes, typeNameMap = getStellarTypes(Data)
    
    handle1 = ax1.plot(Data['Time'][()], typeNameMap(Data['Stellar_Type(1)'][()]), linestyle='-', c='r', label='Stellar Type 1')
    handle2 = ax1.plot(Data['Time'][()], typeNameMap(Data['Stellar_Type(2)'][()]), linestyle='-', c='b', label='Stellar Type 2') 
    ax1.set_ylabel('Stellar Type')
    ax1.set_yticks(range(useTypes.shape[0]))
    ax1.set_yticklabels([stellarTypes[typeNum] for typeNum in useTypes])

    ### Plot eccentricity
    handle3 = ax2.plot(Data['Time'][()], Data['Eccentricity'][()]-.01, linestyle='-', c='k', label= 'Eccentricity') # the minor subtraction makes the curve easier to find
    ax2.set_ylabel('Eccentricity', labelpad=10)
    ax2.set_yticks([0, .25, .5, .75, 1.0])
    ax2.set_ylim(-0.05, 1.05)
    ax2.tick_params(axis='y', left=False, right=True, direction='out', labelleft=False, labelright=True, pad=-25)

    # Legend
    handles, labels = ax1.get_legend_handles_labels()
    handles2, labels2 = ax2.get_legend_handles_labels()
    handles.extend(handles2)
    labels.extend(labels2)
    ax.legend( handles=handles, labels=labels) 

    # Grid
    ax2.yaxis.grid(False)

    return handles, labels


def plotVanDenHeuval(events=None):
    num_events = len(events)
    fig, axs = plt.subplots(num_events, 1)
    plt.rcParams["text.usetex"] = True  # Use latex
    
<<<<<<< HEAD
    for ii in range(num_events):
        img = events[ii].eventImage
        axs[ii].imshow(img)
        axs[ii].set_xticks([])
        axs[ii].set_yticks([])
        axs[ii].yaxis.set_label_position("right")
        plt.subplots_adjust(hspace=0)

        pltString = "$t$ = {:.1f} Myr, $a = {:.1f}$ $R_\odot$ \n $M_1$ = {:.1f} $M_\odot$, $M_2$ = {:.1f} $M_\odot$ \n"+events[ii].eventString
        pltString = pltString.format(events[ii].time,events[ii].a,events[ii].m1,events[ii].m2)
        
        pad = 5
        axs[ii].annotate(pltString, xy=(0,0.5), xytext=(-axs[ii].yaxis.labelpad + pad,0),xycoords=axs[ii].yaxis.label,fontsize=8,textcoords='offset points', ha='left', va='center')
        axs[ii].annotate(chr(ord('@')+1+ii), xy=(-0.15,0.8),xycoords='axes fraction',fontsize=8,fontweight='bold')
=======
        #imgRow = nPlots + (ii//nEventsColumns)
        #imgCol = ii%nEventsColumns

        #ax = fig.add_subplot(gs[imgRow, imgCol])     
        ax = axes[ii]
        ax.xaxis.set_visible(True)
        ax.yaxis.set_visible(False)
        ax.set_xticks([])
        ax.spines['top'].set_visible(False)
        ax.spines['left'].set_visible(False)
        ax.spines['right'].set_visible(False)
        ax.spines['bottom'].set_visible(False)
        ax.grid(False)

        # TODO fix this
        imgH = 1 #figHeight/4 / (nRows-nPlots)
        #imgAspectHW = 0.5622188905547226 # hard-coded, this applies to Serena's images
        imgAspectWH = 1.7786666666666666 # inverse of above

        ax.set_xlim([0, imgH*imgAspectWH])
        ax.set_ylim([0, imgH])

        img = events[ii].eventImage
    
        x0, xF = ax.get_xlim()
        y0, yF = ax.get_ylim()
        ax.imshow(img, extent=(x0, xF, y0, yF)) # l, r, b, t 

        ax.text(x=-0.1*(xF-x0), y=0.9*(yF-y0), s=chr(ord('@')+1+ii), fontweight='bold') # The unicode representation of the capital letters - works as long as there are less than 26 images to show
        ax.set_xlabel(events[ii].eventString) 
>>>>>>> dce2c86d






### Helper functions

def getStellarTypes(Data):
    """
    This function extracts only the stellar types which actually arise in the binary's evolution,
    and produces a map between the used type numbers and names.
    """

    # List of Hurley stellar types
    stellarTypes = [r'MS$<0.7M_{\odot}$', r'MS$\geq0.7M_{\odot}$', 'HG', 'FGB', 'CHeB', 'EAGB', 'TPAGB', 'HeMS', 'HeHG', 'HeGB', 'HeWD', 'COWD', 'ONeWD', 'NS', 'BH', 'MR']

    useTypes = np.unique(np.append(Data['Stellar_Type(1)'][()], Data['Stellar_Type(2)'][()]))
    if (0 in useTypes) != (1 in useTypes): # XOR
        stellarTypes[0] = stellarTypes[1] = 'MS'

    def typeNameMap(x):
        return np.digitize(x, useTypes, right=True) 

    return stellarTypes, useTypes, typeNameMap




###########################################################
### 
### Evolutionary Events
### 
###########################################################


class Event(object):

    def __init__(self, Data, index, eventClass, stellarTypeMap, **kwargs):

        self.Data   = Data
        self.index  = index
        self.eventClass = eventClass # Can be any of 'Beg', 'End', 'MT', 'SN', 'Stype'
        self.stellarTypeMap = stellarTypeMap

        ii = index
        self.time   = Data['Time'][ii] 
        self.m1     = Data['Mass(1)'][ii]
        self.m2     = Data['Mass(2)'][ii] 
        self.stype1 = Data['Stellar_Type(1)'][ii] 
        self.stype2 = Data['Stellar_Type(2)'][ii] 
        self.stypeName1 = stellarTypeMap[self.stype1]
        self.stypeName2 = stellarTypeMap[self.stype2]
        self.a      = Data['SemiMajorAxis'][ii]
        self.e      = Data['Eccentricity'][ii]

        self.eventString = self.getEventDetails(**kwargs)


    def getEventDetails(self, **kwargs):
        """
        Use the event class and timestep, and possibly additional kwargs,
        to define the event string in a systematic way
        """
        eventClass = self.eventClass
        Data = self.Data
        ii = self.index
        rotate_image = False # Set to True if event goes from 2->1
        image_num = None

        if eventClass == 'Beg': # TODO
            eventString = r'Zero-age main-sequence'
            image_num = 2 

        elif eventClass == 'MT':
            mtValue = Data['MT_History'][ii]
            self.eventSubClass = mtValue
            
            if mtValue == 1:
                eventString = r'Stable mass transfer: 1 to 2'
                if self.stype2 < 13:
                    image_num = 26
                else:
                    image_num = 44
                    rotate_image = True
            elif mtValue == 2:
                eventString = r'Stable mass transfer: 2 to 1'
                if self.stype1 < 13:
                    image_num = 26
                    rotate_image = True
                else:
                    image_num = 44
            elif mtValue == 3:
                eventString = r'Common envelope initiated by 1'
                if (self.stype1 < 13) & (self.stype2 < 13):
                    image_num = 28
                else:
                    image_num = 49
            elif mtValue == 4:
                eventString = r'Common envelope initiated by 2'
                if (self.stype1 < 13) & (self.stype2 < 13):
                    image_num = 28
                else:
                    image_num = 49
            elif mtValue == 5:
                eventString = r'Double-core common envelope'
                image_num = 28
            elif mtValue == 6:
                eventString = r'CE: both MS'
                image_num = 28
            elif mtValue == 7:
                eventString = r'CE: MS with CO'
                image_num = 49
            else:
                raise ValueError("Unknown MT: {}".format(mtValue))

        elif eventClass == 'SN':
            whichStar = kwargs['whichStar']
            remnantTypeName = self.stellarTypeMap[Data['Stellar_Type({})'.format(whichStar)][ii]] 
            compType = Data['Stellar_Type({})'.format(2 if whichStar==1 else 1)][ii]
            #compType = Data['Stellar_Type({})'.format()][ii]
            status = 'unbound' if (Data['Eccentricity'][ii]>1 or Data['SemiMajorAxis'][ii]<0) else 'intact'
<<<<<<< HEAD
            eventString = r'Star {} undergoes supernova and forms a {}, {}'.format(whichStar, remnantType, status)
=======
            eventString = r'Star {} SN-$>${}, {}'.format(whichStar, remnantTypeName, status)
>>>>>>> dce2c86d
            if compType < 13:
                image_num = 13 # 13 for normal companion
            else:
                image_num = 15 # 15 for CO companion

        elif eventClass == 'Stype':
            whichStar = kwargs['whichStar']
            stypePre = self.stellarTypeMap[Data['Stellar_Type({})'.format(whichStar)][ii-1]]
            stypePost= self.stellarTypeMap[Data['Stellar_Type({})'.format(whichStar)][ii]]
            eventString = r'Star {}: {}-$>${}'.format(whichStar, stypePre, stypePost)

        elif eventClass == 'End':
            state = kwargs['state']
            stype1 = self.stype1 
            stype2 = self.stype2 
            m1     = self.m1 
            m2     = self.m2 

            if state == 'DCO':
                Msunkg=1.98892e30
                c=299792458
                G=6.67428e-11
                Rsun = 695500000
                a = Data['SemiMajorAxis'][-1]*Rsun
                e = Data['Eccentricity'][-1]
                beta=64/5*G**3*m1*m2*(m1+m2)*Msunkg**3/c**5
                T0=a**4/4/beta 
                Tdelay=T0*(1-e**2)**(7/2)*(1+0.31*e**10 + 0.27*e**20 +  0.2*e**1000)/3.15e7/1e6
<<<<<<< HEAD
                eventString = r'Double compact object ({}+{}) merging in {:.1f} Myr'.format(stype1, stype1, Tdelay)
=======
                eventString = r'{}+{} Tmrg={:.2e} Myr'.format(self.stypeName1, self.stypeName2, Tdelay)
>>>>>>> dce2c86d

                if (stype1 == 13) & (stype2 == 13):
                    image_num = 55
                elif (stype1 == 14) & (stype2 == 14):
                    image_num = 51
                else:
                    image_num = 53

            elif state == "Unbound":
                eventString = r'Unbound: {}+{}'.format(self.stypeName1, self.stypeName2)
                image_num = None

            elif state == "Merger":
                mTot = m1+m2 
                mHe = Data['Mass_He_Core(1)'][-1] + Data['Mass_He_Core(2)'][-1]
                mCO = Data['Mass_CO_Core(1)'][-1] + Data['Mass_CO_Core(2)'][-1]
                eventString = r'Stellar Merger: {}+{}'.format(self.stypeName1, self.stypeName2)
                image_num = 37

            else:
                #raise ValueError("Unknown event state: {}".format(state))
                eventString = r'Unspecified endstate: {}+{}'.format(self.stypeName1, self.stypeName2) 

        else:
            raise ValueError("Unknown event class: {}".format(self.eventClass))

        if image_num != None:
            self.eventImage = self.getEventImage(image_num, rotate_image)

        return eventString  

    def getEventImage(self, image_num, rotate_image):
        """
        Map the eventClass and possibly eventSubClass, with information
        on the stellar types, to get the van Den Heuval diagrams.
        """

        # self.imgFile = '/home/rwillcox/astro/compas/COMPAS/docs/media/vanDenHeuval_figures/{}.png'.format(image_num)
        self.imgFile = '/Users/13lauy1/git/compas2/COMPAS/docs/media/vanDenHeuval_figures/{}.png'.format(image_num)
        img = plt.imread(self.imgFile) # import image
        if rotate_image:
            img = img[:,::-1,:] # flip across y-axis
        return img



class allEvents(object):
    def __init__(self, Data):

        self.Data   = Data
        self.stellarTypeMap, _, _ = getStellarTypes(Data)

        # Collect all events into allEvents list
        self.allEvents = []
        self.getAllEvents()


    def getAllEvents(self):
    
        Data = self.Data
    
        ### Add first timestep
        self.addEvent(0, eventClass='Beg')
    
        ### Get all intermediary events
        for ii in range(Data['Time'].size):
    
            # Ignore first timestep, it's accounted for above
            if ii == 0:
                continue 
    
            # Note: These should all be if clauses, not elif/else, because they are not mutually exclusive
    
            ### Mass transfer happened
            if (Data['MT_History'][ii]>0) and not (Data['MT_History'][ii]==Data['MT_History'][ii-1]): # Not a repeated entry
                self.addEvent(ii, eventClass='MT')
    
            ### Type of star 1 changed
            if Data['Stellar_Type(1)'][ii]!=Data['Stellar_Type(1)'][ii-1]:    
                if (Data['Stellar_Type(1)'][ii] in [13, 14]): # SN star 1
                    self.addEvent(ii, eventClass='SN', whichStar=1)
                else:
                    self.addEvent(ii, eventClass='Stype', whichStar=1)
    
            ### Type of star 2 changed
            if Data['Stellar_Type(2)'][ii]!=Data['Stellar_Type(2)'][ii-1]:    
                if (Data['Stellar_Type(2)'][ii] in [13, 14]): # SN star 2
                    self.addEvent(ii, eventClass='SN', whichStar=2)
                else:
                    self.addEvent(ii, eventClass='Stype', whichStar=2)
    
        ### Add an event for final state of the binary
        isDCO = (Data['Stellar_Type(1)'][-1] in np.arange(10, 15)) and (Data['Stellar_Type(2)'][-1] in np.arange(10, 15)) # Both stars are WDs, NSs, or BHs
        isUnbound = (Data['Eccentricity'][-1]>1 or Data['SemiMajorAxis'][-1]<0)
        isMerger = (Data['Time'][-1]<14000) and not isDCO and not isUnbound     # System must have merged with at least one standard component
    
        if isDCO:
            state = "DCO" 
        elif isUnbound:
            state = "Unbound" 
        elif isMerger:
            state = "Merger"
        else:
            state = "Undef"
        self.addEvent(-1, eventClass='End', state=state)
        
        return allEvents


    def addEvent(self, ii, eventClass, **kwargs):
    
        newEvent = Event(self.Data, ii, eventClass, self.stellarTypeMap, **kwargs)
        self.allEvents.append(newEvent)



###########################################################
### 
### Printing events
### 
###########################################################


def printEvolutionaryHistory(Data=None, events=None):
    """
    This function prints a synopsys of the evolutionary history to the command line; it can eventually include cartoons as well.
    """
    if events != None:
        Data = events[0].Data
    elif Data != None:
        events = getAllEvents(Data)
    else:
        raise ValueError("No usable input given")


    print('Time (Myr), Event,                            M1 (M_o), type1, M2 (M_o), type2, a (R_o),   e')

    for event in events:
        ii = event.index
        printFormattedEvolutionLine( Data['Time'][ii], event.eventString.replace('$', ''), 
                                     Data['Mass(1)'][ii], Data['Stellar_Type(1)'][ii], 
                                     Data['Mass(2)'][ii], Data['Stellar_Type(2)'][ii], 
                                     Data['SemiMajorAxis'][ii], Data['Eccentricity'][ii])

def printFormattedEvolutionLine(time, event, m1, t1, m2, t2, a, e):
    # All values are floats except event which is a string and t1, t2 which are ints (stellar types)
    print("{:10.6f}   {:31}  {:7.3f}    {:2}    {:7.3f}    {:2}   {:8.3f}  {:5.3f}" .format(time, event, m1, t1, m2, t2, a, e))


if __name__ == "__main__":
    main()
<|MERGE_RESOLUTION|>--- conflicted
+++ resolved
@@ -18,8 +18,8 @@
 
 def main():
     ### Read file and create dataframe.
-    # data_path = '/home/rwillcox/astro/compas/COMPAS/output/detailed_evol_vanDenHeuval_plots/COMPAS_Output_2/Detailed_Output/BSE_Detailed_Output_0.h5'
-    data_path = '/Users/13lauy1/git/compas2/COMPAS/postProcessing/BSE_Detailed_Output_0.h5'
+    data_path = '/home/rwillcox/astro/compas/COMPAS/output/detailed_evol_vanDenHeuval_plots/COMPAS_Output_2/Detailed_Output/BSE_Detailed_Output_0.h5'
+    # data_path = '/Users/13lauy1/git/compas2/COMPAS/postProcessing/BSE_Detailed_Output_0.h5'
 
     Data = h5.File(data_path, 'r')
 
@@ -29,7 +29,7 @@
     events = [event for event in events if event.eventClass != 'Stype'] # want to ignore simple stellar type changes
 
     ### Produce the two plots
-    # makeDetailedPlots(Data, events)
+    makeDetailedPlots(Data, events)
     plotVanDenHeuval(events=events)
     plt.savefig('vanDenHeuvalPlot.eps', format='eps')
     plt.show()
@@ -225,7 +225,6 @@
     fig, axs = plt.subplots(num_events, 1)
     plt.rcParams["text.usetex"] = True  # Use latex
     
-<<<<<<< HEAD
     for ii in range(num_events):
         img = events[ii].eventImage
         axs[ii].imshow(img)
@@ -240,42 +239,6 @@
         pad = 5
         axs[ii].annotate(pltString, xy=(0,0.5), xytext=(-axs[ii].yaxis.labelpad + pad,0),xycoords=axs[ii].yaxis.label,fontsize=8,textcoords='offset points', ha='left', va='center')
         axs[ii].annotate(chr(ord('@')+1+ii), xy=(-0.15,0.8),xycoords='axes fraction',fontsize=8,fontweight='bold')
-=======
-        #imgRow = nPlots + (ii//nEventsColumns)
-        #imgCol = ii%nEventsColumns
-
-        #ax = fig.add_subplot(gs[imgRow, imgCol])     
-        ax = axes[ii]
-        ax.xaxis.set_visible(True)
-        ax.yaxis.set_visible(False)
-        ax.set_xticks([])
-        ax.spines['top'].set_visible(False)
-        ax.spines['left'].set_visible(False)
-        ax.spines['right'].set_visible(False)
-        ax.spines['bottom'].set_visible(False)
-        ax.grid(False)
-
-        # TODO fix this
-        imgH = 1 #figHeight/4 / (nRows-nPlots)
-        #imgAspectHW = 0.5622188905547226 # hard-coded, this applies to Serena's images
-        imgAspectWH = 1.7786666666666666 # inverse of above
-
-        ax.set_xlim([0, imgH*imgAspectWH])
-        ax.set_ylim([0, imgH])
-
-        img = events[ii].eventImage
-    
-        x0, xF = ax.get_xlim()
-        y0, yF = ax.get_ylim()
-        ax.imshow(img, extent=(x0, xF, y0, yF)) # l, r, b, t 
-
-        ax.text(x=-0.1*(xF-x0), y=0.9*(yF-y0), s=chr(ord('@')+1+ii), fontweight='bold') # The unicode representation of the capital letters - works as long as there are less than 26 images to show
-        ax.set_xlabel(events[ii].eventString) 
->>>>>>> dce2c86d
-
-
-
-
 
 
 ### Helper functions
@@ -393,12 +356,8 @@
             remnantTypeName = self.stellarTypeMap[Data['Stellar_Type({})'.format(whichStar)][ii]] 
             compType = Data['Stellar_Type({})'.format(2 if whichStar==1 else 1)][ii]
             #compType = Data['Stellar_Type({})'.format()][ii]
-            status = 'unbound' if (Data['Eccentricity'][ii]>1 or Data['SemiMajorAxis'][ii]<0) else 'intact'
-<<<<<<< HEAD
-            eventString = r'Star {} undergoes supernova and forms a {}, {}'.format(whichStar, remnantType, status)
-=======
-            eventString = r'Star {} SN-$>${}, {}'.format(whichStar, remnantTypeName, status)
->>>>>>> dce2c86d
+            status = '. Orbit becomes unbound' if (Data['Eccentricity'][ii]>1 or Data['SemiMajorAxis'][ii]<0) else ''
+            eventString = r'Star {} undergoes supernova and forms a {}{}'.format(whichStar, remnantTypeName, status)
             if compType < 13:
                 image_num = 13 # 13 for normal companion
             else:
@@ -427,11 +386,7 @@
                 beta=64/5*G**3*m1*m2*(m1+m2)*Msunkg**3/c**5
                 T0=a**4/4/beta 
                 Tdelay=T0*(1-e**2)**(7/2)*(1+0.31*e**10 + 0.27*e**20 +  0.2*e**1000)/3.15e7/1e6
-<<<<<<< HEAD
-                eventString = r'Double compact object ({}+{}) merging in {:.1f} Myr'.format(stype1, stype1, Tdelay)
-=======
-                eventString = r'{}+{} Tmrg={:.2e} Myr'.format(self.stypeName1, self.stypeName2, Tdelay)
->>>>>>> dce2c86d
+                eventString = r'Double compact object ({}+{}) merging in {:.1f} Myr'.format(self.stypeName1, self.stypeName2, Tdelay)
 
                 if (stype1 == 13) & (stype2 == 13):
                     image_num = 55
