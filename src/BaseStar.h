--- conflicted
+++ resolved
@@ -298,14 +298,8 @@
     
             void            HaltWinds()                                                                         { m_Mdot = 0.0; }                                                   // Disable wind mass loss in current time step (e.g., if star is a donor or accretor in a RLOF episode)
 
-<<<<<<< HEAD
-            double          InterpolateGe20QCrit(const QCRIT_PRESCRIPTION p_qCritPrescription,
-                                                 const double p_massTransferEfficiencyBeta); 
-    
-=======
             double          InterpolateGe20QCrit(const QCRIT_PRESCRIPTION p_qCritPrescription, const double p_massTransferEfficiencyBeta); 
 
->>>>>>> de1239e1
             void            ResetEnvelopeExpulsationByPulsations()                                              { m_EnvelopeJustExpelledByPulsations = false; }
 
             void            ResolveAccretion(const double p_AccretionMass)                                      { m_Mass = std::max(0.0, m_Mass + p_AccretionMass); }               // Handles donation and accretion - won't let mass go negative
