#ifndef __HeHG_h__
#define __HeHG_h__

#include "constants.h"
#include "typedefs.h"
#include "profiling.h"
#include "utils.h"

#include "HeMS.h"


class BaseStar;
class HeMS;

class HeHG: virtual public BaseStar, public HeMS {

public:

    HeHG(const BaseStar &p_BaseStar, const bool p_Initialise = true) : BaseStar(p_BaseStar), HeMS(p_BaseStar, false) {
        m_StellarType = STELLAR_TYPE::NAKED_HELIUM_STAR_HERTZSPRUNG_GAP;                                                                                                                    // Set stellar type
        if (p_Initialise) Initialise();                                                                                                                                                     // Initialise if required
    }

    HeHG* Clone(const OBJECT_PERSISTENCE p_Persistence, const bool p_Initialise = true) {
        HeHG* clone = new HeHG(*this, p_Initialise); 
        clone->SetPersistence(p_Persistence); 
        return clone; 
    }

    static HeHG* Clone(HeHG& p_Star, const OBJECT_PERSISTENCE p_Persistence, const bool p_Initialise = true) {
        HeHG* clone = new HeHG(p_Star, p_Initialise); 
        clone->SetPersistence(p_Persistence); 
        return clone; 
    }


    // member functions
    static void CalculateGBParams_Static(const double p_Mass0, const double p_Mass, const double p_LogMetallicityXi, const DBL_VECTOR &p_MassCutoffs, const DBL_VECTOR &p_AnCoefficients, const DBL_VECTOR &p_BnCoefficients, DBL_VECTOR &p_GBParams);


protected:

    void Initialise() {
        m_Tau = 0.0;                                                                                      // Start of phase
        CalculateTimescales();                                                                                                                                                              // Initialise timescales
        // JR: Age for HeHG is calculated before switching -
        // can get here via EvolveOneTimestep() and ResolveEnvelopeLoss(),
        // and Age is calculated differently in those cases
        
        //Update stellar properties at start of HeHG phase (since core definition changes)
        CalculateGBParams();
        m_COCoreMass  = CalculateCOCoreMassOnPhase();
        m_CoreMass    = CalculateCoreMassOnPhase();
        m_HeCoreMass  = CalculateHeCoreMassOnPhase();
        m_Luminosity  = CalculateLuminosityOnPhase();
        std::tie(m_Radius, std::ignore) = CalculateRadiusAndStellarTypeOnPhase();   // Update radius
    }


    // member functions - aphabetically
            double          CalculateCOCoreMassAtPhaseEnd() const                                                   { return m_COCoreMass; }  //*ILYA* check                                               // NO-OP
            double          CalculateCOCoreMassOnPhase() const;
    
            double          CalculateConvectiveCoreMass() const { return m_CoreMass; }

            double          CalculateConvectiveCoreRadius () const                                                  { return std::min(5.0 * CalculateRemnantRadius(), m_Radius); }   // Last paragraph of section 6 of Hurley+ 2000

            double          CalculateCoreMassAtBAGB() const                                                         { return m_Mass0; }                                                     // McBAGB = M0 (Hurely et al. 2000, discussion just before eq 89)
            double          CalculateCoreMassAtPhaseEnd() const                                                     { return m_CoreMass; }                                                  // NO-OP
            double          CalculateCoreMassOnPhase() const                                                        { return m_COCoreMass; }                                                // Mc(HeMS) = McCOMass

<<<<<<< HEAD
            double          CalculateConvectiveCoreRadius() const                                                   { return 5.0 * CalculateRemnantRadius(); }                                                         // Last paragraph of section 6 of Hurley+ 2000
=======
    static  double          CalculateCoreMass_Luminosity_B_Static()                                                 { return 4.1E4; }
    static  double          CalculateCoreMass_Luminosity_D_Static(const double p_Mass)                              { return 5.5E4 / (1.0 + (0.4 * p_Mass * p_Mass * p_Mass * p_Mass)); }     // pow() is slow - use multiplication

>>>>>>> d4b5144a
            double          CalculateCriticalMassRatioClaeys14(const bool p_AccretorIsDegenerate) const;
            double          CalculateCriticalMassRatioHurleyHjellmingWebbink() const                                { return 1.28; }                                                        // From BSE. Using the inverse owing to how qCrit is defined in COMPAS. See Hurley et al. 2002 sect. 2.6.1 for additional details.

            void            CalculateGBParams(const double p_Mass, DBL_VECTOR &p_GBParams);
            void            CalculateGBParams()                                                                     { CalculateGBParams(m_Mass0, m_GBParams); }                             // Use class member variables

            double          CalculateHeCoreMassAtPhaseEnd() const                                                   { return CalculateHeCoreMassOnPhase(); }                                // Same as on phase
            double          CalculateHeCoreMassOnPhase() const                                                      { return m_Mass; }                                                      // NO-OP

            double          CalculateLambdaNanjingStarTrack(const double p_Mass, const double p_Metallicity) const;
            double          CalculateLambdaNanjingEnhanced(const int p_MassInd, const int p_Zind) const             { return CalculateLambdaNanjingStarTrack(0.0, 0.0); }                   // 0.0 are dummy values that are not used

            double          CalculateLuminosityOnPhase() const;
            double          CalculateLuminosityAtPhaseEnd() const                                                   { return m_Luminosity; }                                                // NO-OP

            double          CalculateMassTransferRejuvenationFactor() const;

            double          CalculateMomentOfInertia() const                                                        { return GiantBranch::CalculateMomentOfInertia(); }

            double          CalculatePerturbationMu() const;
            double          CalculatePerturbationMuAtPhaseEnd() const                                               { return m_Mu; }                                                        // NO-OP

            double          CalculateRadialExtentConvectiveEnvelope() const                                         { return HG::CalculateRadialExtentConvectiveEnvelope(); }

            double          CalculateRadiusAtPhaseEnd() const                                                       { return m_Radius; }                                                    // NO-OP
            double          CalculateRadiusOnPhase() const;

            std::tuple <double, STELLAR_TYPE> CalculateRadiusAndStellarTypeOnPhase(const double p_Mass, const double p_Luminosity) const;
            std::tuple <double, STELLAR_TYPE> CalculateRadiusAndStellarTypeOnPhase() const                          { return CalculateRadiusAndStellarTypeOnPhase(m_Mass, m_Luminosity); }

            double          CalculateTauAtPhaseEnd() const                                                          { return m_Tau; }                                                       // NO-OP
            double          CalculateTauOnPhase() const                                                             { return 0.0; }

            double          CalculateTemperatureAtPhaseEnd(const double p_Luminosity, const double p_Radius) const  { return m_Temperature; }                                               // NO-OP
            double          CalculateTemperatureAtPhaseEnd() const                                                  { return CalculateTemperatureAtPhaseEnd(m_Luminosity, m_Radius); }      // Use class member variables

            double          CalculateThermalMassLossRate() const                                                    { return GiantBranch::CalculateThermalMassLossRate(); }                 // Skip HeMS

            void            CalculateTimescales(const double p_Mass, DBL_VECTOR &p_Timescales);
            void            CalculateTimescales()                                                                   { CalculateTimescales(m_Mass0, m_Timescales); }                         // Use class member variables
    
            double          CalculateZetaConstantsByEnvelope(ZETA_PRESCRIPTION p_ZetaPrescription)                  { return GiantBranch::CalculateZetaConstantsByEnvelope(p_ZetaPrescription); } // Calculate Zetas as for other giant stars (HeMS stars were an exception)

            double          ChooseTimestep(const double p_Time) const;

            ENVELOPE        DetermineEnvelopeType() const;

            STELLAR_TYPE    EvolveToNextPhase();

            bool            IsEndOfPhase() const                                                                    { return !ShouldEvolveOnPhase(); }
            bool            IsSupernova() const;
            double          CalculateInitialSupernovaMass() const;
    
            void            PerturbLuminosityAndRadius()                                                            { GiantBranch::PerturbLuminosityAndRadius(); }                          // NO-OP

            STELLAR_TYPE    ResolveEnvelopeLoss(bool p_Force = false);
            void            ResolveHeliumFlash() { }                                                                                                                                        // NO-OP
            STELLAR_TYPE    ResolveSkippedPhase()                                                                   { return m_StellarType; }                                               // NO-OP

            bool            ShouldEnvelopeBeExpelledByPulsations() const                                            { return CHeB::ShouldEnvelopeBeExpelledByPulsations(); }                // Envelope of convective star with luminosity to mass ratio beyond threshold should be expelled
            bool            ShouldEvolveOnPhase() const;
            bool            ShouldSkipPhase() const                                                                 { return false; }                                                       // Never skip HeMS phase

            void            UpdateAgeAfterMassLoss()                                                                { GiantBranch::UpdateAgeAfterMassLoss(); }                              // Skip HeMS
            void            UpdateInitialMass()                                                                     { GiantBranch::UpdateInitialMass(); }                                   // Skip HeMS

};

#endif // __HeHG_h__<|MERGE_RESOLUTION|>--- conflicted
+++ resolved
@@ -63,19 +63,12 @@
     
             double          CalculateConvectiveCoreMass() const { return m_CoreMass; }
 
-            double          CalculateConvectiveCoreRadius () const                                                  { return std::min(5.0 * CalculateRemnantRadius(), m_Radius); }   // Last paragraph of section 6 of Hurley+ 2000
+            double          CalculateConvectiveCoreRadius () const                                                  { return std::min(5.0 * CalculateRemnantRadius(), m_Radius); }          // Last paragraph of section 6 of Hurley+ 2000
 
             double          CalculateCoreMassAtBAGB() const                                                         { return m_Mass0; }                                                     // McBAGB = M0 (Hurely et al. 2000, discussion just before eq 89)
             double          CalculateCoreMassAtPhaseEnd() const                                                     { return m_CoreMass; }                                                  // NO-OP
             double          CalculateCoreMassOnPhase() const                                                        { return m_COCoreMass; }                                                // Mc(HeMS) = McCOMass
 
-<<<<<<< HEAD
-            double          CalculateConvectiveCoreRadius() const                                                   { return 5.0 * CalculateRemnantRadius(); }                                                         // Last paragraph of section 6 of Hurley+ 2000
-=======
-    static  double          CalculateCoreMass_Luminosity_B_Static()                                                 { return 4.1E4; }
-    static  double          CalculateCoreMass_Luminosity_D_Static(const double p_Mass)                              { return 5.5E4 / (1.0 + (0.4 * p_Mass * p_Mass * p_Mass * p_Mass)); }     // pow() is slow - use multiplication
-
->>>>>>> d4b5144a
             double          CalculateCriticalMassRatioClaeys14(const bool p_AccretorIsDegenerate) const;
             double          CalculateCriticalMassRatioHurleyHjellmingWebbink() const                                { return 1.28; }                                                        // From BSE. Using the inverse owing to how qCrit is defined in COMPAS. See Hurley et al. 2002 sect. 2.6.1 for additional details.
 
