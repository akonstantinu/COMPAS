--- conflicted
+++ resolved
@@ -341,18 +341,6 @@
 //                                      - Corrected incorrect timestep calculation for HeHG stars
 // 02.13.01     AVG - Aug 6, 2020  - Defect repair:
 //										- Issue #267: Use radius of the star instead of Roche-lobe radius throughout ResolveCommonEnvelopeEvent()
-<<<<<<< HEAD
-// 02.13.02		 RW - Jul 31, 2020 - Enhancement:
-// 										- Issue #254 - Remove ID from output files (SEED accomplishes this functionality better)
-// 										- Issue #255 - Update meaning of SN_STATE to reflect which SN occured and in what order
-// 									 Defect repairs:
-// 									 	- Issue #236 - 2nd SN not printed in disrupted systems
-// 02.13.03      RW - Jul 31, 2020 - Minor code rewrite
-//                                      - Added vector3d.h/.cpp and functionality for vector addition of velocities from both SNe (for more accurate system and component velocities)
-//                                      - Rewrote ResolveSupernova function for binaries to incorporate new vector3d objects
-
-const std::string VERSION_STRING = "02.13.01";
-=======
 // 02.13.02      IM - Aug 8, 2020  - Enhancements and defect repairs:
 //                                      - Simplified random draw from Maxwellian distribution to use gsl libraries
 //                                      - Fixed mass transfer with fixed accretion rate
@@ -362,9 +350,16 @@
 //                                      - Use total core mass rather than He core mass in calls to CalculateZAdiabtic (see Issue #300)
 //                                      - Set He core mass to equal the CO core mass when the He shell is stripped (see issue #277)
 //                                      - Ultra-stripped SNe are set at core collapse (do not confusingly refer to stripped stars as previously, see issue #189)
-
-const std::string VERSION_STRING = "02.13.03";
->>>>>>> 03f8a955
+// 02.13.04		 RW - May 20, 2020 - Enhancement:
+// 										- Issue #254 - Remove ID from output files (SEED accomplishes this functionality better)
+// 										- Issue #255 - Update meaning of SN_STATE to reflect which SN occured and in what order
+// 									 Defect repairs:
+// 									 	- Issue #236 - 2nd SN not printed in disrupted systems
+// 02.13.05      RW - May 20, 2020 - Minor code rewrite
+//                                      - Added vector3d.h/.cpp and functionality for vector addition of velocities from both SNe (for more accurate system and component velocities)
+//                                      - Rewrote ResolveSupernova function for binaries to incorporate new vector3d objects
+
+const std::string VERSION_STRING = "02.13.05";
 
 // Todo: still to do for Options code - name class member variables in same style as other classes (i.e. m_*)
 
