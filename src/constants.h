--- conflicted
+++ resolved
@@ -87,7 +87,7 @@
 //                                       changed CalculateSNKickVelocity() in BaseStar.cpp to set m_SupernovaDetails.kickVelocity correctly after adjusting for fallback
 // 02.03.04      FSB - Dec 04, 2019 - Defect repairs:
 //                                       fixed bug in Fryer+2012 CalculateGravitationalRemnantMassadded() function to compare baryon mass of star remnant with
-//										 baryon mass of MaximumNeutronStarMass instead of just MaximumNeutronStarMass. 
+//										                   baryon mass of MaximumNeutronStarMass instead of just MaximumNeutronStarMass. 
 //                                       added m_BaryonicMassOfMaximumNeutronStarMass to BaseStar.h and BaseStar.cpp
 // 02.03.05      JR - Dec 05, 2019 - Defect repairs:
 //                                       fixed EvolveSingleStars() in main.cpp to print correct initial mass
@@ -232,13 +232,13 @@
 //                                                   - other parameters - calculated/determined - are recorded
 //                                   Defect repair:
 //                                       - changed "--outut" option name to "--outpuPath" in stringCommands in pythonSubmitDefault.py
-// 02.08.00		AVG - Mar 17, 2020 - Changed functionality:
-//										- removed post-newtonian spin evolution	code & associated pythonSubmitDefault.py options
-//										- removed only_double_compact_objects code & associated pythonSubmitDefault.py options
-//										- removed tides code & associated pythonSubmitDefault.py options
-//										- removed deprecated options from pythonSubmitDefault.py options
-//										- renamed options: mass transfer, iterations -> timestep-iterations
-//										- commented AIS Options until fully implemented
+// 02.08.00		  AVG - Mar 17, 2020 - Changed functionality:
+//										                   - removed post-newtonian spin evolution	code & associated pythonSubmitDefault.py options
+//										                   - removed only_double_compact_objects code & associated pythonSubmitDefault.py options
+//										                   - removed tides code & associated pythonSubmitDefault.py options
+//										                   - removed deprecated options from pythonSubmitDefault.py options
+//										                   - renamed options: mass transfer, iterations -> timestep-iterations
+//										                   - commented AIS Options until fully implemented
 // 02.08.01      JR - Mar 18, 2020 - Defect repairs:
 //                                      - restored initialisation of AIS options in Options.cpp (AIS now defaults off instead of on)
 //                                      - fixed retrieval of values for:
@@ -284,7 +284,7 @@
 // 02.09.10	     IM - Apr 12, 2020 - Minor enhancement: added Mueller & Mandel 2020 remnant mass and kick prescription, MULLERMANDEL
 //				                     Defect repair: corrected spelling of output help string for MULLER2016 and MULLER2016MAXWELLIAN
 // 02.10.01	     IM - Apr 14, 2020 - Minor enhancement: 
-//					                    - moved code so that SSE will also sample SN kicks, following same code branch as BSE 
+//					                            - moved code so that SSE will also sample SN kicks, following same code branch as BSE 
 // 02.10.02      SS - Apr 16, 2020 - Bug Fix for issue #105 ; core and envelope masses for HeHG and TPAGB stars
 // 02.10.03      JR - Apr 17, 2020 - Defect repair:
 //                                      - added LBV and WR winds to SSE (issue #223)
@@ -310,14 +310,9 @@
 //                                      - Issue #266 - Corrected calculation in BaseBinaryStar::SampleInitialMassDistribution() for KROUPA IMF distribution
 //                                      - Issue #275 - Previous stellar type not set when stellar type is switched mid-timestep - now fixed
 // 02.11.05      IM - Jun 26, 2020 - Defect repair:
-//					                    - Issue #280 - Stars undergoing RLOF at ZAMS after masses are equalised were removed from run even if AllowRLOFatZAMS set
+//					                            - Issue #280 - Stars undergoing RLOF at ZAMS after masses are equalised were removed from run even if AllowRLOFatZAMS set
 // 02.12.00      IM - Jun 29, 2020 - Defect repair:
 //                                      - Issue 277 - move UpdateAttributesAndAgeOneTimestepPreamble() to after ResolveSupernova() to avoid inconsistency
-<<<<<<< HEAD
-// 02.12.XX	AVG - Jul 26, 2020 - Bug Fix for issue #269 ; legacy bug in eccentric RLOF leading to a CEE 
-
-const std::string VERSION_STRING = "02.12.XX";
-=======
 // 02.12.01      IM - Jul 18, 2020 - Enhancement:
 //                                      - Starting to clean up mass transfer functionality
 // 02.12.02      IM - Jul 23, 2020 - Enhancement:
@@ -332,12 +327,11 @@
 //                                      - Removed unnecessary (and inaccurate) numerical zeta Roche lobe calculation
 // 02.12.06      IM - Jul 26, 2020 - Enhancement:
 //                                      - Extended use of zetaRadiativeEnvelopeGiant (formerley zetaHertzsprungGap) for all radiative envelope giant-like stars
-// 02.12.07      IM - Jul 26, 2020  - Defect repair:
+// 02.12.07      IM - Jul 26, 2020 - Defect repair:
 //                                      - Issue 295: do not engage in mass transfer if the binary is unbound
-
-
-const std::string VERSION_STRING = "02.12.07";
->>>>>>> c03b58a3
+// 02.12.08   	AVG - Jul 26, 2020 - Bug Fix for issue #269 ; legacy bug in eccentric RLOF leading to a CEE 
+
+const std::string VERSION_STRING = "02.12.08";
 
 // Todo: still to do for Options code - name class member variables in same style as other classes (i.e. m_*)
 
