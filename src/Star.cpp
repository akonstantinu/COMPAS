--- conflicted
+++ resolved
@@ -492,17 +492,11 @@
                 }
                 stepNum++;                                                                                      // increment step number                                                      
 
-<<<<<<< HEAD
                 EvolveOneTimestep(dt, true);                                                                    // evolve for timestep
                 UpdateAttributes(0.0, 0.0, true);                                                               // keeps SSE in sync with BSE
 
                 (void)m_Star->PrintDetailedOutput(m_Id, SSE_DETAILED_RECORD_TYPE::TIMESTEP_COMPLETED);          // log detailed output record  
             }
-=======
-            EvolveOneTimestep(dt, true);                                                                                    // evolve for timestep
-            UpdateAttributes(0.0, 0.0, true);                                                                               // JR: if this is not included, BSE and SSE are out of sync by 1 timestep.  If we remove this, we have to change BSE accordingly.  Not sure which one is right yet... (or if that actually matters)
-            (void)m_Star->PrintDetailedOutput(m_Id, SSE_DETAILED_RECORD_TYPE::TIMESTEP_COMPLETED);                          // log record
->>>>>>> 04fb2876
         }
 
         if (usingProvidedTimesteps && timesteps.size() > stepNum) {                                             // all user-defined timesteps consumed?
@@ -513,13 +507,24 @@
         (void)m_Star->PrintStashedSupernovaDetails();                                                           // print final stashed SSE Supernova log record if necessary
 
         (void)m_Star->PrintDetailedOutput(m_Id, SSE_DETAILED_RECORD_TYPE::FINAL_STATE);                         // log detailed output record 
-
-        (void)m_Star->PrintSystemParameters();                                                                  // log system parameters record
 
         // if we trapped a floating-point error we set the star's error value to indicate a
         // floating-point error occured, but we don't terminate evolution (we can only have
         // floating-point errors trapped here if the user has not activated the floating-point
         // error instrumentation)
+
+        // **Ilya** - what's your pleasure?
+        // if we leave the following check in, almost all stars will have error = floating_point_error
+        // in the SSE_SYSTEM_PARAMETERS log file, but their evolution status will not indicate an error
+        // (i.e. we did not terminate the evolution of the star prematurely - we let it run to completion).
+        // This should be interpreted as the star completed, but the error (floating_point_error) is
+        // informative only.  Note that this will only happen for floating-point-errors - all other errors
+        // will terminate the evolution of the binary.
+        // This is different from the catch for "FPE" below - in that case the user has set --fp-error-mode ON,
+        // so we terminate the star if a floating-point error is encountered.
+        //
+        // If we take the following check out, then binaries that only had floating-point errors and ran to
+        // completion will have error = 0
 
         if (std::fetestexcept(FE_DIVBYZERO) ||
             std::fetestexcept(FE_INVALID)   ||
@@ -552,5 +557,7 @@
 
     m_Star->SetEvolutionStatus(evolutionStatus);                                                                // set evolution final outcome for star
 
+    (void)m_Star->PrintSystemParameters();                                                                      // log system parameters record
+
     return evolutionStatus;
 }