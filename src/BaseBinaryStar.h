--- conflicted
+++ resolved
@@ -372,13 +372,7 @@
     double              m_EccentricityPrev;                                                 // Eccentricity at previous timestep
     double              m_EccentricityPrime;                                                // Initial eccentricity
 
-<<<<<<< HEAD
-    bool                m_FastPhaseCaseA;                                                   // Indicates if the system just entered a case A MT for the first time
-
-    double              m_FractionAccreted;                                                    // Fraction of mass accreted from the donor during mass transfer
-=======
     double	            m_FractionAccreted;	                                                // Fraction of mass accreted from the donor during mass transfer
->>>>>>> 075046a6
 
     double              m_CosIPrime;
     double              m_IPrime;
@@ -534,32 +528,13 @@
                                             const double p_SemiMajorAxis)   { return p_Mu * sqrt(G1 * p_Mass * p_SemiMajorAxis); }
 
     double  CalculateOrbitalEnergy(const double p_Mu,
-                                   const double p_Mass,
+                               const double p_Mass,
                                    const double p_SemiMajorAxis)            { return -(G1 * p_Mu * p_Mass) / (2.0 * p_SemiMajorAxis); }
 
-<<<<<<< HEAD
     double  CalculateAdaptiveRocheLobeOverFlow(const double p_JLoss);
     double  CalculateZRocheLobe(const double p_jLoss);
 
     double  CalculateDt(const double p_Dt, const Star* const p_Primary, const Star* const p_Secondary);
-=======
-    double  CalculatePostSNSystemicVelocity(const double p_SNMass,
-                                            const double p_SNDeltaMass,
-                                            const double p_CompanionMass,
-                                            const double p_TotalMassPreSN,
-                                            const double p_TotalMassPostSN,
-                                            const double p_KickTheta,
-                                            const double p_KickPhi);
-
-    double  CalculateZRocheLobe(const double p_jLoss);
-
-    double  CalculateSemiMajorAxisPostSupernova(const double p_KickVelocity,
-                                                const double p_TotalMassPreSN,
-                                                const double p_TotalMassPostSN,
-                                                const double p_KickTheta,
-                                                const double p_KickPhi);
-
->>>>>>> 075046a6
     double  CalculateTimestep(const double p_Dt);
 
     double  CalculateTimeToCoalescence(double a0, double e0, double m1, double m2);
