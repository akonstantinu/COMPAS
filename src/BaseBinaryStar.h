#ifndef __BaseBinaryStar_h__
#define __BaseBinaryStar_h__

#include "constants.h"
#include "typedefs.h"
#include "profiling.h"
#include "utils.h"
#include "vector3d.h"

#include "Log.h"
#include "Star.h"
#include "BinaryConstituentStar.h"

#include <boost/math/tools/roots.hpp>
#include <boost/numeric/odeint.hpp>

//#include <boost/math/special_functions/next.hpp>    // For float_distance.
//#include <boost/math/special_functions/cbrt.hpp>    // For boost::math::cbrt.

#include <tuple>                                    // for std::tuple and std::make_tuple.


class Log;
class Star;
class BinaryConstituentStar;


class BaseBinaryStar {

public:

    BaseBinaryStar(const unsigned long int p_Seed, const long int p_Id);

    void CopyMemberVariables(const BaseBinaryStar& p_Star) {

        m_Id                               = p_Star.m_Id;

        m_Error                            = p_Star.m_Error;

        m_EvolutionStatus                  = p_Star.m_EvolutionStatus;

        m_RandomSeed                       = p_Star.m_RandomSeed;

//        m_BeBinaryDetails                  = p_Star.m_BeBinaryDetails;

//        m_BeBinaryDetails.currentProps     = p_Star.m_BeBinaryDetails.currentProps  == &(p_Star.m_BeBinaryDetails.props1) ? &(m_BeBinaryDetails.props1) : &(m_BeBinaryDetails.props2);
//        m_BeBinaryDetails.previousProps    = p_Star.m_BeBinaryDetails.previousProps == &(p_Star.m_BeBinaryDetails.props1) ? &(m_BeBinaryDetails.props1) : &(m_BeBinaryDetails.props2);

        m_CircularizationTimescale         = p_Star.m_CircularizationTimescale;

        m_CEDetails                        = p_Star.m_CEDetails;

        m_Unbound                          = p_Star.m_Unbound;

        m_DCOFormationTime                 = p_Star.m_DCOFormationTime;
        
        m_Dt                               = p_Star.m_Dt;

        m_Eccentricity                     = p_Star.m_Eccentricity;
        m_EccentricityAtDCOFormation       = p_Star.m_EccentricityAtDCOFormation;
        m_EccentricityInitial              = p_Star.m_EccentricityInitial;
        m_EccentricityPreSN                = p_Star.m_EccentricityPreSN;
        m_EccentricityPrev                 = p_Star.m_EccentricityPrev;

        m_Flags                            = p_Star.m_Flags;
        
        m_FractionAccreted                 = p_Star.m_FractionAccreted;

        m_CosIPrime                        = p_Star.m_CosIPrime;
        m_IPrime                           = p_Star.m_IPrime;

        m_JLoss                            = p_Star.m_JLoss;

        m_Mass1Final                       = p_Star.m_Mass1Final;
        m_Mass2Final                       = p_Star.m_Mass2Final;

        m_MassEnv1                         = p_Star.m_MassEnv1;
        m_MassEnv2                         = p_Star.m_MassEnv2;
        
        m_MassLossRateInRLOF               = p_Star.m_MassLossRateInRLOF;

        m_aMassLossDiff                    = p_Star.m_aMassLossDiff;

        m_MassTransfer                     = p_Star.m_MassTransfer;
        m_aMassTransferDiff                = p_Star.m_aMassTransferDiff;

        m_MassTransferTrackerHistory       = p_Star.m_MassTransferTrackerHistory;

        m_Omega                            = p_Star.m_Omega;
        m_OrbitalVelocityPreSN             = p_Star.m_OrbitalVelocityPreSN;

        m_RLOFDetails                      = p_Star.m_RLOFDetails;
        m_RLOFDetails.propsPreMT           = p_Star.m_RLOFDetails.propsPreMT == &(p_Star.m_RLOFDetails.props1) ? &(m_RLOFDetails.props1) : &(m_RLOFDetails.props2);
        m_RLOFDetails.propsPostMT          = p_Star.m_RLOFDetails.propsPostMT == &(p_Star.m_RLOFDetails.props1) ? &(m_RLOFDetails.props1) : &(m_RLOFDetails.props2);

        m_SemiMajorAxis                    = p_Star.m_SemiMajorAxis;
        m_SemiMajorAxisAtDCOFormation      = p_Star.m_SemiMajorAxisAtDCOFormation;
        m_SemiMajorAxisInitial             = p_Star.m_SemiMajorAxisInitial;
        m_SemiMajorAxisPreSN               = p_Star.m_SemiMajorAxisPreSN;
        m_SemiMajorAxisPrev                = p_Star.m_SemiMajorAxisPrev;

        m_SupernovaState                   = p_Star.m_SupernovaState;

        m_SynchronizationTimescale         = p_Star.m_SynchronizationTimescale;

        m_SystemicVelocity                 = p_Star.m_SystemicVelocity;
        m_NormalizedOrbitalAngularMomentumVector     = p_Star.m_NormalizedOrbitalAngularMomentumVector;
        m_ThetaE                           = p_Star.m_ThetaE;
        m_PhiE                             = p_Star.m_PhiE;  
        m_PsiE                             = p_Star.m_PsiE;  

        m_Time                             = p_Star.m_Time;
        m_TimePrev                         = p_Star.m_TimePrev;
        m_TimeToCoalescence                = p_Star.m_TimeToCoalescence;

        m_TotalAngularMomentumPrev         = p_Star.m_TotalAngularMomentumPrev;
        m_TotalAngularMomentum             = p_Star.m_TotalAngularMomentum;

        m_TotalEnergy                      = p_Star.m_TotalEnergy;

        m_OrbitalAngularMomentumPrev       = p_Star.m_OrbitalAngularMomentumPrev;
        m_OrbitalAngularMomentum           = p_Star.m_OrbitalAngularMomentum;

        m_OrbitalEnergyPrev                = p_Star.m_OrbitalEnergyPrev;
        m_OrbitalEnergy                    = p_Star.m_OrbitalEnergy;

        m_uK                               = p_Star.m_uK;

        m_ZetaLobe                         = p_Star.m_ZetaLobe;
        m_ZetaStar                         = p_Star.m_ZetaStar;

        // copy the constituent stars and pointers

        m_Star1     = p_Star.m_Star1 ? new BinaryConstituentStar(*(p_Star.m_Star1)) : nullptr;
        m_Star2     = p_Star.m_Star2 ? new BinaryConstituentStar(*(p_Star.m_Star2)) : nullptr;

        m_Donor     = p_Star.m_Donor    ? (p_Star.m_Donor    == p_Star.m_Star1 ? m_Star1 : m_Star2) : nullptr;
        m_Accretor  = p_Star.m_Accretor ? (p_Star.m_Accretor == p_Star.m_Star1 ? m_Star1 : m_Star2) : nullptr;

        m_Supernova = p_Star.m_Supernova ? (p_Star.m_Supernova == p_Star.m_Star1 ? m_Star1 : m_Star2) : nullptr;
        m_Companion = p_Star.m_Companion ? (p_Star.m_Companion == p_Star.m_Star1 ? m_Star1 : m_Star2) : nullptr;

    }

    // Copy constructor
    BaseBinaryStar(const BaseBinaryStar& p_Star) {

        m_ObjectId          = globalObjectId++;                     // get unique object id (don't copy source)
        m_ObjectPersistence = OBJECT_PERSISTENCE::PERMANENT;        // permanent - not an ephemeral clone

        CopyMemberVariables(p_Star);                                // copy member variables
    }


    virtual ~BaseBinaryStar() { delete m_Star1; delete m_Star2; }


    // object identifiers - all classes have these
    OBJECT_ID           ObjectId() const                            { return m_ObjectId; }
    OBJECT_TYPE         ObjectType() const                          { return OBJECT_TYPE::BASE_BINARY_STAR; }
    OBJECT_PERSISTENCE  ObjectPersistence() const                   { return m_ObjectPersistence; }
    STELLAR_TYPE        StellarType() const                         { return STELLAR_TYPE::BINARY_STAR; }
    long int            Id() const                                  { return m_Id; }


    // getters - alphabetically
//    BeBinaryDetailsT    BeBinaryDetails() const                     { return m_BeBinaryDetails; }
    bool                CEAtLeastOnce() const                       { return m_CEDetails.CEEcount > 0; }
    unsigned int        CEEventCount() const                        { return m_CEDetails.CEEcount; }
    double              CircularizationTimescale() const            { return m_CircularizationTimescale; }
    unsigned int        CommonEnvelopeEventCount() const            { return m_CEDetails.CEEcount; }
    bool                Unbound() const                             { return m_Unbound; }
    bool                DoubleCoreCE() const                        { return m_CEDetails.doubleCoreCE; }
    double              Dt() const                                  { return m_Dt; }
    double              Eccentricity() const                        { return m_Eccentricity; }
    double              EccentricityAtDCOFormation() const          { return m_EccentricityAtDCOFormation; }
    double              EccentricityInitial() const                 { return m_EccentricityInitial; }
    double              EccentricityPostCEE() const                 { return m_CEDetails.postCEE.eccentricity; }
    double              EccentricityPreSN() const                   { return m_EccentricityPreSN; }
    double              EccentricityPreCEE() const                  { return m_CEDetails.preCEE.eccentricity; }
    ERROR               Error() const                               { return m_Error; }
    EVOLUTION_STATUS    EvolutionStatus() const                     { return m_EvolutionStatus; }
    double              FractionAccreted() const                    { return m_FractionAccreted; }
    bool                HasOnlyOneOf(STELLAR_TYPE_LIST p_List) const;
    bool                HasOneOf(STELLAR_TYPE_LIST p_List) const;
    bool                HasStarsTouching() const                    { return (utils::Compare(m_SemiMajorAxis, 0.0) > 0) && (m_SemiMajorAxis <= RSOL_TO_AU * (m_Star1->Radius() + m_Star2->Radius())); }
    bool                HasTwoOf(STELLAR_TYPE_LIST p_List) const;
    bool                ImmediateRLOFPostCEE() const                { return m_RLOFDetails.immediateRLOFPostCEE; }
    STELLAR_TYPE        InitialStellarType1() const                 { return m_Star1->InitialStellarType(); }
    STELLAR_TYPE        InitialStellarType2() const                 { return m_Star2->InitialStellarType(); }
    bool                IsBeBinary() const                          { return HasOneOf({STELLAR_TYPE::NEUTRON_STAR}) && HasOneOf({STELLAR_TYPE::MS_LTE_07, STELLAR_TYPE::MS_GT_07}); }
    bool                IsHMXRBinary() const;
    bool                IsBHandBH() const                           { return HasTwoOf({STELLAR_TYPE::BLACK_HOLE}); }
    bool                IsDCO() const                               { return HasTwoOf({STELLAR_TYPE::NEUTRON_STAR, STELLAR_TYPE::BLACK_HOLE}); }
    bool                IsNSandBH() const                           { return HasOneOf({STELLAR_TYPE::NEUTRON_STAR}) && HasOneOf({STELLAR_TYPE::BLACK_HOLE}); }
    bool                IsNSandNS() const                           { return HasTwoOf({STELLAR_TYPE::NEUTRON_STAR}); }
    bool                IsUnbound() const                           { return (utils::Compare(m_SemiMajorAxis, 0.0) <= 0 || (utils::Compare(m_Eccentricity, 1.0) > 0)); }         // semi major axis <= 0.0 means unbound, presumably by SN)
    bool                IsWDandWD() const                           { return HasTwoOf({STELLAR_TYPE::HELIUM_WHITE_DWARF, STELLAR_TYPE::CARBON_OXYGEN_WHITE_DWARF, STELLAR_TYPE::OXYGEN_NEON_WHITE_DWARF}); }
    double              Mass1PostCEE() const                        { return m_Star1->MassPostCEE(); }
    double              Mass1PreCEE() const                         { return m_Star1->MassPreCEE(); }
    double              Mass2PostCEE() const                        { return m_Star2->MassPostCEE(); }
    double              Mass2PreCEE() const                         { return m_Star2->MassPreCEE(); }
    double              MassEnv1() const                            { return m_MassEnv1; }
    double              MassEnv2() const                            { return m_MassEnv2; }
    bool                MassesEquilibrated() const                  { return m_Flags.massesEquilibrated; }
    bool                MassesEquilibratedAtBirth() const           { return m_Flags.massesEquilibratedAtBirth; }
    MT_TRACKING         MassTransferTrackerHistory() const          { return m_MassTransferTrackerHistory; }
    bool                MergesInHubbleTime() const                  { return m_Flags.mergesInHubbleTime; }
    double              Omega() const                               { return m_Omega; }
    bool                OptimisticCommonEnvelope() const            { return m_CEDetails.optimisticCE; }
    double              OrbitalAngularVelocity() const              { return std::sqrt(G_AU_Msol_yr * (m_Star1->Mass() + m_Star2->Mass()) / (m_SemiMajorAxis * m_SemiMajorAxis * m_SemiMajorAxis)); }      // rads/year
    double              OrbitalVelocityPreSN() const                { return m_OrbitalVelocityPreSN; }
    double              Periastron() const                          { return m_SemiMajorAxis * (1.0 - m_Eccentricity); }
    double              PeriastronRsol() const                      { return Periastron() * AU_TO_RSOL; }
    double              Radius1PostCEE() const                      { return m_Star1->RadiusPostCEE(); }
    double              Radius2PostCEE() const                      { return m_Star2->RadiusPostCEE(); }
    double              Radius1PreCEE() const                       { return m_Star1->RadiusPreCEE(); }
    double              Radius2PreCEE() const                       { return m_Star2->RadiusPreCEE(); }
    unsigned long int   RandomSeed() const                          { return m_RandomSeed; }
    BinaryRLOFDetailsT  RLOFDetails() const                         { return m_RLOFDetails; }
    bool                RLOFSecondaryPostCEE() const                { return m_Star2->RLOFPostCEE(); }
    double              RocheLobe1to2PostCEE() const                { return m_CEDetails.postCEE.rocheLobe1to2; }
    double              RocheLobe1to2PreCEE() const                 { return m_CEDetails.preCEE.rocheLobe1to2; }
    double              RocheLobe2to1PostCEE() const                { return m_CEDetails.postCEE.rocheLobe2to1; }
    double              RocheLobe2to1PreCEE() const                 { return m_CEDetails.preCEE.rocheLobe2to1; }
    double              RocheLobeRadius1() const                    { return CalculateRocheLobeRadius_Static(m_Star1->Mass(), m_Star2->Mass()) * SemiMajorAxisRsol() * (1-Eccentricity()); }
    double              RocheLobeRadius2() const                    { return CalculateRocheLobeRadius_Static(m_Star2->Mass(), m_Star1->Mass()) * SemiMajorAxisRsol() * (1-Eccentricity()); }
    double              StarToRocheLobeRadiusRatio1() const         { return m_Star1->StarToRocheLobeRadiusRatio(m_SemiMajorAxis, m_Eccentricity); }
    double              StarToRocheLobeRadiusRatio2() const         { return m_Star2->StarToRocheLobeRadiusRatio(m_SemiMajorAxis, m_Eccentricity); }
    double              SemiMajorAxisAtDCOFormation() const         { return m_SemiMajorAxisAtDCOFormation; }
    double              SemiMajorAxisInitial() const                { return m_SemiMajorAxisInitial; }
    double              SemiMajorAxisPostCEE() const                { return m_CEDetails.postCEE.semiMajorAxis; }
    double              SemiMajorAxisPreSN() const                  { return m_SemiMajorAxisPreSN; }
    double              SemiMajorAxisPreCEE() const                 { return m_CEDetails.preCEE.semiMajorAxis; }
    double              SemiMajorAxis() const                       { return m_SemiMajorAxis; }
    double              SemiMajorAxisRsol() const                   { return m_SemiMajorAxis * AU_TO_RSOL; }
    bool                SimultaneousRLOF() const                    { return m_RLOFDetails.simultaneousRLOF; }
    bool                StableRLOFPostCEE() const                   { return m_RLOFDetails.stableRLOFPostCEE; }
    bool                StellarMerger() const                       { return m_Flags.stellarMerger; }
    bool                StellarMergerAtBirth() const                { return m_Flags.stellarMergerAtBirth; }
    STELLAR_TYPE        StellarType1() const                        { return m_Star1->StellarType(); }
    STELLAR_TYPE        StellarType1PostCEE() const                 { return m_Star1->StellarTypePostCEE(); }
    STELLAR_TYPE        StellarType1PreCEE() const                  { return m_Star1->StellarTypePreCEE(); }
    STELLAR_TYPE        StellarType2() const                        { return m_Star2->StellarType(); }
    STELLAR_TYPE        StellarType2PostCEE() const                 { return m_Star2->StellarTypePostCEE(); }
    STELLAR_TYPE        StellarType2PreCEE() const                  { return m_Star2->StellarTypePreCEE(); }
    double              SN_OrbitInclinationAngle() const            { return m_ThetaE; }
    double              SN_OrbitInclinationVectorX() const          { return m_NormalizedOrbitalAngularMomentumVector.xValue(); }
    double              SN_OrbitInclinationVectorY() const          { return m_NormalizedOrbitalAngularMomentumVector.yValue(); }
    double              SN_OrbitInclinationVectorZ() const          { return m_NormalizedOrbitalAngularMomentumVector.zValue(); }
    SN_STATE            SN_State() const                            { return m_SupernovaState; }
    double              SynchronizationTimescale() const            { return m_SynchronizationTimescale; }
    double              SystemicSpeed() const                       { return m_SystemicVelocity.Magnitude(); }
    double              Time() const                                { return m_Time; }
    double              TimeToCoalescence() const                   { return m_TimeToCoalescence; }
    double              TotalAngularMomentum() const                { return m_TotalAngularMomentum; }
    double              TotalEnergy() const                         { return m_TotalEnergy; }
    double              UK() const                                  { return m_uK; }
    double              ZetaLobe() const                    	    { return m_ZetaLobe; }
    double              ZetaStar() const                            { return m_ZetaStar; }

    // setters
    void                SetObjectId(const OBJECT_ID p_ObjectId)                { m_ObjectId = p_ObjectId; }
    void                SetPersistence(const OBJECT_PERSISTENCE p_Persistence) { m_ObjectPersistence = p_Persistence; }

    // member functions - alphabetically
            COMPAS_VARIABLE        BinaryPropertyValue(const T_ANY_PROPERTY p_Property) const;

    static  double                 CalculateRocheLobeRadius_Static(const double p_MassPrimary, const double p_MassSecondary);

            EVOLUTION_STATUS       Evolve();

            bool                   PrintSwitchLog(const bool p_PrimarySwitching) {                                      // print to the switch log file
                                       return OPTIONS->SwitchLog()                                                      // switch logging enabled?
                                           ? (LOGGING->ObjectSwitchingPersistence() == OBJECT_PERSISTENCE::PERMANENT    // yes, switch logging enabled - is this a 'permanent' object (i.e. not an ephemeral clone)?
                                               ? LOGGING->LogBSESwitchLog(this, p_PrimarySwitching)                     // yes, permanent - log it
                                               : true                                                                   // no, ephemeral - ignore the log request
                                             )
                                           : true;                                                                      // no - switch logging not enabled - ignore the log request
                                    }

            COMPAS_VARIABLE        PropertyValue(const T_ANY_PROPERTY p_Property) const;

            BinaryConstituentStar* Star1() { return m_Star1; }                              // Returns a pointer to the primary - here mainly to support the BSE Switch Log. Be careful!
            BinaryConstituentStar* Star2() { return m_Star2; }                              // Returns a pointer to the secondary - here mainly to support the BSE Switch Log. Be careful!

private:

    BaseBinaryStar() { }

    OBJECT_ID           m_ObjectId;                                                         // Instantiated object's unique object id
    OBJECT_PERSISTENCE  m_ObjectPersistence;                                                // Instantiated object's persistence (permanent or ephemeral)
    long int            m_Id;                                                               // Id used to name detailed output file - uses p_Id as passed (usually the index number of multiple binaries being produced)

    ERROR               m_Error;                                                            // Records most recent error encountered for this binary

    // member variables - alphabetical in groups (sort of...)

    EVOLUTION_STATUS    m_EvolutionStatus;                                                  // Records the status of the evolution of the star

    unsigned long int   m_RandomSeed;                                                       // Random seed for this binary

//    BeBinaryDetailsT    m_BeBinaryDetails;                                                  // BeBinary details

    BinaryCEDetailsT    m_CEDetails;                                                        // Common Event details

    double              m_CircularizationTimescale;

    bool                m_Unbound;                                                          // Binary unbound?

    double              m_Dt;                                                               // Timestep

    double              m_Eccentricity;                                                     // Initial eccentricity
    double              m_EccentricityAtDCOFormation;                                       // Eccentricity at DCO formation
    double              m_EccentricityInitial;                                              // Record initial eccentricity
    double              m_EccentricityPreSN;                                                // Eccentricity prior to supernova
    double              m_EccentricityPrev;                                                 // Eccentricity at previous timestep

    struct FLAGS {                                                                          // Miscellaneous flags

        bool massesEquilibrated;                                                            // Indicates whether stars had masses equilbrated at some stage after birth
        bool massesEquilibratedAtBirth;                                                     // Indicates whether stars had masses equilbrated at birth

        bool mergesInHubbleTime;                                                            // Indicates if the stars merge in Hubble Time

        bool stellarMerger;                                                                 // Indicates that the constituent stars merged
        bool stellarMergerAtBirth;                                                          // Indicates that the constituent stars were touching at bierth

    }                   m_Flags;

    double	            m_FractionAccreted;	                                                // Fraction of mass accreted from the donor during mass transfer

    double              m_CosIPrime;
    double              m_IPrime;

    double	            m_JLoss;			                                                // Specific angular momentum with which mass is lost during non-conservative mass transfer

    double              m_Mass1Final;                                                       // Star1 mass in Msol after losing its envelope (in this case, we assume it loses all of its envelope)
    double              m_Mass2Final;                                                       // Star2 mass in Msol after losing its envelope (in this case, we assume it loses all of its envelope)

    double              m_MassEnv1;                                                         // Star1 envelope mass in Msol
    double              m_MassEnv2;                                                         // Star2 envelope mass in Msol
    
    double              m_MassLossRateInRLOF;                                               // Rate of mass loss from donor during mass transfer (Msol/Myr)

    double              m_aMassLossDiff;

    bool                m_MassTransfer;
    double              m_aMassTransferDiff;

    MT_TRACKING         m_MassTransferTrackerHistory;

    double              m_Omega;                                                            // Orbital frequency
    double              m_OrbitalVelocityPreSN;

    BinaryRLOFDetailsT  m_RLOFDetails;                                                      // RLOF details

    double              m_SemiMajorAxis;                                                    // Semi-major axis
    double              m_SemiMajorAxisAtDCOFormation;                                      // Semi-major axis at DCO formation
    double              m_SemiMajorAxisInitial;                                             // Record initial semi-major axis
    double              m_SemiMajorAxisPreSN;                                               // Semi-major axis prior to supernova
    double              m_SemiMajorAxisPrev;                                                // Semi-major axis at previous timestep

    SN_STATE            m_SupernovaState;                                                   // Indicates which star (or stars) are undergoing / have undergone a supernova event

    double              m_SynchronizationTimescale;

    Vector3d            m_SystemicVelocity;                                                 // Systemic velocity vector, relative to ZAMS Center of Mass
    Vector3d            m_NormalizedOrbitalAngularMomentumVector;                           // Orbital AM vector postSN, in preSN frame
    double              m_ThetaE;                                                           // Euler Theta
    double              m_PhiE;                                                             // Euler Phi                
    double              m_PsiE;                                                             // Euler Psi
    
    double              m_Time;                                                             // Physical simulation time
    double              m_TimePrev;                                                         // Previous simulation time
    double              m_TimeToCoalescence;                                                // Coalescence time
    double              m_DCOFormationTime;                                                 // Time of DCO formation

    double              m_TotalAngularMomentum;
    double              m_TotalAngularMomentumPrev;

    double              m_TotalEnergy;

	double              m_OrbitalAngularMomentumPrev;
	double              m_OrbitalAngularMomentum;

	double              m_OrbitalEnergyPrev;
	double              m_OrbitalEnergy;

    double              m_uK;

    double              m_ZetaLobe;
    double              m_ZetaStar;


    // Binaries contain two stars
    BinaryConstituentStar *m_Star1;                                                         // Initially more massive star - the primary
    BinaryConstituentStar *m_Star2;                                                         // Initially less massive star - the secondary

    BinaryConstituentStar *m_Donor;                                                         // Pointer to the donor for mass transfer
    BinaryConstituentStar *m_Accretor;                                                      // Pointer to the accretor for mass transfer

    BinaryConstituentStar *m_Supernova;                                                     // Pointer to the star that is undergoing / has undergone a supernova event
    BinaryConstituentStar *m_Companion;                                                     // Pointer to the companion star to the supernova


    // member functions - alphabetical in groups (sort of...)

    double  CalculateAngularMomentum(const double p_SemiMajorAxis,
                                     const double p_Eccentricity,
                                     const double p_Star1Mass,
                                     const double p_Star2Mass,
                                     const double p_Star1SpinAngularVelocity,
                                     const double p_Star2SpinAngularVelocity,
                                     const double p_Star1MomentOfInertia,
                                     const double p_Star2MomentOfInertia) const;

    double  CalculateAngularMomentum() const                                    { return CalculateAngularMomentum(m_SemiMajorAxis, m_Eccentricity, m_Star1->Mass(), m_Star2->Mass(), m_Star1->Omega(), m_Star2->Omega(), m_Star1->CalculateMomentOfInertiaAU(), m_Star2->CalculateMomentOfInertiaAU()); }

    void    CalculateEnergyAndAngularMomentum();

<<<<<<< HEAD
    double  CalculateDEccentricityTidalDt(const DBL_DBL_DBL_DBL p_ImKlm, const double p_Mass, const double p_Radius, const double p_Mass2);
    double  CalculateDOmegaTidalDt(const DBL_DBL_DBL_DBL p_ImKlm, const double p_Radius, const double p_MoI, const double p_Mass2);
    double  CalculateDSemiMajorAxisTidalDt(const DBL_DBL_DBL_DBL p_ImKlm, const double p_Mass, const double p_Radius, const double p_Mass2);

    double  CalculateGammaAngularMomentumLoss(const double p_DonorMass, const double p_AccretorMass);
=======
    double CalculateDEccentricityTidalDt(const DBL_DBL_DBL_DBL p_ImKlm, const double p_M1, const double p_R1, const double p_M2, const double p_Omega, const double p_SemiMajorAxis, const double p_Eccentricity);
    double CalculateDOmegaTidalDt(const DBL_DBL_DBL_DBL p_ImKlm, const double p_M1, const double p_R1, const double p_I1, const double p_M2, const double p_Omega, const double p_SemiMajorAxis, const double p_Eccentricity);
    double CalculateDSemiMajorAxisTidalDt(const DBL_DBL_DBL_DBL p_ImKlm, const double p_M1, const double p_R1, const double p_M2, const double p_Omega, const double p_SemiMajorAxis, const double p_Eccentricity);
    
    static double CalculateGammaAngularMomentumLoss_Static(const double p_DonorMass, const double p_AccretorMass, const bool p_IsAccretorDegenerate);
    double  CalculateGammaAngularMomentumLoss(const double p_DonorMass, const double p_AccretorMass) { return CalculateGammaAngularMomentumLoss_Static(p_DonorMass, p_AccretorMass, m_Accretor->IsDegenerate()); }
>>>>>>> 04fb2876
    double  CalculateGammaAngularMomentumLoss()                                 { return CalculateGammaAngularMomentumLoss(m_Donor->Mass(), m_Accretor->Mass()); }


    void    CalculateMassTransfer(const double p_Dt);

    double  CalculateMassTransferOrbit(const double                 p_DonorMass, 
                                       const double                 p_DeltaMassDonor, 
                                             BinaryConstituentStar& p_Accretor, 
                                       const double                 p_FractionAccreted);

    void    CalculateWindsMassLoss();
    void    InitialiseMassTransfer();

    double  CalculateOrbitalAngularMomentum(const double p_Star1Mass,
                                            const double p_Star2Mass,
                                            const double p_SemiMajorAxis,
                                            const double p_Eccentricity) const  { return ((p_Star1Mass * p_Star2Mass) / (p_Star1Mass + p_Star2Mass)) * std::sqrt(G_AU_Msol_yr * (p_Star1Mass + p_Star2Mass) * p_SemiMajorAxis * (1.0 - (p_Eccentricity * p_Eccentricity))); }

    double  CalculateOrbitalEnergy(const double p_Mu,
                                   const double p_Mass,
                                   const double p_SemiMajorAxis) const          { return -(G_AU_Msol_yr * p_Mu * p_Mass) / (2.0 * p_SemiMajorAxis); }

    double  CalculateZetaRocheLobe(const double p_jLoss, const double p_beta) const;

    double  CalculateTimeToCoalescence(double a0, double e0, double m1, double m2) const;

    double  CalculateTotalEnergy(const double p_SemiMajorAxis,
                                 const double p_Star1Mass,
                                 const double p_Star2Mass,
                                 const double p_Star1SpinAngularVelocity,
                                 const double p_Star2SpinAngularVelocity,
                                 const double p_Star1MomentOfInertia,
                                 const double p_Star2MomentOfInertia) const;

    double  CalculateTotalEnergy() const                                        { return CalculateTotalEnergy(m_SemiMajorAxis, m_Star1->Mass(), m_Star2->Mass(), m_Star1->Omega(), m_Star2->Omega(), m_Star1->CalculateMomentOfInertiaAU(), m_Star2->CalculateMomentOfInertiaAU()); }

    void    EvaluateBinary(const double p_Dt);

    void    EvaluateSupernovae();

    ERROR   EvolveOneTimestep(const double p_Dt);
    void    EvolveOneTimestepPreamble(const double p_Dt);

    void    ProcessTides(const double p_Dt);

    void    ResolveCoalescence();
    void    ResolveCommonEnvelopeEvent();
    void    ResolveMassChanges();
    void    ResolveSupernova();

    void    SetInitialValues(const unsigned long int p_Seed, const long int p_Id);
    void    SetRemainingValues();

    void    SetPostCEEValues(const double p_SemiMajorAxis,
                             const double p_Eccentricity,
                             const double p_RocheLobe1to2,
                             const double p_RocheLobe2to1);

    void    SetPreCEEValues(const double p_SemiMajorAxis,
                            const double p_Eccentricity,
                            const double p_RocheLobe1to2,
                            const double p_RocheLobe2to1);

    void    StashBeBinaryProperties();
    void    StashRLOFProperties(const MT_TIMING p_Which);

    void    UpdateSystemicVelocity(Vector3d p_newVelocity)                      { m_SystemicVelocity += p_newVelocity; } 

    // printing functions
    
    bool PrintRLOFParameters(const RLOF_RECORD_TYPE p_RecordType = RLOF_RECORD_TYPE::DEFAULT);
    
    bool PrintBinarySystemParameters(const BSE_SYSPARMS_RECORD_TYPE p_RecordType = BSE_SYSPARMS_RECORD_TYPE::DEFAULT) const { 
        return LOGGING->LogBSESystemParameters(this, p_RecordType);
    }
    
    bool PrintDetailedOutput(const long int p_Id, const BSE_DETAILED_RECORD_TYPE p_RecordType) const {
        return OPTIONS->DetailedOutput() ? LOGGING->LogBSEDetailedOutput(this, p_Id, p_RecordType) : true;
    }
    
    bool PrintDoubleCompactObjects(const DCO_RECORD_TYPE p_RecordType = DCO_RECORD_TYPE::DEFAULT) const {
        return LOGGING->LogDoubleCompactObject(this, p_RecordType);
    }
    
    bool PrintCommonEnvelope(const CE_RECORD_TYPE p_RecordType = CE_RECORD_TYPE::DEFAULT) const {
        return LOGGING->LogCommonEnvelope(this, p_RecordType);
    }
    
//    bool PrintBeBinary(const BE_BINARY_RECORD_TYPE p_RecordType = BE_BINARY_RECORD_TYPE::DEFAULT);
    
    bool PrintPulsarEvolutionParameters(const PULSAR_RECORD_TYPE p_RecordType = PULSAR_RECORD_TYPE::DEFAULT) const {
        return OPTIONS->EvolvePulsars() ? LOGGING->LogBSEPulsarEvolutionParameters(this, p_RecordType) : true;
    }
    
    bool PrintSupernovaDetails(const BSE_SN_RECORD_TYPE p_RecordType = BSE_SN_RECORD_TYPE::DEFAULT) const {
        return LOGGING->LogBSESupernovaDetails(this, p_RecordType);
    }

    bool ShouldResolveNeutrinoRocketMechanism() const { 
        return (OPTIONS->RocketKickMagnitude1() > 0) || (OPTIONS->RocketKickMagnitude2() > 0);
    }
    
    /*
     * Functor for MassLossToFitInsideRocheLobe()
     *
     *
     * Constructor: initialise the class
     * template <class T> RadiusEqualsRocheLobeFunctor(BaseBinaryStar *p_Binary, BinaryConstituentStar *p_Donor, BinaryConstituentStar *p_Accretor, double p_FractionAccreted)
     *
     * @param   [IN]    p_Binary                    (Pointer to) The binary star under examination
     * @param   [IN]    p_Donor                     (Pointer to) The star donating mass
     * @param   [IN]    p_Accretor                  (Pointer to) The star accreting mass
     * @param   [IN]    p_FractionAccreted          The fraction of the donated mass accreted by the accretor
     * @param   [IN]    p_Error                     (Address of variable to record) Error encountered in functor
     * 
     * Function: calculate radius difference after mass loss
     * T RadiusEqualsRocheLobeFunctor(double const& p_dM)
     * 
     * @param   [IN]    p_dM                        Mass to be donated
     * @return                                      Difference between star's Roche Lobe radius and radius after mass loss
     */    
    template <class T>
    struct RadiusEqualsRocheLobeFunctor {
        RadiusEqualsRocheLobeFunctor(BaseBinaryStar *p_Binary, BinaryConstituentStar *p_Donor, BinaryConstituentStar *p_Accretor, double p_FractionAccreted, ERROR *p_Error) {
            m_Binary           = p_Binary;
            m_Donor            = p_Donor;
            m_Accretor         = p_Accretor;
            m_Error            = p_Error;
            m_FractionAccreted = p_FractionAccreted;
        }
        T operator()(double const& p_dM) {

            if (p_dM >= m_Donor->Mass()) {                  // Can't remove more than the donor's mass
                *m_Error = ERROR::TOO_MANY_RLOF_ITERATIONS; // set error
                return 1000.0 * ROOT_ABS_TOLERANCE;         // arbitrary value to indicate no (sensible) solution found
            }

            double donorMass     = m_Donor->Mass();
            double accretorMass  = m_Accretor->Mass();
            
            double semiMajorAxis = m_Binary->CalculateMassTransferOrbit(m_Donor->Mass(), -p_dM , *m_Accretor, m_FractionAccreted);
            double RLRadius      = semiMajorAxis * (1.0 - m_Binary->Eccentricity()) * CalculateRocheLobeRadius_Static(donorMass - p_dM, accretorMass + (m_Binary->FractionAccreted() * p_dM)) * AU_TO_RSOL;
            
            double radiusAfterMassLoss = m_Donor->CalculateRadiusOnPhaseTau(donorMass-p_dM, m_Donor->Tau());
                        
            return (RLRadius - radiusAfterMassLoss);
        }
    private:
        BaseBinaryStar        *m_Binary;
        BinaryConstituentStar *m_Donor;
        BinaryConstituentStar *m_Accretor;
        ERROR                 *m_Error;
        double                 m_FractionAccreted;
        double                 m_MassLossRateInRLOF;
    };


    /*
     * Root solver to determine how much mass needs to be lost from a donor without an envelope
     * in order to fit inside the Roche lobe
     *
     * Uses boost::math::tools::bracket_and_solve_root()
     *
     *
     * double MassLossToFitInsideRocheLobe(BaseBinaryStar *p_Binary, BinaryConstituentStar *p_Donor, BinaryConstituentStar *p_Accretor, double p_FractionAccreted)
     *
     * @param   [IN]    p_Binary                    (Pointer to) The binary star under examination
     * @param   [IN]    p_Donor                     (Pointer to) The star donating mass
     * @param   [IN]    p_Accretor                  (Pointer to) The star accreting mass
     * @param   [IN]    p_FractionAccreted          The fraction of the donated mass accreted by the accretor
     * @return                                      Root found: will be -1.0 if no acceptable real root found
     */    
    double MassLossToFitInsideRocheLobe(BaseBinaryStar *p_Binary, BinaryConstituentStar *p_Donor, BinaryConstituentStar *p_Accretor, double p_FractionAccreted) {
        
        const boost::uintmax_t maxit = ADAPTIVE_RLOF_MAX_ITERATIONS;                                        // Limit to maximum iterations.
        boost::uintmax_t it          = maxit;                                                               // Initially our chosen max iterations, but updated with actual.

        // find root
        // we use an iterative algorithm to find the root here:
        //    - if the root finder throws an exception, we stop and return a negative value for the root (indicating no root found)
        //    - if the root finder reaches the maximum number of (internal) iterations, we stop and return a negative value for the root (indicating no root found)
        //    - if the root finder returns a solution, we check that func(solution) = 0.0 +/ ROOT_ABS_TOLERANCE
        //       - if the solution is acceptable, we stop and return the solution
        //       - if the solution is not acceptable, we reduce the search step size and try again
        //       - if we reach the maximum number of search step reduction iterations, or the search step factor reduces to 1.0 (so search step size = 0.0),
        //         we stop and return a negative value for the root (indicating no root found)
       
        double guess      = ADAPTIVE_RLOF_FRACTION_DONOR_GUESS * p_Donor->Mass();                           // Rough guess at solution
 
        double factorFrac = ADAPTIVE_RLOF_SEARCH_FACTOR_FRAC;                                               // search step size factor fractional part
        double factor     = 1.0 + factorFrac;                                                               // factor to determine search step size (size = guess * factor)

        std::pair<double, double> root(-1.0, -1.0);                                                         // initialise root - default return
        std::size_t tries = 0;                                                                              // number of tries
        bool done         = false;                                                                          // finished (found root or exceed maximum tries)?
        ERROR error       = ERROR::NONE;
        RadiusEqualsRocheLobeFunctor<double> func = RadiusEqualsRocheLobeFunctor<double>(p_Binary, p_Donor, p_Accretor, p_FractionAccreted, &error); // no need to check error here
        while (!done) {                                                                                     // while no error and acceptable root found

            double semiMajorAxis       = p_Binary->CalculateMassTransferOrbit(p_Donor->Mass(), -guess , *p_Accretor, p_FractionAccreted);
            double RLRadius            = semiMajorAxis * (1.0 - p_Binary->Eccentricity()) * CalculateRocheLobeRadius_Static(p_Donor->Mass() - guess, p_Accretor->Mass() + (p_Binary->FractionAccreted() * guess)) * AU_TO_RSOL;
            double radiusAfterMassLoss =  p_Donor->CalculateRadiusOnPhaseTau(p_Donor->Mass()-guess, p_Donor->Tau());
            bool   isRising            = radiusAfterMassLoss > RLRadius ? true : false;                     // guess for direction of search
            

            // run the root finder
            // regardless of any exceptions or errors, display any problems as a warning, then
            // check if the root returned is within tolerance - so even if the root finder
            // bumped up against the maximum iterations, or couldn't bracket the root, use
            // whatever value it ended with and check if it's good enough for us - not finding
            // an acceptable root should be the exception rather than the rule, so this strategy
            // shouldn't cause undue performance issues.
            try {
                error = ERROR::NONE;
                root  = boost::math::tools::bracket_and_solve_root(func, guess, factor, isRising, utils::BracketTolerance, it); // find root
                // root finder returned without raising an exception
                if (error != ERROR::NONE) { SHOW_WARN(error); }                                             // root finder encountered an error
                else if (it >= maxit) { SHOW_WARN(ERROR::TOO_MANY_RLOF_ITERATIONS); }                       // too many root finder iterations
            }
            catch(std::exception& e) {                                                                      // catch generic boost root finding error
                // root finder exception
                // could be too many iterations, or unable to bracket root - it may not
                // be a hard error - so no matter what the reason is that we are here,
                // we'll just emit a warning and keep trying
                if (it >= maxit) { SHOW_WARN(ERROR::TOO_MANY_RLOF_ITERATIONS); }                            // too many root finder iterations
                else             { SHOW_WARN(ERROR::ROOT_FINDER_FAILED, e.what()); }                        // some other problem - show it as a warning
            }

            // we have a solution from the root finder - it may not be an acceptable solution
            // so we check if it is within our preferred tolerance
            if (fabs(func(root.first + (root.second - root.first) / 2.0)) <= ROOT_ABS_TOLERANCE) {          // solution within tolerance?
                done = true;                                                                                // yes - we're done
            }
            else {                                                                                          // no - try again
                // we don't have an acceptable solution - reduce search step size and try again
                factorFrac /= 2.0;                                                                          // reduce fractional part of factor
                factor      = 1.0 + factorFrac;                                                             // new search step size
                tries++;                                                                                    // increment number of tries
                if (tries > ADAPTIVE_RLOF_MAX_TRIES || fabs(factor - 1.0) <= ROOT_ABS_TOLERANCE) {          // too many tries, or step size 0.0?
                    // we've tried as much as we can - fail here with -ve return value
                    root.first  = -1.0;                                                                     // yes - set error return
                    root.second = -1.0;
                    SHOW_WARN(ERROR::TOO_MANY_RLOF_TRIES);                                                  // show warning
                    done = true;                                                                            // we're done
                }
            }
        }
        
        return root.first + (root.second - root.first) / 2.0;                                               // Midway between brackets is our result, if necessary we could return the result as an interval here.
    }


    /*
     * Root solver to determine rotational frequency after synchronisation for tides
     *
     * Uses boost::math::tools::bracket_and_solve_root()
     *
     *
     * double OmegaAfterSynchronisation(const double p_M1, const double p_M2, const double p_I1, const double p_I2, const double p_Omega)
     *
     * @param   [IN]    p_M1                        Mass of star 1
     * @param   [IN]    p_M2                        Mass of star 2
     * @param   [IN]    p_I1                        Moment of inertia of star 1
     * @param   [IN]    p_I2                        Moment of inertia of star 1
     * @param   [IN]    p_Ltot                      Total angular momentum for binary
     * @param   [IN]    p_Guess                     Initial guess for value of root
     * @return                                      Root found: will be -1.0 if no acceptable real root found
     */    
    double OmegaAfterSynchronisation(const double p_M1, const double p_M2, const double p_I1, const double p_I2, const double p_Ltot, const double p_Guess) {
        
        const boost::uintmax_t maxit = TIDES_OMEGA_MAX_ITERATIONS;                                          // maximum iterations for root finder
        boost::uintmax_t it          = maxit;                                                               // initially max iterations, but updated with actual count
  
        // define functor
        // function: (I_1 + I_2) Omega + L(Omega) - p_Ltot = 0
        //    where L(Omega) = b*Omega(-1/3)
        double a = p_I1 + p_I2;                                                                             // I_1 + I_2
        double b = PPOW(G_AU_Msol_yr, 2.0 / 3.0) * p_M1 * p_M2 / std::cbrt(p_M1 + p_M2);
        double c = -p_Ltot;

        auto func = [a, b, c](double x) -> double { return (a * x) + (b / std::cbrt(x)) + c; };             // functor

        // find root
        // we use an iterative algorithm to find the root here:
        //    - if the root finder throws an exception, we stop and return a negative value for the root (indicating no root found)
        //    - if the root finder reaches the maximum number of (internal) iterations, we stop and return a negative value for the root (indicating no root found)
        //    - if the root finder returns a solution, we check that func(solution) = 0.0 +/ ROOT_ABS_TOLERANCE
        //       - if the solution is acceptable, we stop and return the solution
        //       - if the solution is not acceptable, we reduce the search step size and try again
        //       - if we reach the maximum number of search step reduction iterations, or the search step factor reduces to 1.0 (so search step size = 0.0),
        //         we stop and return a negative value for the root (indicating no root found)

        double factorFrac = TIDES_OMEGA_SEARCH_FACTOR_FRAC;                                                 // search step size factor fractional part
        double factor     = 1.0 + factorFrac;                                                               // factor to determine search step size (size = guess * factor)

        std::pair<double, double> root(-1.0, -1.0);                                                         // initialise root - default return
        std::size_t tries = 0;                                                                              // number of tries
        bool done         = false;                                                                          // finished (found root or exceed maximum tries)?
        while (!done) {                                                                                     // while no acceptable root found

            bool isRising = func(p_Guess) >= func(p_Guess * factor) ? false : true;                         // gradient direction from guess to upper search increment

            // run the root finder
            // regardless of any exceptions or errors, display any problems as a warning, then
            // check if the root returned is within tolerance - so even if the root finder
            // bumped up against the maximum iterations, or couldn't bracket the root, use
            // whatever value it ended with and check if it's good enough for us - not finding
            // an acceptable root should be the exception rather than the rule, so this strategy
            // shouldn't cause undue performance issues.
            try {
                root = boost::math::tools::bracket_and_solve_root(func, p_Guess, factor, isRising, utils::BracketTolerance, it); // find root
                // root finder returned without raising an exception
                if (it >= maxit) { SHOW_WARN(ERROR::TOO_MANY_OMEGA_ITERATIONS); }                           // too many root finder iterations
            }
            catch(std::exception& e) {                                                                      // catch generic boost root finding error
                // root finder exception
                // could be too many iterations, or unable to bracket root - it may not
                // be a hard error - so no matter what the reason is that we are here,
                // we'll just emit a warning and keep trying
                if (it >= maxit) { SHOW_WARN(ERROR::TOO_MANY_OMEGA_ITERATIONS); }                           // too many root finder iterations
                else             { SHOW_WARN(ERROR::ROOT_FINDER_FAILED, e.what()); }                        // some other problem - show it as a warning
            }

            // we have a solution from the root finder - it may not be an acceptable solution
            // so we check if it is within our preferred tolerance
            if (fabs(func(root.first + (root.second - root.first) / 2.0)) <= ROOT_ABS_TOLERANCE) {          // solution within tolerance?
                done = true;                                                                                // yes - we're done
            }
            else {                                                                                          // no - try again
                // we don't have an acceptable solution - reduce search step size and try again
                factorFrac /= 2.0;                                                                          // reduce fractional part of factor
                factor      = 1.0 + factorFrac;                                                             // new search step size
                tries++;                                                                                    // increment number of tries
                if (tries > TIDES_OMEGA_MAX_TRIES || fabs(factor - 1.0) <= ROOT_ABS_TOLERANCE) {            // too many tries, or step size 0.0?
                    // we've tried as much as we can - fail here with -ve return value
                    root.first  = -1.0;                                                                     // yes - set error return
                    root.second = -1.0;
                    SHOW_WARN(ERROR::TOO_MANY_OMEGA_TRIES);                                                 // show warning
                    done = true;                                                                            // we're done
                }
            }
        }

        return root.first + (root.second - root.first) / 2.0;                                               // midway between brackets (could return brackets...)
    }
    
};

#endif // __BaseBinaryStar_h__<|MERGE_RESOLUTION|>--- conflicted
+++ resolved
@@ -419,20 +419,12 @@
 
     void    CalculateEnergyAndAngularMomentum();
 
-<<<<<<< HEAD
     double  CalculateDEccentricityTidalDt(const DBL_DBL_DBL_DBL p_ImKlm, const double p_Mass, const double p_Radius, const double p_Mass2);
     double  CalculateDOmegaTidalDt(const DBL_DBL_DBL_DBL p_ImKlm, const double p_Radius, const double p_MoI, const double p_Mass2);
     double  CalculateDSemiMajorAxisTidalDt(const DBL_DBL_DBL_DBL p_ImKlm, const double p_Mass, const double p_Radius, const double p_Mass2);
-
-    double  CalculateGammaAngularMomentumLoss(const double p_DonorMass, const double p_AccretorMass);
-=======
-    double CalculateDEccentricityTidalDt(const DBL_DBL_DBL_DBL p_ImKlm, const double p_M1, const double p_R1, const double p_M2, const double p_Omega, const double p_SemiMajorAxis, const double p_Eccentricity);
-    double CalculateDOmegaTidalDt(const DBL_DBL_DBL_DBL p_ImKlm, const double p_M1, const double p_R1, const double p_I1, const double p_M2, const double p_Omega, const double p_SemiMajorAxis, const double p_Eccentricity);
-    double CalculateDSemiMajorAxisTidalDt(const DBL_DBL_DBL_DBL p_ImKlm, const double p_M1, const double p_R1, const double p_M2, const double p_Omega, const double p_SemiMajorAxis, const double p_Eccentricity);
     
     static double CalculateGammaAngularMomentumLoss_Static(const double p_DonorMass, const double p_AccretorMass, const bool p_IsAccretorDegenerate);
     double  CalculateGammaAngularMomentumLoss(const double p_DonorMass, const double p_AccretorMass) { return CalculateGammaAngularMomentumLoss_Static(p_DonorMass, p_AccretorMass, m_Accretor->IsDegenerate()); }
->>>>>>> 04fb2876
     double  CalculateGammaAngularMomentumLoss()                                 { return CalculateGammaAngularMomentumLoss(m_Donor->Mass(), m_Accretor->Mass()); }
 
 
