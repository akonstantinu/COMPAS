#include "Options.h"
#include "changelog.h"

Options* Options::m_Instance = nullptr;

namespace po  = boost::program_options;
namespace cls = po::command_line_style;
namespace fs  = boost::filesystem;


// this is required to set default value for boost program options of type vector<string>
namespace std
{
  std::ostream& operator<<(std::ostream &os, const std::vector<string> &vec) {    
    for (auto item : vec) os << item << " ";
    return os; 
  }
} 


Options* Options::Instance() {
    if (!m_Instance) {
        m_Instance = new Options();
    }
    return m_Instance;
}


/*
 * Initialise option values
 * 
 * This function initialises the values of the options - this is where the defaults
 * are set.  If a user does not specify an option, either on the commandline or in
 * a grid file, the default values are taken from here.
 * 
 * Note this is a class OptionValues function.
 * 
 * 
 * void Options::OptionValues::Initialise()
 * 
 */
void Options::OptionValues::Initialise() {

    // First set all options to their default values

    // flags

    m_AllowRLOFAtBirth                                              = false;
    m_AllowTouchingAtBirth                                          = false;

    m_DebugToFile                                                   = false;
    m_ErrorsToFile                                                  = false;

    m_EnableWarnings                                                = false;

	m_BeBinaries                                                    = false;
    m_EvolvePulsars                                                 = false;
	m_EvolveUnboundSystems                                          = false;

    m_DetailedOutput                                                = false;
    m_PopulationDataPrinting                                        = false;
    m_PrintBoolAsString                                             = false;
    m_Quiet                                                         = false;
    m_RlofPrinting                                                  = false;
    m_SwitchLog                                                     = false;

    m_nBatchesUsed                                                  = -1;


    // Evolution mode: SSE or BSE
    m_EvolutionMode                                                 = EVOLUTION_MODE::BSE;
    m_EvolutionModeString                                           = EVOLUTION_MODE_LABEL.at(m_EvolutionMode);

    // Population synthesis variables
    m_ObjectsToEvolve                                               = 10;

    m_FixedRandomSeed                                               = false;                                                // TRUE if --random-seed is passed on command line
    m_RandomSeed                                                    = 0;

    // Specify how long to evolve binaries for
    m_MaxEvolutionTime                                              = 13700.0;
    m_MaxNumberOfTimestepIterations                                 = 99999;


    // Initial mass options
    m_InitialMass                                                   = 5.0;
    m_InitialMass1                                                  = 5.0;
    m_InitialMass2                                                  = 5.0;

    m_InitialMassFunction                                           = INITIAL_MASS_FUNCTION::KROUPA;
    m_InitialMassFunctionString                                     = INITIAL_MASS_FUNCTION_LABEL.at(m_InitialMassFunction);
    m_InitialMassFunctionMin                                        = 8.0;
    m_InitialMassFunctionMax                                        = 100.0; 
    m_InitialMassFunctionPower                                      = -2.3;


    // Initial mass ratios
    m_MassRatioDistribution                                         = MASS_RATIO_DISTRIBUTION::FLAT;                        // Most likely want FLAT or SANA2012
    m_MassRatioDistributionString                                   = MASS_RATIO_DISTRIBUTION_LABEL.at(m_MassRatioDistribution);
    m_MassRatioDistributionMin                                      = 0.0;
    m_MassRatioDistributionMax                                      = 1.0;

    m_MinimumMassSecondary                                          = 0.0;


    // Initial orbit options
    m_SemiMajorAxis                                                 = 0.1;
    m_SemiMajorAxisDistribution                                     = SEMI_MAJOR_AXIS_DISTRIBUTION::FLATINLOG;              // Most likely want FLATINLOG or SANA2012
    m_SemiMajorAxisDistributionString                               = SEMI_MAJOR_AXIS_DISTRIBUTION_LABEL.at(SEMI_MAJOR_AXIS_DISTRIBUTION::FLATINLOG);
    m_SemiMajorAxisDistributionMin                                  = 0.1;
    m_SemiMajorAxisDistributionMax                                  = 1000.0;
    m_SemiMajorAxisDistributionPower                                = -1.0;

    // Initial orbital period
    m_PeriodDistributionMin                                         = 1.1;
    m_PeriodDistributionMax                                         = 1000.0;

    // Eccentricity
    m_Eccentricity                                                  = 0.0;
    m_EccentricityDistribution                                      = ECCENTRICITY_DISTRIBUTION::ZERO; 
    m_EccentricityDistributionString                                = ECCENTRICITY_DISTRIBUTION_LABEL.at(m_EccentricityDistribution);
    m_EccentricityDistributionMin                                   = 0.0;
    m_EccentricityDistributionMax                                   = 1.0;

    // Kick options
    m_KickMagnitudeDistribution                                     = KICK_MAGNITUDE_DISTRIBUTION::MAXWELLIAN;
    m_KickMagnitudeDistributionString                               = KICK_MAGNITUDE_DISTRIBUTION_LABEL.at(m_KickMagnitudeDistribution);
    m_KickMagnitudeDistributionSigmaCCSN_NS                         = 250;
    m_KickMagnitudeDistributionSigmaCCSN_BH                         = 250;
    m_KickMagnitudeDistributionMaximum                              = -1.0; 
    m_KickMagnitudeDistributionSigmaForECSN                         = 30.0;
    m_KickMagnitudeDistributionSigmaForUSSN   	                    = 30.0;
	m_KickScalingFactor						                        = 1.0;

    // Kick direction option
    m_KickDirectionDistribution                                     = KICK_DIRECTION_DISTRIBUTION::ISOTROPIC;
    m_KickDirectionDistributionString                               = KICK_DIRECTION_DISTRIBUTION_LABEL.at(m_KickDirectionDistribution);
    m_KickDirectionPower                                            = 0.0;

    // Kick magnitude
    m_KickMagnitude                                                 = 0.0;
    m_KickMagnitude1                                                = 0.0;
    m_KickMagnitude2                                                = 0.0;                               

    // Kick magnitude random number (used to draw kick magnitude if necessary)
    m_KickMagnitudeRandom                                           = RAND->Random();
    m_KickMagnitudeRandom1                                          = RAND->Random();
    m_KickMagnitudeRandom2                                          = RAND->Random();

    // Mean anomaly
    m_KickMeanAnomaly1                                              = RAND->Random(0.0, _2_PI);
    m_KickMeanAnomaly2                                              = RAND->Random(0.0, _2_PI);

    // Phi
    m_KickPhi1                                                      = 0.0;                                              // actual value set later
    m_KickPhi2                                                      = 0.0;                                              // actual value set later

    // Theta
    m_KickTheta1                                                    = 0.0;                                              // actual value set later 
    m_KickTheta2                                                    = 0.0;                                              // actual value set later

    // Black hole kicks
    m_BlackHoleKicksOption                                          = BLACK_HOLE_KICK_OPTION::FALLBACK;
    m_BlackHoleKicksOptionString                                    = BLACK_HOLE_KICK_OPTION_LABEL.at(m_BlackHoleKicksOption);


    // Chemically Homogeneous Evolution
    m_CheOption                                                     = CHE_OPTION::NONE;
    m_CheString                                                     = CHE_OPTION_LABEL.at(m_CheOption);


<<<<<<< HEAD
    // Supernova remnant mass prescription options
    m_RemnantMassPrescription                                       = REMNANT_MASS_PRESCRIPTION::FRYER2012;
    m_RemnantMassPrescriptionString                                 = REMNANT_MASS_PRESCRIPTION_LABEL.at(m_RemnantMassPrescription);
=======
    // Specify how long to evolve binaries for
    maxEvolutionTime                                                = 13700.0;                                                                          // Maximum evolution time in Myrs
    maxNumberOfTimestepIterations                                   = 99999;                                                                            // Maximum number of timesteps to evolve binary for before giving up
    
    timestepMultiplier                                              = 1.0;
        // Multiplier for time step size (<1 -- shorter timesteps, >1 -- longer timesteps)
>>>>>>> 22626539

    m_FryerSupernovaEngine                                          = SN_ENGINE::DELAYED;
    m_FryerSupernovaEngineString                                    = SN_ENGINE_LABEL.at(m_FryerSupernovaEngine);

    m_NeutrinoMassLossAssumptionBH                                  = NEUTRINO_MASS_LOSS_PRESCRIPTION::FIXED_FRACTION;
    m_NeutrinoMassLossAssumptionBHString                            = NEUTRINO_MASS_LOSS_PRESCRIPTION_LABEL.at(m_NeutrinoMassLossAssumptionBH);
    m_NeutrinoMassLossValueBH                                       = 0.1;


    // Fixed uk options
    m_UseFixedUK                                                    = false;
    m_FixedUK                                                       = -1.0;


    // Pair instability and pulsational pair instability mass loss
    m_UsePairInstabilitySupernovae                                  = false;
    m_PairInstabilityLowerLimit                                     = 60.0;                                                 // Belczynski+ 2016 is 65 Msol
    m_PairInstabilityUpperLimit                                     = 135.0;                                                // Belczynski+ 2016 is 135 Msol

    m_UsePulsationalPairInstability                                 = false;
    m_PulsationalPairInstabilityLowerLimit                          = 35.0;                                                 // Belczynski+ 2016 is 45 Msol
    m_PulsationalPairInstabilityUpperLimit                          = 60.0;                                                 // Belczynski+ 2016 is 65 Msol

    m_PulsationalPairInstabilityPrescription                        = PPI_PRESCRIPTION::COMPAS;
    m_PulsationalPairInstabilityPrescriptionString                  = PPI_PRESCRIPTION_LABEL.at(m_PulsationalPairInstabilityPrescription);

	m_MaximumNeutronStarMass                                        = 3.0;                                                  // StarTrack is 3.0
    
    m_mCBUR1                                                        = MCBUR1HURLEY;                                         // MHurley value, Fryer+ and Belczynski+ use 1.83


    // Output path
    m_OutputPathString                                              = ".";
    m_DefaultOutputPath                                             = boost::filesystem::current_path();
    m_OutputPath                                                    = m_DefaultOutputPath;
    m_OutputContainerName                                           = DEFAULT_OUTPUT_CONTAINER_NAME;
    

    // Mass loss options
    m_UseMassLoss                                                   = false;

    m_MassLossPrescription                                          = MASS_LOSS_PRESCRIPTION::VINK;
    m_MassLossPrescriptionString                                    = MASS_LOSS_PRESCRIPTION_LABEL.at(m_MassLossPrescription);


    // Wind mass loss multiplicitive constants
    m_LuminousBlueVariableFactor                                    = 1.5;
    m_WolfRayetFactor                                               = 1.0;


    // Mass transfer options
    m_UseMassTransfer                                               = true;
	m_CirculariseBinaryDuringMassTransfer         	                = false;
	m_AngularMomentumConservationDuringCircularisation              = false;

    // Case BB/BC mass transfer stability prescription
    m_CaseBBStabilityPrescription                                   = CASE_BB_STABILITY_PRESCRIPTION::ALWAYS_STABLE;
    m_CaseBBStabilityPrescriptionString                             = CASE_BB_STABILITY_PRESCRIPTION_LABEL.at(m_CaseBBStabilityPrescription);

    // Options for mass transfer accretion efficiency
    m_MassTransferAccretionEfficiencyPrescription                   = MT_ACCRETION_EFFICIENCY_PRESCRIPTION::THERMALLY_LIMITED;
    m_MassTransferAccretionEfficiencyPrescriptionString             = MT_ACCRETION_EFFICIENCY_PRESCRIPTION_LABEL.at(m_MassTransferAccretionEfficiencyPrescription);

    m_MassTransferFractionAccreted                                  = 1.0;
    m_MassTransferCParameter                                        = 10.0;
    m_EddingtonAccretionFactor                                      = 1;                                                    // >1 is super-eddington, 0 is no accretion

    // Mass transfer thermally limited options
	m_MassTransferThermallyLimitedVariation                         = MT_THERMALLY_LIMITED_VARIATION::C_FACTOR;
	m_MassTransferThermallyLimitedVariationString                   = MT_THERMALLY_LIMITED_VARIATION_LABEL.at(m_MassTransferThermallyLimitedVariation);

    // Mass transfer angular momentum loss prescription options
    m_MassTransferJloss                                             = 1.0;
    m_MassTransferAngularMomentumLossPrescription                   = MT_ANGULAR_MOMENTUM_LOSS_PRESCRIPTION::ISOTROPIC_RE_EMISSION;
    m_MassTransferAngularMomentumLossPrescriptionString             = MT_ANGULAR_MOMENTUM_LOSS_PRESCRIPTION_LABEL.at(m_MassTransferAngularMomentumLossPrescription);

    // Mass transfer rejuvenation prescriptions
    m_MassTransferRejuvenationPrescription                          = MT_REJUVENATION_PRESCRIPTION::NONE;
    m_MassTransferRejuvenationPrescriptionString                    = MT_REJUVENATION_PRESCRIPTION_LABEL.at(m_MassTransferRejuvenationPrescription);

    // Mass transfer critical mass ratios
    m_MassTransferCriticalMassRatioMSLowMass                        = false;
    m_MassTransferCriticalMassRatioMSLowMassNonDegenerateAccretor   = 1.44;                                                 // Claeys+ 2014 = 1.44
    m_MassTransferCriticalMassRatioMSLowMassDegenerateAccretor      = 1.0;                                                  // Claeys+ 2014 = 1.0

    // AVG
    /*
    m_MassTransferCriticalMassRatioMSHighMass                       = false;
    m_MassTransferCriticalMassRatioMSHighMassNonDegenerateAccretor  = 0.625;                                                // Claeys+ 2014 = 0.625
    m_MassTransferCriticalMassRatioMSHighMassDegenerateAccretor     = 0.0;

    m_MassTransferCriticalMassRatioHG                               = false;
    m_MassTransferCriticalMassRatioHGNonDegenerateAccretor          = 0.40;                                                 // Claeys+ 2014 = 0.25
    m_MassTransferCriticalMassRatioHGDegenerateAccretor             = 0.21;                                                 // Claeys+ 2014 = 0.21

    m_MassTransferCriticalMassRatioGiant                            = false;
    m_MassTransferCriticalMassRatioGiantNonDegenerateAccretor       = 0.0;
    m_MassTransferCriticalMassRatioGiantDegenerateAccretor          = 0.87;                                                 // Claeys+ 2014 = 0.81

    m_MassTransferCriticalMassRatioHeliumMS                         = false;
    m_MassTransferCriticalMassRatioHeliumMSNonDegenerateAccretor    = 0.625;
    m_MassTransferCriticalMassRatioHeliumMSDegenerateAccretor       = 0.0;

    m_MassTransferCriticalMassRatioHeliumHG                         = false;
    m_MassTransferCriticalMassRatioHeliumHGNonDegenerateAccretor    = 0.25;                                                 // Claeys+ 2014 = 0.25
    m_MassTransferCriticalMassRatioHeliumHGDegenerateAccretor       = 0.21;                                                 // Claeys+ 2014 = 0.21

    m_MassTransferCriticalMassRatioHeliumGiant                      = false;
    m_MassTransferCriticalMassRatioHeliumGiantNonDegenerateAccretor = 1.28;                                                 // Claeys+ 2014 = 0.25
    m_MassTransferCriticalMassRatioHeliumGiantDegenerateAccretor    = 0.87;

    m_MassTransferCriticalMassRatioWhiteDwarf                       = false;
	m_MassTransferCriticalMassRatioWhiteDwarfNonDegenerateAccretor  = 0.0;
    m_MassTransferCriticalMassRatioWhiteDwarfDegenerateAccretor     = 1.6;                                                  // Claeys+ 2014 = 1.6
    */

    // Common Envelope options
    m_CommonEnvelopeAlpha                                           = 1.0;
    m_CommonEnvelopeLambda                                          = 0.1;
	m_CommonEnvelopeSlopeKruckow                                    = -4.0 / 5.0;
	m_CommonEnvelopeAlphaThermal                                    = 1.0;
    m_CommonEnvelopeLambdaMultiplier                                = 1.0;
    m_AllowMainSequenceStarToSurviveCommonEnvelope                  = false;

    // Prescription for envelope state (radiative or convective)
    m_EnvelopeStatePrescription                                     = ENVELOPE_STATE_PRESCRIPTION::LEGACY;
    m_EnvelopeStatePrescriptionString                               = ENVELOPE_STATE_PRESCRIPTION_LABEL.at(m_EnvelopeStatePrescription);

    // Accretion during common envelope
    m_CommonEnvelopeMassAccretionPrescription                       = CE_ACCRETION_PRESCRIPTION::ZERO;
    m_CommonEnvelopeMassAccretionPrescriptionString                 = CE_ACCRETION_PRESCRIPTION_LABEL.at(m_CommonEnvelopeMassAccretionPrescription);
    
    m_CommonEnvelopeMassAccretionMin                                = 0.04;
    m_CommonEnvelopeMassAccretionMax                                = 0.1;
    m_CommonEnvelopeMassAccretionConstant                           = 0.0;

	// Common envelope lambda prescription
	m_CommonEnvelopeLambdaPrescription                              = CE_LAMBDA_PRESCRIPTION::NANJING;
	m_CommonEnvelopeLambdaPrescriptionString                        = CE_LAMBDA_PRESCRIPTION_LABEL.at(m_CommonEnvelopeLambdaPrescription);

	// Common envelope Nandez and Ivanova energy formalism
	m_RevisedEnergyFormalismNandezIvanova	                        = false;
	m_MaximumMassDonorNandezIvanova                                 = 2.0;
	m_CommonEnvelopeRecombinationEnergyDensity                      = 1.5E13;


    // Adaptive Importance Sampling options
    m_AISexploratoryPhase                                           = false;
    m_AISDCOtype                                                    = AIS_DCO::ALL;
    m_AISDCOtypeString                                              = AIS_DCO_LABEL.at(AIS_DCO::ALL);
    m_AIShubble                                                     = false;
    m_AISpessimistic                                                = false;
    m_AISrefinementPhase                                            = false;
    m_AISrlof                                                       = false;
    m_KappaGaussians                                                = 2;


	// Zetas
	m_StellarZetaPrescription                                       = ZETA_PRESCRIPTION::SOBERMAN;
	m_StellarZetaPrescriptionString                                 = ZETA_PRESCRIPTION_LABEL.at(m_StellarZetaPrescription);
	m_ZetaAdiabaticArbitrary                                        = 10000.0;                                              // large value favours stable MT
    m_ZetaMainSequence 	                                            = 2.0;
	m_ZetaRadiativeEnvelopeGiant	                                = 6.5;


    // Metallicity options
    m_Metallicity                                                   = ZSOL;
    m_FixedMetallicity                                              = true;


    // Neutron star equation of state
    m_NeutronStarEquationOfState                                    = NS_EOS::SSE;
    m_NeutronStarEquationOfStateString                              = NS_EOSLabel.at(NS_EOS::SSE);


    // Pulsar birth magnetic field distribution
    m_PulsarBirthMagneticFieldDistribution                          = PULSAR_BIRTH_MAGNETIC_FIELD_DISTRIBUTION::ZERO;
    m_PulsarBirthMagneticFieldDistributionString                    = PULSAR_BIRTH_MAGNETIC_FIELD_DISTRIBUTION_LABEL.at(m_PulsarBirthMagneticFieldDistribution);
    m_PulsarBirthMagneticFieldDistributionMin                       = 11.0;
    m_PulsarBirthMagneticFieldDistributionMax                       = 13.0;


    // Pulsar birth spin period distribution string
    m_PulsarBirthSpinPeriodDistribution                             = PULSAR_BIRTH_SPIN_PERIOD_DISTRIBUTION::ZERO;
    m_PulsarBirthSpinPeriodDistributionString                       = PULSAR_BIRTH_SPIN_PERIOD_DISTRIBUTION_LABEL.at(m_PulsarBirthSpinPeriodDistribution);
    m_PulsarBirthSpinPeriodDistributionMin                          = 0.0;
    m_PulsarBirthSpinPeriodDistributionMax                          = 100.0;

    m_PulsarMagneticFieldDecayTimescale                             = 1000.0;
    m_PulsarMagneticFieldDecayMassscale                             = 0.025;
    m_PulsarLog10MinimumMagneticField                               = 8.0;


    // Rotational velocity distribution options
    m_RotationalVelocityDistribution                                = ROTATIONAL_VELOCITY_DISTRIBUTION::ZERO;
    m_RotationalVelocityDistributionString                          = ROTATIONAL_VELOCITY_DISTRIBUTION_LABEL.at(m_RotationalVelocityDistribution);


	// grids

	m_GridFilename                                                  = "";


    // debug and logging options

    m_DebugLevel                                                    = 0;
    m_DebugClasses.clear();

    m_LogLevel                                                      = 0;
    m_LogClasses.clear();


    // Logfiles    
    m_LogfileDefinitionsFilename                                    = "";
    m_LogfileDelimiter                                              = DELIMITER::TAB;
    m_LogfileDelimiterString                                        = DELIMITERLabel.at(m_LogfileDelimiter);
    m_LogfileNamePrefix                                             = "";

    m_LogfileSystemParameters                                       = get<0>(LOGFILE_DESCRIPTOR.at(LOGFILE::SYSTEM_PARAMETERS));
    m_LogfileDetailedOutput                                         = (m_EvolutionMode == EVOLUTION_MODE::SSE) ? get<0>(LOGFILE_DESCRIPTOR.at(LOGFILE::SSE_DETAILED_OUTPUT)) : get<0>(LOGFILE_DESCRIPTOR.at(LOGFILE::BSE_DETAILED_OUTPUT));
    m_LogfileDoubleCompactObjects                                   = get<0>(LOGFILE_DESCRIPTOR.at(LOGFILE::DOUBLE_COMPACT_OBJECTS));
    m_LogfileSupernovae                                             = (m_EvolutionMode == EVOLUTION_MODE::SSE) ? get<0>(LOGFILE_DESCRIPTOR.at(LOGFILE::SSE_SUPERNOVAE)) : get<0>(LOGFILE_DESCRIPTOR.at(LOGFILE::BSE_SUPERNOVAE));
    m_LogfileCommonEnvelopes                                        = get<0>(LOGFILE_DESCRIPTOR.at(LOGFILE::COMMON_ENVELOPES));
    m_LogfileRLOFParameters                                         = get<0>(LOGFILE_DESCRIPTOR.at(LOGFILE::RLOF_PARAMETERS));
    m_LogfileBeBinaries                                             = get<0>(LOGFILE_DESCRIPTOR.at(LOGFILE::BE_BINARIES));
    m_LogfilePulsarEvolution                                        = get<0>(LOGFILE_DESCRIPTOR.at(LOGFILE::BSE_PULSAR_EVOLUTION)); // only BSE for now
    m_LogfileSwitchLog                                              = (m_EvolutionMode == EVOLUTION_MODE::SSE) ? get<0>(LOGFILE_DESCRIPTOR.at(LOGFILE::SSE_SWITCH_LOG)) : get<0>(LOGFILE_DESCRIPTOR.at(LOGFILE::BSE_SWITCH_LOG));
    
}
    

/*
 * Sanity check options and option values
 * 
 * We can currently sample mass, metallicity, separation, eccentricity etc. within COMPAS,
 * so those options don't need to be mandatory - but when we move all sampling out of 
 * COMPAS we will need to enforce those as mandatory options - unless we decide to leave
 * some minimal sampling inside COMPAS to allow for missing options.  We would only need
 * to leave a single distribution for each - we wouldn't want to give the user the option
 * of choosing a distribution - the functionality would only be for convenience if an
 * option was missing.
 * 
 * The boost variable map from the parsed options should already have been set before calling
 * this function.  This records, for each option, whether the user specified a value and, if 
 * so, the value specified by the user.  This function sanity checks the user specified values, 
 * sets the values if all pass the sanity checks, then sets the values of the options not 
 * specified by the user the the defaults specifed here.
 * 
 * Note this is a class OptionValues function.
 * 
 * 
 * std::string Options::OptionValues::CheckAndSetOptions(const po::variables_map p_VM)
 * 
 * @return                                      String containing an error string
 *                                              If no error occurred the return string will be the empty string 
 */
std::string Options::OptionValues::CheckAndSetOptions() {

    std::string errStr = "";                                                                                // error string

    // check & set prescriptions, distributions, assumptions etc. options - alphabetically

    try {

        bool found;

        m_FixedRandomSeed  = !m_VM["random-seed"].defaulted();                                              // use random seed if it is provided by the user
//        m_FixedMetallicity = !m_VM["metallicity"].defaulted();                                              // determine if user supplied a metallicity value
        m_UseFixedUK       = !m_VM["fix-dimensionless-kick-magnitude"].defaulted() && (m_FixedUK >= 0.0);   // determine if user supplied a valid kick magnitude


        // Floor
        /*
        if (!vmCmdLine["ais-dcotype"].defaulted()) {                                                        // Adaptive Importance Sampling DCO type
            std::tie(found, p_OptionValues->m_AISDCOtype) = utils::GetMapKey(p_OptionValues->m_AISDCOtypeString, AIS_DCO_LABEL, p_OptionValues->m_AISDCOtype);
            return "Unknown AIS DCO Type";
        }
        */

        if (!m_VM["black-hole-kicks"].defaulted()) {                                                        // black hole kicks option
            std::tie(found, m_BlackHoleKicksOption) = utils::GetMapKey(m_BlackHoleKicksOptionString, BLACK_HOLE_KICK_OPTION_LABEL, m_BlackHoleKicksOption);
            if (!found) return "Unknown Black Hole Kicks Option";
        }

        if (!m_VM["case-bb-stability-prescription"].defaulted()) {                                          //case BB/BC mass transfer stability prescription
            std::tie(found, m_CaseBBStabilityPrescription) = utils::GetMapKey(m_CaseBBStabilityPrescriptionString, CASE_BB_STABILITY_PRESCRIPTION_LABEL, m_CaseBBStabilityPrescription);
            if (!found) return "Unknown Case BB/BC Mass Transfer Stability Prescription";
        }
           
        if (!m_VM["chemically-homogeneous-evolution"].defaulted()) {                                        // Chemically Homogeneous Evolution
            std::tie(found, m_CheOption) = utils::GetMapKey(m_CheString, CHE_OPTION_LABEL, m_CheOption);
            if (!found) return "Unknown Chemically Homogeneous Evolution Option";
        }

        if (!m_VM["common-envelope-lambda-prescription"].defaulted()) {                                     // common envelope lambda prescription
            std::tie(found, m_CommonEnvelopeLambdaPrescription) = utils::GetMapKey(m_CommonEnvelopeLambdaPrescriptionString, CE_LAMBDA_PRESCRIPTION_LABEL, m_CommonEnvelopeLambdaPrescription);
            if (!found) return "Unknown CE Lambda Prescription";
        }

        if (!m_VM["common-envelope-mass-accretion-prescription"].defaulted()) {                             // common envelope mass accretion prescription
            std::tie(found, m_CommonEnvelopeMassAccretionPrescription) = utils::GetMapKey(m_CommonEnvelopeMassAccretionPrescriptionString, CE_ACCRETION_PRESCRIPTION_LABEL, m_CommonEnvelopeMassAccretionPrescription);
            if (!found) return "Unknown CE Mass Accretion Prescription";
        }
            
        if (!m_VM["envelope-state-prescription"].defaulted()) {                                             // envelope state prescription
            std::tie(found, m_EnvelopeStatePrescription) = utils::GetMapKey(m_EnvelopeStatePrescriptionString, ENVELOPE_STATE_PRESCRIPTION_LABEL, m_EnvelopeStatePrescription);
            if (!found) return "Unknown Envelope State Prescription";
        }

        if (!m_VM["eccentricity-distribution"].defaulted()) {                                               // eccentricity distribution
            std::tie(found, m_EccentricityDistribution) = utils::GetMapKey(m_EccentricityDistributionString, ECCENTRICITY_DISTRIBUTION_LABEL, m_EccentricityDistribution);
            if (!found) return "Unknown Eccentricity Distribution";
        }

        if (!m_VM["fryer-supernova-engine"].defaulted()) {                                                  // Fryer et al. 2012 supernova engine
            std::tie(found, m_FryerSupernovaEngine) = utils::GetMapKey(m_FryerSupernovaEngineString, SN_ENGINE_LABEL, m_FryerSupernovaEngine);
            if (!found) return "Unknown Fryer et al. Supernova Engine";
        }

        if (!m_VM["initial-mass-function"].defaulted()) {                                                   // initial mass function
            std::tie(found, m_InitialMassFunction) = utils::GetMapKey(m_InitialMassFunctionString, INITIAL_MASS_FUNCTION_LABEL, m_InitialMassFunction);
            if (!found) return "Unknown Initial Mass Function";
        }

        if (!m_VM["kick-direction"].defaulted()) {                                                          // kick direction
            std::tie(found, m_KickDirectionDistribution) = utils::GetMapKey(m_KickDirectionDistributionString, KICK_DIRECTION_DISTRIBUTION_LABEL, m_KickDirectionDistribution);
            if (!found) return "Unknown Kick Direction Distribution";
        }

        if (!m_VM["kick-magnitude-distribution"].defaulted()) {                                             // kick magnitude
            std::tie(found, m_KickMagnitudeDistribution) = utils::GetMapKey(m_KickMagnitudeDistributionString, KICK_MAGNITUDE_DISTRIBUTION_LABEL, m_KickMagnitudeDistribution);
            if (!found) return "Unknown Kick Magnitude Distribution";
        }

        // set values for m_KickPhi[1/2] and m_KickTheta[1/2] here
        // we now have the kick direction distribution and kick direction power (exponent) required by the user (either default or specified)

        bool phi1Defaulted   = m_VM["kick-phi-1"].defaulted();
        bool theta1Defaulted = m_VM["kick-theta-1"].defaulted();

        if (phi1Defaulted || theta1Defaulted) {
            double phi1, theta1;
            std::tie(phi1, theta1) = utils::DrawKickDirection(m_KickDirectionDistribution, m_KickDirectionPower);
            if (phi1Defaulted  ) m_KickPhi1   = phi1;
            if (theta1Defaulted) m_KickTheta1 = theta1;
        }

        bool phi2Defaulted   = m_VM["kick-phi-2"].defaulted();
        bool theta2Defaulted = m_VM["kick-theta-2"].defaulted();

        if (phi2Defaulted || theta2Defaulted) {
            double phi2, theta2;
            std::tie(phi2, theta2) = utils::DrawKickDirection(m_KickDirectionDistribution, m_KickDirectionPower);
            if (phi2Defaulted  ) m_KickPhi2   = phi2;
            if (theta2Defaulted) m_KickTheta2 = theta2;
        }

        if (!m_VM["logfile-delimiter"].defaulted()) {                                                       // logfile field delimiter
            std::tie(found, m_LogfileDelimiter) = utils::GetMapKey(m_LogfileDelimiterString, DELIMITERLabel, m_LogfileDelimiter);
            if (!found) return "Unknown Logfile Delimiter";
        }

        if (!m_VM["mass-loss-prescription"].defaulted()) {                                                  // mass loss prescription
            std::tie(found, m_MassLossPrescription) = utils::GetMapKey(m_MassLossPrescriptionString, MASS_LOSS_PRESCRIPTION_LABEL, m_MassLossPrescription);
            if (!found) return "Unknown Mass Loss Prescription";
        }

        if (!m_VM["mass-ratio-distribution"].defaulted()) {                                                 // mass ratio distribution
            std::tie(found, m_MassRatioDistribution) = utils::GetMapKey(m_MassRatioDistributionString, MASS_RATIO_DISTRIBUTION_LABEL, m_MassRatioDistribution);
            if (!found) return "Unknown Mass Ratio Distribution";
        }

        if (m_UseMassTransfer && !m_VM["mass-transfer-accretion-efficiency-prescription"].defaulted()) {    // mass transfer accretion efficiency prescription
            std::tie(found, m_MassTransferAccretionEfficiencyPrescription) = utils::GetMapKey(m_MassTransferAccretionEfficiencyPrescriptionString, MT_ACCRETION_EFFICIENCY_PRESCRIPTION_LABEL, m_MassTransferAccretionEfficiencyPrescription);
            if (!found) return "Unknown Mass Transfer Angular Momentum Loss Prescription";
        }

        if (m_UseMassTransfer && !m_VM["mass-transfer-angular-momentum-loss-prescription"].defaulted()) {   // mass transfer angular momentum loss prescription
            std::tie(found, m_MassTransferAngularMomentumLossPrescription) = utils::GetMapKey(m_MassTransferAngularMomentumLossPrescriptionString, MT_ANGULAR_MOMENTUM_LOSS_PRESCRIPTION_LABEL, m_MassTransferAngularMomentumLossPrescription);
            if (!found) return "Unknown Mass Transfer Angular Momentum Loss Prescription";
        }

        if (m_UseMassTransfer && !m_VM["mass-transfer-rejuvenation-prescription"].defaulted()) {            // mass transfer rejuvenation prescription
            std::tie(found, m_MassTransferRejuvenationPrescription) = utils::GetMapKey(m_MassTransferRejuvenationPrescriptionString, MT_REJUVENATION_PRESCRIPTION_LABEL, m_MassTransferRejuvenationPrescription);
            if (!found) return "Unknown Mass Transfer Rejuvenation Prescription";
        }

        if (m_UseMassTransfer && !m_VM["mass-transfer-thermal-limit-accretor"].defaulted()) {               // mass transfer accretor thermal limit
            std::tie(found, m_MassTransferThermallyLimitedVariation) = utils::GetMapKey(m_MassTransferThermallyLimitedVariationString, MT_THERMALLY_LIMITED_VARIATION_LABEL, m_MassTransferThermallyLimitedVariation);
            if (!found) return "Unknown Mass Transfer Accretor Thermal Limit";

            if (m_MassTransferThermallyLimitedVariation == MT_THERMALLY_LIMITED_VARIATION::C_FACTOR) {
                m_MassTransferCParameter = m_VM["mass-transfer-thermal-limit-C"].defaulted() ? 10.0 : m_MassTransferCParameter;
            }

            if (m_MassTransferThermallyLimitedVariation == MT_THERMALLY_LIMITED_VARIATION::RADIUS_TO_ROCHELOBE) {
                m_MassTransferCParameter = m_VM["mass-transfer-thermal-limit-C"].defaulted() ? 1.0 : m_MassTransferCParameter;
            }
        }

        if (!m_VM["mode"].defaulted()) {                                                                    // mode
            std::tie(found, m_EvolutionMode) = utils::GetMapKey(m_EvolutionModeString, EVOLUTION_MODE_LABEL, m_EvolutionMode);
            if (!found) return "Unknown Mode";
        }

        if (!m_VM["neutrino-mass-loss-bh-formation"].defaulted()) {                                         // neutrino mass loss assumption
            std::tie(found, m_NeutrinoMassLossAssumptionBH) = utils::GetMapKey(m_NeutrinoMassLossAssumptionBHString, NEUTRINO_MASS_LOSS_PRESCRIPTION_LABEL, m_NeutrinoMassLossAssumptionBH);
            if (!found) return "Unknown Neutrino Mass Loss Assumption";
        }

        if (!m_VM["neutron-star-equation-of-state"].defaulted()) {                                          // neutron star equation of state
            std::tie(found, m_NeutronStarEquationOfState) = utils::GetMapKey(m_NeutronStarEquationOfStateString, NS_EOSLabel, m_NeutronStarEquationOfState);
            if (!found) return "Unknown Neutron Star Equation of State";
        }

        if (!m_VM["pulsar-birth-magnetic-field-distribution"].defaulted()) {                                // pulsar birth magnetic field distribution
            std::tie(found, m_PulsarBirthMagneticFieldDistribution) = utils::GetMapKey(m_PulsarBirthMagneticFieldDistributionString, PULSAR_BIRTH_MAGNETIC_FIELD_DISTRIBUTION_LABEL, m_PulsarBirthMagneticFieldDistribution);
            if (!found) return "Unknown Pulsar Birth Magnetic Field Distribution";
        }

        if (!m_VM["pulsar-birth-spin-period-distribution"].defaulted()) {                                   // pulsar birth spin period distribution
            std::tie(found, m_PulsarBirthSpinPeriodDistribution) = utils::GetMapKey(m_PulsarBirthSpinPeriodDistributionString, PULSAR_BIRTH_SPIN_PERIOD_DISTRIBUTION_LABEL, m_PulsarBirthSpinPeriodDistribution);
            if (!found) return "Unknown Pulsar Birth Spin Period Distribution";
        }

        if (!m_VM["pulsational-pair-instability-prescription"].defaulted()) {                               // pulsational pair instability prescription
            std::tie(found, m_PulsationalPairInstabilityPrescription) = utils::GetMapKey(m_PulsationalPairInstabilityPrescriptionString, PPI_PRESCRIPTION_LABEL, m_PulsationalPairInstabilityPrescription);
            if (!found) return "Unknown Pulsational Pair Instability Prescription";
        }

        if (!m_VM["remnant-mass-prescription"].defaulted()) {                                               // remnant mass prescription
            std::tie(found, m_RemnantMassPrescription) = utils::GetMapKey(m_RemnantMassPrescriptionString, REMNANT_MASS_PRESCRIPTION_LABEL, m_RemnantMassPrescription);
            if (!found) return "Unknown Remnant Mass Prescription";
        }

        if (!m_VM["rotational-velocity-distribution"].defaulted()) {                                        // rotational velocity distribution
            std::tie(found, m_RotationalVelocityDistribution) = utils::GetMapKey(m_RotationalVelocityDistributionString, ROTATIONAL_VELOCITY_DISTRIBUTION_LABEL, m_RotationalVelocityDistribution);
            if (!found) return "Unknown Rotational Velocity Distribution";
        }

        if (!m_VM["semi-major-axis-distribution"].defaulted()) {                                            // semi-major axis distribution
            std::tie(found, m_SemiMajorAxisDistribution) = utils::GetMapKey(m_SemiMajorAxisDistributionString, SEMI_MAJOR_AXIS_DISTRIBUTION_LABEL, m_SemiMajorAxisDistribution);
            if (!found) return "Unknown Semi-Major Axis Distribution";
        }

        if (!m_VM["stellar-zeta-prescription"].defaulted()) {                                               // common envelope zeta prescription
            std::tie(found, m_StellarZetaPrescription) = utils::GetMapKey(m_StellarZetaPrescriptionString, ZETA_PRESCRIPTION_LABEL, m_StellarZetaPrescription);
            if (!found) return "Unknown stellar Zeta Prescription";
        }

        // constraint/value/range checks - alphabetically (where possible)

        if (!m_VM["common-envelope-alpha"].defaulted() && m_CommonEnvelopeAlpha < 0.0) return "CE alpha (--common-envelope-alpha) < 0";
        if (!m_VM["common-envelope-alpha-thermal"].defaulted() && (m_CommonEnvelopeAlphaThermal < 0.0 || m_CommonEnvelopeAlphaThermal > 1.0)) return "CE alpha thermal (--common-envelope-alpha-thermal) must be between 0 and 1";
        if (!m_VM["common-envelope-lambda-multiplier"].defaulted() && m_CommonEnvelopeLambdaMultiplier < 0.0) return "CE lambda multiplie (--common-envelope-lambda-multiplier < 0";
        if (!m_VM["common-envelope-mass-accretion-constant"].defaulted() && m_CommonEnvelopeMassAccretionConstant < 0.0) return "CE mass accretion constant (--common-envelope-mass-accretion-constant) < 0";
        if (!m_VM["common-envelope-mass-accretion-max"].defaulted() && m_CommonEnvelopeMassAccretionMax < 0.0) return "Maximum accreted mass (--common-envelope-mass-accretion-max) < 0";
        if (!m_VM["common-envelope-mass-accretion-min"].defaulted() && m_CommonEnvelopeMassAccretionMin < 0.0) return "Minimum accreted mass (--common-envelope-mass-accretion-min) < 0";

        if (m_DebugLevel < 0) return "Debug level (--debug-level) < 0";

        if (m_Eccentricity < 0.0 || m_Eccentricity > 1.0) return "Eccentricity (--eccentricity) must be between 0 and 1";
        if (m_EccentricityDistributionMin < 0.0 || m_EccentricityDistributionMin > 1.0) return "Minimum eccentricity (--eccentricity-min) must be between 0 and 1";
        if (m_EccentricityDistributionMax < 0.0 || m_EccentricityDistributionMax > 1.0) return "Maximum eccentricity (--eccentricity-max) must be between 0 and 1";
        if (m_EccentricityDistributionMax <= m_EccentricityDistributionMin) return "Maximum eccentricity (--eccentricity-max) must be > Minimum eccentricity (--eccentricity-min)";

        if (m_InitialMassFunctionMin < 0.0) return "Minimum initial mass (--initial-mass-min) < 0";
        if (m_InitialMassFunctionMax < 0.0) return "Maximum initial mass (--initial-mass-max) < 0";
        if (m_InitialMassFunctionMax <= m_InitialMassFunctionMin) return "Maximum initial mass (--initial-mass-max) must be > Minimum initial mass (--initial-mass-min)";

        if (m_KickMagnitudeDistribution == KICK_MAGNITUDE_DISTRIBUTION::FLAT) {
            if (m_KickMagnitudeDistributionMaximum <= 0.0) return "User specified --kick-magnitude-distribution = FLAT with Maximum kick magnitude (--kick-magnitude-max) <= 0.0";
        }

        if (m_LogLevel < 0) return "Logging level (--log-level) < 0";
 
        if (m_LuminousBlueVariableFactor < 0.0) return "LBV multiplier (--luminous-blue-variable-multiplier) < 0";

        if (m_MassRatioDistributionMin < 0.0 || m_MassRatioDistributionMin > 1.0) return "Minimum mass ratio (--mass-ratio-min) must be between 0 and 1";
        if (m_MassRatioDistributionMax < 0.0 || m_MassRatioDistributionMax > 1.0) return "Maximum mass ratio (--mass-ratio-max) must be between 0 and 1";
        if (m_MassRatioDistributionMax <= m_MassRatioDistributionMin) return "Maximum mass ratio (--mass-ratio-max) must be > Minimum mass ratio (--mass-ratio-min)";

        if (m_MaxEvolutionTime <= 0.0) return "Maximum evolution time in Myr (--maxEvolutionTime) must be > 0";

        if (m_Metallicity < 0.0 || m_Metallicity > 1.0) return "Metallicity (--metallicity) should be absolute metallicity and must be between 0 and 1";

        if (m_MinimumMassSecondary < 0.0) return "Seconday minimum mass (--minimum-secondary-mass) must be >= 0";
        if (m_MinimumMassSecondary > m_InitialMassFunctionMax) return "Seconday minimum mass (--minimum-secondary-mass) must be <= Maximum initial mass (--initial-mass-max)";

        if (m_NeutrinoMassLossAssumptionBH == NEUTRINO_MASS_LOSS_PRESCRIPTION::FIXED_MASS) {
            if (m_NeutrinoMassLossValueBH < 0.0) return "Neutrino mass loss value < 0";
        }

        if (m_ObjectsToEvolve <= 0) return m_EvolutionMode == EVOLUTION_MODE::SSE ? "Number of stars requested <= 0" : "Number of binaries requested <= 0";
    
        if (m_NeutrinoMassLossAssumptionBH == NEUTRINO_MASS_LOSS_PRESCRIPTION::FIXED_FRACTION) {
            if (m_NeutrinoMassLossValueBH < 0.0 || m_NeutrinoMassLossValueBH > 1.0) return "Neutrino mass loss must be between 0 and 1";
        }

        if (!m_VM["outputPath"].defaulted()) {                                                              // user specified output path?
                                                                                                            // yes
            fs::path userPath = m_OutputPathString;                                                         // user-specifed path
            if (fs::is_directory(userPath)) {                                                               // valid directory?
                m_OutputPath = userPath;                                                                    // yes - set outputPath to user-specified path
            }
            else {                                                                                          // not a valid directory
                m_OutputPath = m_DefaultOutputPath;                                                         // use default path = CWD
            }
        }

        if (m_PeriodDistributionMin < 0.0) return "Minimum orbital period (--orbital-period-min) < 0";
        if (m_PeriodDistributionMax < 0.0) return "Maximum orbital period (--orbital-period-max) < 0";

        if (!m_VM["pulsar-magnetic-field-decay-timescale"].defaulted() && m_PulsarMagneticFieldDecayTimescale <= 0.0) return "Pulsar magnetic field decay timescale (--pulsar-magnetic-field-decay-timescale) <= 0";
        if (!m_VM["pulsar-magnetic-field-decay-massscale"].defaulted() && m_PulsarMagneticFieldDecayMassscale <= 0.0) return "Pulsar Magnetic field decay massscale (--pulsar-magnetic-field-decay-massscale) <= 0";

        if (m_SemiMajorAxisDistributionMin < 0.0) return "Minimum semi-major Axis (--semi-major-axis-min) < 0";
        if (m_SemiMajorAxisDistributionMax < 0.0) return "Maximum semi-major Axis (--semi-major-axis-max) < 0";

        if (m_WolfRayetFactor < 0.0) return "WR multiplier (--wolf-rayet-multiplier) < 0";


    }
    catch (po::error& e) {                                                                                  // program options exception
        errStr = e.what();
    }
    catch (...) {                                                                                           // unhandled exception
        errStr = "unhandled exception";
    }

    return errStr;
}


/*
 * Determine if the user specified a value for the option
 * 
 * 
 * int OptionSpecified(std::string p_OptionString) 
 * 
 * @param
 * @param   [IN]    p_OptionString              String containing option name
 * @return                                      Int result:
 *                                                  -1: invalid/unknown option name
 *                                                   0: option was not specified by user - default value used
 *                                                   1: option specified by user - user specified value used
 */
int Options::OptionSpecified(std::string p_OptionString) {

    int  result = -1;                                                                           // default = invalid/unknown option
    
    try {

        if (m_GridLine.optionValues.m_VM.count(p_OptionString) > 0) {                           // option exists at object level?
            result = m_GridLine.optionValues.m_VM[p_OptionString].defaulted() ? 0 : 1;          // yes - set result
        }
        else {                                                                                  // option does not exist at object level
            if (m_CmdLine.optionValues.m_VM.count(p_OptionString) > 0) {                        // option exists at the commandline (program-level)
                result = m_CmdLine.optionValues.m_VM[p_OptionString].defaulted() ? 0 : 1;       // yes - set result
            }
            else {                                                                              // option does not exist at the commandline (program-level)
                result = -1;                                                                    // set result
            }    
        }
    }
    catch (po::error& e) {                                                                      // program options exception
        result = -1;
    }
    catch (...) {                                                                               // unhandled exception
        result = -1;                                                                            // set return value - invalid/unknown option
    }
    
    return result;
}


// JR: todo: For AddOptions(), one day we should construct the list of
//           options shown in the help string from the maps in constants.h rather than have them
//           here as literal strings - too much opportunity for then to get out of sync doing it
//           this way (and more work to update the strings here every time something changes)

// DOCUMENTATION!!!!!!!!!!!!!!!!!!!!!!!!!!!!!!!!!!!!!!!!!!!!!!!!!!!!!!!!!!!!!!!!!!!!!!!!!!!!!!!!!!!!!!!!!!!!!!!!!!!!!!!!!!!!!!!!!!!

bool Options::AddOptions(OptionValues *p_Options, po::options_description *p_OptionsDescription) {

    bool ok = true;                             // status - unless a problem occurs

    // create default strings for vector<string> types (too hard to do inline)

    std::ostringstream ss;

    // debug classes
    string defaultDebugClasses;
    ss << "";
    for (auto debugClass = p_Options->m_DebugClasses.begin(); debugClass != p_Options->m_DebugClasses.end(); ++debugClass) ss << *debugClass << ",";
    defaultDebugClasses = ss.str();
    if (defaultDebugClasses.size() > 0) defaultDebugClasses.erase(defaultDebugClasses.size() - 1);

    // log classes
    string defaultLogClasses;
    ss << "";
    for (auto logClass = p_Options->m_LogClasses.begin(); logClass != p_Options->m_LogClasses.end(); ++logClass) ss << *logClass << ",";
    defaultLogClasses = ss.str();
    if (defaultLogClasses.size() > 0) defaultLogClasses.erase(defaultLogClasses.size() - 1);


    // add options

    try {

<<<<<<< HEAD
        p_OptionsDescription->add_options()     // begin the list of options to be added - boost syntactic sugar

        // there is no good way of formatting these - the boost syntax doesn't help that much
        // there is just a boatload of options, so this function (and similar functions) are just going to be long...


        // switches

        (
            "help,h",                                                      
            po::bool_switch(), "Print this help message"
        )
        (
            "version,v",                                                   
            po::bool_switch(), "Print COMPAS version string"
        )


        // boolean options - alphabetically

        // Floor
        /*
        (
            "ais-exploratory-phase",                                       
            po::value<bool>(&p_Options->m_AISexploratoryPhase)->default_value(p_Options->m_AISexploratoryPhase)->implicit_value(true),                                                            
            ("Run exploratory phase of STROOPWAFEL (default = " + std::string(p_Options->m_AISexploratoryPhase ? "TRUE" : "FALSE") + ")").c_str()
        )
        (
            "ais-hubble",                                                  
            po::value<bool>(&p_Options->m_AIShubble)->default_value(p_Options->m_AIShubble)->implicit_value(true),                                                                                
            ("Excluding not in Hubble time mergers selection in exploratory phase of STROOPWAFEL (default = " + std::string(p_Options->m_AIShubble ? "TRUE" : "FALSE") + ")").c_str()
        )
        (
            "ais-pessimistic",                                             
            po::value<bool>(&p_Options->m_AISpessimistic)->default_value(p_Options->m_AISpessimistic)->implicit_value(true),                                                                      
            ("Optimistic or Pessimistic selection in exploratory phase of STROOPWAFEL (default = " + std::string(p_Options->m_AISpessimistic ? "TRUE" : "FALSE") + ")").c_str()
        )
        (
            "ais-refinement-phase",                                        
            po::value<bool>(&p_Options->m_AISrefinementPhase)->default_value(p_Options->m_AISrefinementPhase)->implicit_value(true),                                                              
            ("Run main sampling phase (step2) of STROOPWAFEL (default = " + std::string(p_Options->m_AISrefinementPhase ? "TRUE" : "FALSE") + ")").c_str()
        )
        (
            "ais-rlof",                                                    
            po::value<bool>(&p_Options->m_AISrlof)->default_value(p_Options->m_AISrlof)->implicit_value(true),                                                                                    
            ("RLOFSecondaryZAMS selection in exploratory phase of STROOPWAFEL (default = " + std::string(p_Options->m_AISrlof ? "TRUE" : "FALSE") + ")").c_str()
       )
        */

        (
            "allow-rlof-at-birth",                                         
            po::value<bool>(&p_Options->m_AllowRLOFAtBirth)->default_value(p_Options->m_AllowRLOFAtBirth)->implicit_value(true),                                                                  
            ("Allow binaries that have one or both stars in RLOF at birth to evolve (default = " + std::string(p_Options->m_AllowRLOFAtBirth ? "TRUE" : "FALSE") + ")").c_str()
        )
        (
            "allow-touching-at-birth",                                     
            po::value<bool>(&p_Options->m_AllowTouchingAtBirth)->default_value(p_Options->m_AllowTouchingAtBirth)->implicit_value(true),                                                          
            ("Allow binaries that are touching at birth to evolve (default = " + std::string(p_Options->m_AllowTouchingAtBirth ? "TRUE" : "FALSE") + ")").c_str()
        )
        (
            "angular-momentum-conservation-during-circularisation",            
            po::value<bool>(&p_Options->m_AngularMomentumConservationDuringCircularisation)->default_value(p_Options->m_AngularMomentumConservationDuringCircularisation)->implicit_value(true),  
            ("Conserve angular momentum when binary is circularised when entering a Mass Transfer episode (default = " + std::string(p_Options->m_AngularMomentumConservationDuringCircularisation ? "TRUE" : "FALSE") + ")").c_str()
        )

        // Serena
        /* 
        (
            "be-binaries",                                                  
            po::value<bool>(&p_Options->m_BeBinaries)->default_value(p_Options->m_BeBinaries)->implicit_value(true),                                                                              
            ("Enable Be Binaries study (default = " + std::string(p_Options->m_BeBinaries ? "TRUE" : "FALSE") + ")").c_str()
        )
        */

        (
            "circularise-binary-during-mass-transfer",                         
            po::value<bool>(&p_Options->m_CirculariseBinaryDuringMassTransfer)->default_value(p_Options->m_CirculariseBinaryDuringMassTransfer)->implicit_value(true),                            
            ("Circularise binary when it enters a Mass Transfer episode (default = " + std::string(p_Options->m_CirculariseBinaryDuringMassTransfer ? "TRUE" : "FALSE") + ")").c_str()
        )
        (
            "common-envelope-allow-main-sequence-survive",                 
            po::value<bool>(&p_Options->m_AllowMainSequenceStarToSurviveCommonEnvelope)->default_value(p_Options->m_AllowMainSequenceStarToSurviveCommonEnvelope)->implicit_value(true),          
            ("Allow main sequence stars to survive common envelope evolution (default = " + std::string(p_Options->m_AllowMainSequenceStarToSurviveCommonEnvelope ? "TRUE" : "FALSE") + ")").c_str()
        )
        (
            "debug-to-file",                                               
            po::value<bool>(&p_Options->m_DebugToFile)->default_value(p_Options->m_DebugToFile)->implicit_value(true),                                                                            
            ("Write debug statements to file (default = " + std::string(p_Options->m_DebugToFile ? "TRUE" : "FALSE") + ")").c_str()
        )
        (
            "detailedOutput",                                              
            po::value<bool>(&p_Options->m_DetailedOutput)->default_value(p_Options->m_DetailedOutput)->implicit_value(true),                                                                      
            ("Print detailed output to file (default = " + std::string(p_Options->m_DetailedOutput ? "TRUE" : "FALSE") + ")").c_str()
        )
        (
            "enable-warnings",                                             
            po::value<bool>(&p_Options->m_EnableWarnings)->default_value(p_Options->m_EnableWarnings)->implicit_value(true),                                                                      
            ("Display warning messages to stdout (default = " + std::string(p_Options->m_EnableWarnings ? "TRUE" : "FALSE") + ")").c_str()
        )
        (
            "errors-to-file",                                              
            po::value<bool>(&p_Options->m_ErrorsToFile)->default_value(p_Options->m_ErrorsToFile)->implicit_value(true),                                                                          
            ("Write error messages to file (default = " + std::string(p_Options->m_ErrorsToFile ? "TRUE" : "FALSE") + ")").c_str()
        )
        (
            "evolve-pulsars",                                              
            po::value<bool>(&p_Options->m_EvolvePulsars)->default_value(p_Options->m_EvolvePulsars)->implicit_value(true),                                                                        
            ("Evolve pulsars (default = " + std::string(p_Options->m_EvolvePulsars ? "TRUE" : "FALSE") + ")").c_str()
        )
        (
            "evolve-unbound-systems",                                      
            po::value<bool>(&p_Options->m_EvolveUnboundSystems)->default_value(p_Options->m_EvolveUnboundSystems)->implicit_value(true),                                                          
            ("Continue evolving stars even if the binary is disrupted (default = " + std::string(p_Options->m_EvolveUnboundSystems ? "TRUE" : "FALSE") + ")").c_str()
        )
        (
            "mass-transfer",                                                
            po::value<bool>(&p_Options->m_UseMassTransfer)->default_value(p_Options->m_UseMassTransfer)->implicit_value(true),                                                                    
            ("Enable mass transfer (default = " + std::string(p_Options->m_UseMassTransfer ? "TRUE" : "FALSE") + ")").c_str()
        )
        (
            "pair-instability-supernovae",                                 
            po::value<bool>(&p_Options->m_UsePairInstabilitySupernovae)->default_value(p_Options->m_UsePairInstabilitySupernovae)->implicit_value(true),                                          
            ("Enable pair instability supernovae (PISN) (default = " + std::string(p_Options->m_UsePairInstabilitySupernovae ? "TRUE" : "FALSE") + ")").c_str()
        )
        (
            "populationDataPrinting",                                      
            po::value<bool>(&p_Options->m_PopulationDataPrinting)->default_value(p_Options->m_PopulationDataPrinting)->implicit_value(true),                                                      
            ("Print details of population (default = " + std::string(p_Options->m_PopulationDataPrinting ? "TRUE" : "FALSE") + ")").c_str()
        )
        (
            "print-bool-as-string",                                        
            po::value<bool>(&p_Options->m_PrintBoolAsString)->default_value(p_Options->m_PrintBoolAsString)->implicit_value(true),                                                                
            ("Print boolean properties as 'TRUE' or 'FALSE' (default = " + std::string(p_Options->m_PrintBoolAsString ? "TRUE" : "FALSE") + ")").c_str()
        )
        (
            "pulsational-pair-instability",                                
            po::value<bool>(&p_Options->m_UsePulsationalPairInstability)->default_value(p_Options->m_UsePulsationalPairInstability)->implicit_value(true),                                        
            ("Enable mass loss due to pulsational-pair-instability (PPI) (default = " + std::string(p_Options->m_UsePulsationalPairInstability ? "TRUE" : "FALSE") + ")").c_str()
        )
        (
            "quiet",                                                       
            po::value<bool>(&p_Options->m_Quiet)->default_value(p_Options->m_Quiet)->implicit_value(true),                                                                                        
            ("Suppress printing (default = " + std::string(p_Options->m_Quiet ? "TRUE" : "FALSE") + ")").c_str()
        )
        (
            "revised-energy-formalism-Nandez-Ivanova",                     
            po::value<bool>(&p_Options->m_RevisedEnergyFormalismNandezIvanova)->default_value(p_Options->m_RevisedEnergyFormalismNandezIvanova)->implicit_value(true),                            
            ("Enable revised energy formalism (default = " + std::string(p_Options->m_RevisedEnergyFormalismNandezIvanova ? "TRUE" : "FALSE") + ")").c_str()
        )
        (
            "rlof-printing",                                                
            po::value<bool>(&p_Options->m_RlofPrinting)->default_value(p_Options->m_RlofPrinting)->implicit_value(true),                                                                          
            ("Enable output parameters before/after RLOF (default = " + std::string(p_Options->m_RlofPrinting ? "TRUE" : "FALSE") + ")").c_str()
        )
        (
            "switchlog",                                                
            po::value<bool>(&p_Options->m_SwitchLog)->default_value(p_Options->m_SwitchLog)->implicit_value(true),                                                                          
            ("Print switch log to file (default = " + std::string(p_Options->m_SwitchLog ? "TRUE" : "FALSE") + ")").c_str()
        )
        (
            "use-mass-loss",                                               
            po::value<bool>(&p_Options->m_UseMassLoss)->default_value(p_Options->m_UseMassLoss)->implicit_value(true),                                                                            
            ("Enable mass loss (default = " + std::string(p_Options->m_UseMassLoss ? "TRUE" : "FALSE") + ")").c_str()
        )


        // numerical options - alphabetically grouped by type 


        // unsigned long

        (
            "random-seed",                                                 
            po::value<unsigned long>(&p_Options->m_RandomSeed)->default_value(p_Options->m_RandomSeed),                                                                                           
            ("Random seed to use (default = " + std::to_string(p_Options->m_RandomSeed) + ")").c_str()
        )


        // int

        (
            "debug-level",                                                 
            po::value<int>(&p_Options->m_DebugLevel)->default_value(p_Options->m_DebugLevel),                                                                                                     
            ("Determines which print statements are displayed for debugging (default = " + std::to_string(p_Options->m_DebugLevel) + ")").c_str()
        )
        (
            "log-level",                                                   
            po::value<int>(&p_Options->m_LogLevel)->default_value(p_Options->m_LogLevel),                                                                                                         
            ("Determines which print statements are included in the logfile (default = " + std::to_string(p_Options->m_LogLevel) + ")").c_str()
        )
        (
            "maximum-number-timestep-iterations",                          
            po::value<int>(&p_Options->m_MaxNumberOfTimestepIterations)->default_value(p_Options->m_MaxNumberOfTimestepIterations),                                                               
            ("Maximum number of timesteps to evolve binary before giving up (default = " + std::to_string(p_Options->m_MaxNumberOfTimestepIterations) + ")").c_str()
        )

        // Floor
        /*
        (
            "nbatches-used",                                               
            po::value<int>(&p_Options->m_nBatchesUsed)->default_value(p_Options->m_nBatchesUsed),                                                                                                 
            ("Number of batches used, for STROOPWAFEL (AIS), -1 = not required (default = " + std::to_string(p_Options->m_nBatchesUsed) + ")").c_str()
        )
        */

        (
            "number-of-stars",                                        
            po::value<int>(&p_Options->m_ObjectsToEvolve)->default_value(p_Options->m_ObjectsToEvolve),                                                                                                       
            ("Specify the number of stars to simulate (SSE) (default = " + std::to_string(p_Options->m_ObjectsToEvolve) + ")").c_str()
        )


        // double

        (
            "common-envelope-alpha",                                       
            po::value<double>(&p_Options->m_CommonEnvelopeAlpha)->default_value(p_Options->m_CommonEnvelopeAlpha),                                                                                
            ("Common Envelope efficiency alpha (default = " + std::to_string(p_Options->m_CommonEnvelopeAlpha) + ")").c_str()
        )
        (
            "common-envelope-alpha-thermal",                               
            po::value<double>(&p_Options->m_CommonEnvelopeAlphaThermal)->default_value(p_Options->m_CommonEnvelopeAlphaThermal),                                                                  
            ("Defined such that lambda = alpha_th * lambda_b + (1.0 - alpha_th) * lambda_g (default = " + std::to_string(p_Options->m_CommonEnvelopeAlphaThermal) + ")").c_str()
        )
        (
            "common-envelope-lambda",                                      
            po::value<double>(&p_Options->m_CommonEnvelopeLambda)->default_value(p_Options->m_CommonEnvelopeLambda),                                                                              
            ("Common Envelope lambda (default = " + std::to_string(p_Options->m_CommonEnvelopeLambda) + ")").c_str()
        )
        (
            "common-envelope-lambda-multiplier",                           
            po::value<double>(&p_Options->m_CommonEnvelopeLambdaMultiplier)->default_value(p_Options->m_CommonEnvelopeLambdaMultiplier),                                                          
            ("Multiply lambda by some constant (default = " + std::to_string(p_Options->m_CommonEnvelopeLambdaMultiplier) + ")").c_str()
        )
        (
            "common-envelope-mass-accretion-constant",                     
            po::value<double>(&p_Options->m_CommonEnvelopeMassAccretionConstant)->default_value(p_Options->m_CommonEnvelopeMassAccretionConstant),                                                
            ("Value of mass accreted by NS/BH during common envelope evolution if assuming all NS/BH accrete same amount of mass (common-envelope-mass-accretion-prescription CONSTANT). Ignored otherwise (default = " + std::to_string(p_Options->m_CommonEnvelopeMassAccretionConstant) + ")").c_str()
        )
        (
            "common-envelope-mass-accretion-max",                          
            po::value<double>(&p_Options->m_CommonEnvelopeMassAccretionMax)->default_value(p_Options->m_CommonEnvelopeMassAccretionMax),                                                          
            ("Maximum amount of mass accreted by NS/BHs during common envelope evolution in solar masses (default = " + std::to_string(p_Options->m_CommonEnvelopeMassAccretionMax) + ")").c_str()
        )
        (
            "common-envelope-mass-accretion-min",                          
            po::value<double>(&p_Options->m_CommonEnvelopeMassAccretionMin)->default_value(p_Options->m_CommonEnvelopeMassAccretionMin),                                                          
            ("Minimum amount of mass accreted by NS/BHs during common envelope evolution in solar masses (default = " + std::to_string(p_Options->m_CommonEnvelopeMassAccretionMin) + ")").c_str()
        )
        (
            "common-envelope-recombination-energy-density",                
            po::value<double>(&p_Options->m_CommonEnvelopeRecombinationEnergyDensity)->default_value(p_Options->m_CommonEnvelopeRecombinationEnergyDensity),                                      
            ("Recombination energy density in erg/g (default = " + std::to_string(p_Options->m_CommonEnvelopeRecombinationEnergyDensity) + ")").c_str()
        )
        (
            "common-envelope-slope-kruckow",                               
            po::value<double>(&p_Options->m_CommonEnvelopeSlopeKruckow)->default_value(p_Options->m_CommonEnvelopeSlopeKruckow),                                                                  
            ("Common Envelope slope for Kruckow lambda (default = " + std::to_string(p_Options->m_CommonEnvelopeSlopeKruckow) + ")").c_str()
        )

        // AVG - 17/03/2020 - Uncomment mass-ratio options when fully implemented
        /*
        (
            "critical-mass-ratio-giant-degenerate-accretor",
            po::value<double>(&m_MassTransferCriticalMassRatioGiantDegenerateAccretor)->default_value(m_MassTransferCriticalMassRatioGiantDegenerateAccretor),
            ("Critical mass ratio for MT from a giant star (default = " + std::to_string(m_MassTransferCriticalMassRatioGiantDegenerateAccretor) + ") Specify both giant flags to use. 0 is always stable, <0 is disabled").c_str()
        )
        (
            "critical-mass-ratio-giant-non-degenerate-accretor",
            po::value<double>(&m_MassTransferCriticalMassRatioGiantNonDegenerateAccretor)->default_value(m_MassTransferCriticalMassRatioGiantNonDegenerateAccretor),
            ("Critical mass ratio for MT from a giant star (default = " + std::to_string(m_MassTransferCriticalMassRatioGiantNonDegenerateAccretor) + ") Specify both giant flags to use. 0 is always stable, <0 is disabled").c_str()
        )
        (
            "critical-mass-ratio-helium-giant-degenerate-accretor",
            po::value<double>(&m_MassTransferCriticalMassRatioHeliumGiantDegenerateAccretor)->default_value(m_MassTransferCriticalMassRatioHeliumGiantDegenerateAccretor),
            ("Critical mass ratio for MT from a helium giant star (default = " + std::to_string(m_MassTransferCriticalMassRatioHeliumGiantDegenerateAccretor) + ") Specify both helium giant flags to use. 0 is always stable, <0 is disabled").c_str()
        )
        (
            "critical-mass-ratio-helium-giant-non-degenerate-accretor",
            po::value<double>(&m_MassTransferCriticalMassRatioHeliumGiantNonDegenerateAccretor)->default_value(m_MassTransferCriticalMassRatioHeliumGiantNonDegenerateAccretor),
            ("Critical mass ratio for MT from a helium giant star (default = " + std::to_string(m_MassTransferCriticalMassRatioHeliumGiantNonDegenerateAccretor) + ") Specify both helium giant flags to use. 0 is always stable, <0 is disabled").c_str()
        )
        (
            "critical-mass-ratio-helium-hg-degenerate-accretor",
            po::value<double>(&m_MassTransferCriticalMassRatioHeliumHGDegenerateAccretor)->default_value(m_MassTransferCriticalMassRatioHeliumHGDegenerateAccretor),
            ("Critical mass ratio for MT from a helium HG star (default = " + std::to_string(m_MassTransferCriticalMassRatioHeliumHGDegenerateAccretor) + ") Specify both helium HG flags to use. 0 is always stable, <0 is disabled").c_str()
        )
        (
            "critical-mass-ratio-helium-hg-non-degenerate-accretor",
            po::value<double>(&m_MassTransferCriticalMassRatioHeliumHGNonDegenerateAccretor)->default_value(m_MassTransferCriticalMassRatioHeliumHGNonDegenerateAccretor),
            ("Critical mass ratio for MT from a helium HG star (default = " + std::to_string(m_MassTransferCriticalMassRatioHeliumHGNonDegenerateAccretor) + ") Specify both helium HG flags to use. 0 is always stable, <0 is disabled").c_str()
        )
        (
            "critical-mass-ratio-helium-ms-degenerate-accretor",
            po::value<double>(&m_MassTransferCriticalMassRatioHeliumMSDegenerateAccretor)->default_value(m_MassTransferCriticalMassRatioHeliumMSDegenerateAccretor),
            ("Critical mass ratio for MT from a helium MS star (default = " + std::to_string(m_MassTransferCriticalMassRatioHeliumMSDegenerateAccretor) + ") Specify both helium MS flags to use. 0 is always stable, <0 is disabled").c_str()
        )
        (
            "critical-mass-ratio-helium-ms-non-degenerate-accretor",
            po::value<double>(&m_MassTransferCriticalMassRatioHeliumMSNonDegenerateAccretor)->default_value(m_MassTransferCriticalMassRatioHeliumMSNonDegenerateAccretor),
            ("Critical mass ratio for MT from a helium MS star (default = " + std::to_string(m_MassTransferCriticalMassRatioHeliumMSNonDegenerateAccretor) + ") Specify both helium MS flags to use. 0 is always stable, <0 is disabled").c_str()
        )
        (
            "critical-mass-ratio-hg-degenerate-accretor",
            po::value<double>(&m_MassTransferCriticalMassRatioHGDegenerateAccretor)->default_value(m_MassTransferCriticalMassRatioHGDegenerateAccretor),
            ("Critical mass ratio for MT from a HG star (default = " + std::to_string(m_MassTransferCriticalMassRatioHGDegenerateAccretor) + ") Specify both HG flags to use. 0 is always stable, <0 is disabled").c_str()
        )
        (
            "critical-mass-ratio-hg-non-degenerate-accretor",
            po::value<double>(&m_MassTransferCriticalMassRatioHGNonDegenerateAccretor)->default_value(m_MassTransferCriticalMassRatioHGNonDegenerateAccretor),
            ("Critical mass ratio for MT from a HG star (default = " + std::to_string(m_MassTransferCriticalMassRatioHGNonDegenerateAccretor) + ") Specify both HG flags to use. 0 is always stable, <0 is disabled").c_str()
        )
        (
            "critical-mass-ratio-ms-high-mass-degenerate-accretor",
            po::value<double>(&m_MassTransferCriticalMassRatioMSHighMassDegenerateAccretor)->default_value(m_MassTransferCriticalMassRatioMSHighMassDegenerateAccretor),
            ("Critical mass ratio for MT from a MS star to a degenerate accretor (default = " + std::to_string(m_MassTransferCriticalMassRatioMSHighMassDegenerateAccretor) + " Specify both MS high mass flags to use. 0 is always stable, <0 is disabled").c_str()
        )
        (
            "critical-mass-ratio-ms-high-mass-non-degenerate-accretor",
            po::value<double>(&m_MassTransferCriticalMassRatioMSHighMassNonDegenerateAccretor)->default_value(m_MassTransferCriticalMassRatioMSHighMassNonDegenerateAccretor),
            ("Critical mass ratio for MT from a MS star (default = " + std::to_string(m_MassTransferCriticalMassRatioMSHighMassNonDegenerateAccretor) + ") Specify both MS high mass flags to use. 0 is always stable, <0 is disabled").c_str()
        )
        (
            "critical-mass-ratio-ms-low-mass-degenerate-accretor",
            po::value<double>(&m_MassTransferCriticalMassRatioMSLowMassDegenerateAccretor)->default_value(m_MassTransferCriticalMassRatioMSLowMassDegenerateAccretor),
            ("Critical mass ratio for MT from a MS star to a degenerate accretor (default = " + std::to_string(m_MassTransferCriticalMassRatioMSLowMassDegenerateAccretor) + " Specify both MS low mass flags to use. 0 is always stable, <0 is disabled").c_str()
        )
        (
            "critical-mass-ratio-ms-low-mass-non-degenerate-accretor",
            po::value<double>(&m_MassTransferCriticalMassRatioMSLowMassNonDegenerateAccretor)->default_value(m_MassTransferCriticalMassRatioMSLowMassNonDegenerateAccretor),
            ("Critical mass ratio for MT from a MS star (default = " + std::to_string(m_MassTransferCriticalMassRatioMSLowMassNonDegenerateAccretor) + ") Specify both MS low mass flags to use. 0 is always stable, <0 is disabled").c_str()
        )
        (
            "critical-mass-ratio-white-dwarf-degenerate-accretor",
            po::value<double>(&m_MassTransferCriticalMassRatioWhiteDwarfDegenerateAccretor)->default_value(m_MassTransferCriticalMassRatioWhiteDwarfDegenerateAccretor),
            ("Critical mass ratio for MT from a white dwarf (default = " + std::to_string(m_MassTransferCriticalMassRatioWhiteDwarfDegenerateAccretor) + ") Specify both white dwarf flags to use. 0 is always stable, <0 is disabled").c_str()
        )
        (
            "critical-mass-ratio-white-dwarf-non-degenerate-accretor",
            po::value<double>(&m_MassTransferCriticalMassRatioWhiteDwarfNonDegenerateAccretor)->default_value(m_MassTransferCriticalMassRatioWhiteDwarfNonDegenerateAccretor),
            ("Critical mass ratio for MT from a white dwarf (default = " + std::to_string(m_MassTransferCriticalMassRatioWhiteDwarfNonDegenerateAccretor) + ") Specify both white dwarf flags to use. 0 is always stable, <0 is disabled").c_str()
        )
        */

        (
            "eccentricity,e",                                            
            po::value<double>(&p_Options->m_Eccentricity)->default_value(p_Options->m_Eccentricity),                                                                
            ("Eccentricity, e (default = " + std::to_string(p_Options->m_Eccentricity) + ")").c_str()
        )
        (
            "eccentricity-max",                                            
            po::value<double>(&p_Options->m_EccentricityDistributionMax)->default_value(p_Options->m_EccentricityDistributionMax),                                                                
            ("Maximum eccentricity to generate (default = " + std::to_string(p_Options->m_EccentricityDistributionMax) + ")").c_str()
        )
        (
            "eccentricity-min",                                            
            po::value<double>(&p_Options->m_EccentricityDistributionMin)->default_value(p_Options->m_EccentricityDistributionMin),                                                                
            ("Minimum eccentricity to generate (default = " + std::to_string(p_Options->m_EccentricityDistributionMin) + ")").c_str()
        )
        (
            "eddington-accretion-factor",                                  
            po::value<double>(&p_Options->m_EddingtonAccretionFactor)->default_value(p_Options->m_EddingtonAccretionFactor),                                                                      
            ("Multiplication factor for eddington accretion for NS & BH, i.e. >1 is super-eddington and 0. is no accretion (default = " + std::to_string(p_Options->m_EddingtonAccretionFactor) + ")").c_str()
        )

        (
            "fix-dimensionless-kick-magnitude",                            
            po::value<double>(&p_Options->m_FixedUK)->default_value(p_Options->m_FixedUK),                                                                                                        
            ("Fix dimensionless kick magnitude uk to this value (default = " + std::to_string(p_Options->m_FixedUK) + ", -ve values false, +ve values true)").c_str()
        )

        (
            "initial-mass",                                            
            po::value<double>(&p_Options->m_InitialMass)->default_value(p_Options->m_InitialMass),                                                                          
            ("Initial mass (in Msol) for the star (SSE) (default = " + std::to_string(p_Options->m_InitialMass) + ")").c_str()
        )
        (
            "initial-mass-1",                                            
            po::value<double>(&p_Options->m_InitialMass1)->default_value(p_Options->m_InitialMass1),                                                                          
            ("Initial mass (in Msol) for the primary star (BSE) (default = " + std::to_string(p_Options->m_InitialMass1) + ")").c_str()
        )
        (
            "initial-mass-2",                                            
            po::value<double>(&p_Options->m_InitialMass2)->default_value(p_Options->m_InitialMass2),
            ("Initial mass (in Msol) for the secondary star (BSE) (default = " + std::to_string(p_Options->m_InitialMass2) + ")").c_str()
        )
        (
            "initial-mass-max",                                            
            po::value<double>(&p_Options->m_InitialMassFunctionMax)->default_value(p_Options->m_InitialMassFunctionMax),                                                                          
            ("Maximum mass (in Msol) to generate using given IMF (default = " + std::to_string(p_Options->m_InitialMassFunctionMax) + ")").c_str()
        )
        (
            "initial-mass-min",                                            
            po::value<double>(&p_Options->m_InitialMassFunctionMin)->default_value(p_Options->m_InitialMassFunctionMin),                                                                          
            ("Minimum mass (in Msol) to generate using given IMF (default = " + std::to_string(p_Options->m_InitialMassFunctionMin) + ")").c_str()
        )
        (
            "initial-mass-power",                                          
            po::value<double>(&p_Options->m_InitialMassFunctionPower)->default_value(p_Options->m_InitialMassFunctionPower),                                                                      
            ("Single power law power to generate primary mass using given IMF (default = " + std::to_string(p_Options->m_InitialMassFunctionPower) + ")").c_str()
        )

        // Floor
        /*
        (
            "kappa-gaussians",                                             
            po::value<double>(&p_Options->m_KappaGaussians)->default_value(p_Options->m_KappaGaussians),                                                                                          
            ("Scaling factor for the width of the Gaussian distributions in STROOPWAFEL main sampling phase (default = " + std::to_string(p_Options->m_KappaGaussians) + ")").c_str()
        )
        */

        (
            "kick-direction-power",                                        
            po::value<double>(&p_Options->m_KickDirectionPower)->default_value(p_Options->m_KickDirectionPower),                                                                                  
            ("Power for power law kick direction distribution (default = " + std::to_string(p_Options->m_KickDirectionPower) + " = isotropic, +ve = polar, -ve = in plane)").c_str()
        )
        (
            "kick-magnitude-max",                                          
            po::value<double>(&p_Options->m_KickMagnitudeDistributionMaximum)->default_value(p_Options->m_KickMagnitudeDistributionMaximum),                                                      
            ("Maximum drawn kick magnitude in km s^-1. Ignored if < 0. Must be > 0 if using kick-magnitude-distribution=FLAT (default = " + std::to_string(p_Options->m_KickMagnitudeDistributionMaximum) + ")").c_str()
        )
        (
            "kick-magnitude",                                          
            po::value<double>(&p_Options->m_KickMagnitude)->default_value(p_Options->m_KickMagnitude),                                                      
            ("The magnitude of the kick velocity the star receives during the a supernova (default = " + std::to_string(p_Options->m_KickMagnitude) + " km s^-1 )").c_str()
        )
        (
            "kick-magnitude-1",                                          
            po::value<double>(&p_Options->m_KickMagnitude1)->default_value(p_Options->m_KickMagnitude1),                                                      
            ("The magnitude of the kick velocity the primary star receives during the a supernova (default = " + std::to_string(p_Options->m_KickMagnitude1) + " km s^-1 )").c_str()
        )
        (
            "kick-magnitude-2",                                          
            po::value<double>(&p_Options->m_KickMagnitude2)->default_value(p_Options->m_KickMagnitude2),                                                      
            ("The magnitude of the kick velocity the secondary star receives during the a supernova (default = " + std::to_string(p_Options->m_KickMagnitude2) + " km s^-1 )").c_str()
        )
        (
            "kick-magnitude-random",                                          
            po::value<double>(&p_Options->m_KickMagnitudeRandom)->default_value(p_Options->m_KickMagnitudeRandom),                                                      
            "Number used to choose the kick velocity magnitude for the star during the a supernova (default = uniform random number [0.0, 1.0))"
        )
        (
            "kick-magnitude-random-1",                                          
            po::value<double>(&p_Options->m_KickMagnitudeRandom1)->default_value(p_Options->m_KickMagnitudeRandom1),                                                      
            "Number used to choose the kick velocity magnitude for the primary star during the a supernova (default = uniform random number [0.0, 1.0))"
        )
        (
            "kick-magnitude-random-2",                                          
            po::value<double>(&p_Options->m_KickMagnitudeRandom2)->default_value(p_Options->m_KickMagnitudeRandom2),                                                      
            "Number used to choose the kick velocity magnitude for the secondary during the a supernova (default = uniform random number [0.0, 1.0))"
        )
        (
            "kick-magnitude-sigma-ccsn-bh",                                
            po::value<double>(&p_Options->m_KickMagnitudeDistributionSigmaCCSN_BH)->default_value(p_Options->m_KickMagnitudeDistributionSigmaCCSN_BH),                                            
            ("Sigma for chosen kick magnitude distribution for black holes (default = " + std::to_string(p_Options->m_KickMagnitudeDistributionSigmaCCSN_BH) + " km s^-1 )").c_str()
        )
        (
            "kick-magnitude-sigma-ccsn-ns",                                
            po::value<double>(&p_Options->m_KickMagnitudeDistributionSigmaCCSN_NS)->default_value(p_Options->m_KickMagnitudeDistributionSigmaCCSN_NS),                                            
            ("Sigma for chosen kick magnitude distribution for neutron stars (default = " + std::to_string(p_Options->m_KickMagnitudeDistributionSigmaCCSN_NS) + " km s^-1 )").c_str()
        )
        (
            "kick-magnitude-sigma-ecsn",                                   
            po::value<double>(&p_Options->m_KickMagnitudeDistributionSigmaForECSN)->default_value(p_Options->m_KickMagnitudeDistributionSigmaForECSN),                                            
            ("Sigma for chosen kick magnitude distribution for ECSN (default = " + std::to_string(p_Options->m_KickMagnitudeDistributionSigmaForECSN) + " km s^-1 )").c_str()
        )
        (
            "kick-magnitude-sigma-ussn",                                   
            po::value<double>(&p_Options->m_KickMagnitudeDistributionSigmaForUSSN)->default_value(p_Options->m_KickMagnitudeDistributionSigmaForUSSN),                                            
            ("Sigma for chosen kick magnitude distribution for USSN (default = " + std::to_string(p_Options->m_KickMagnitudeDistributionSigmaForUSSN) + " km s^-1 )").c_str()
        )
        (
            "kick-mean-anomaly-1",
            po::value<double>(&p_Options->m_KickMeanAnomaly1)->default_value(p_Options->m_KickMeanAnomaly1),                                                                                  
            "Mean anomaly for the primary star at instantaneous time of the supernova (default = uniform random number [0.0, 2pi))"
        )
        (
            "kick-mean-anomaly-2",
            po::value<double>(&p_Options->m_KickMeanAnomaly2)->default_value(p_Options->m_KickMeanAnomaly2),                                                                                  
            "Mean anomaly for the secondary star at instantaneous time of the supernova (default = uniform random number [0.0, 2pi))"
        )
        (
            "kick-phi-1",
            po::value<double>(&p_Options->m_KickPhi1)->default_value(p_Options->m_KickPhi1),                                                                                  
            "Angle between 'x' and 'y', both in the orbital plane of the supernovae vector, for the primary star (default = drawn from kick direction distribution)"
        )
        (
            "kick-phi-2",
            po::value<double>(&p_Options->m_KickPhi2)->default_value(p_Options->m_KickPhi2),                                                                                  
            "Angle between 'x' and 'y', both in the orbital plane of the supernovae vector, for the secondary star (default = drawn from kick direction distribution)"
        )
        (
            "kick-scaling-factor",                                         
            po::value<double>(&p_Options->m_KickScalingFactor)->default_value(p_Options->m_KickScalingFactor),                                                                                    
            ("Arbitrary factor used to scale kicks (default = " + std::to_string(p_Options->m_KickScalingFactor) + ")").c_str()
        )
        (
            "kick-theta-1",                                        
            po::value<double>(&p_Options->m_KickTheta1)->default_value(p_Options->m_KickTheta1),                                                                                  
            "Angle between the orbital plane and the 'z' axis of the supernovae vector, for the primary star (default = drawn from kick direction distribution)"
        )
        (
            "kick-theta-2",                                        
            po::value<double>(&p_Options->m_KickTheta2)->default_value(p_Options->m_KickTheta2),                                                                                  
            "Angle between the orbital plane and the 'z' axis of the supernovae vector, for the secondary star (default = drawn from kick direction distribution)"
        )

        (
            "luminous-blue-variable-multiplier",                           
            po::value<double>(&p_Options->m_LuminousBlueVariableFactor)->default_value(p_Options->m_LuminousBlueVariableFactor),                                                                  
            ("Multiplicitive constant for LBV mass loss (default = " + std::to_string(p_Options->m_LuminousBlueVariableFactor) + ", use 10 for Mennekens & Vanbeveren 2014)").c_str()
        )

        (
            "mass-ratio-max",                                              
            po::value<double>(&p_Options->m_MassRatioDistributionMax)->default_value(p_Options->m_MassRatioDistributionMax),                                                                      
            ("Maximum mass ratio m2/m1 to generate (default = " + std::to_string(p_Options->m_MassRatioDistributionMax) + ")").c_str()
        )
        (
            "mass-ratio-min",                                              
            po::value<double>(&p_Options->m_MassRatioDistributionMin)->default_value(p_Options->m_MassRatioDistributionMin),                                                                      
            ("Minimum mass ratio m2/m1 to generate (default = " + std::to_string(p_Options->m_MassRatioDistributionMin) + ")").c_str()
        )
        (
            "mass-transfer-fa",                                            
            po::value<double>(&p_Options->m_MassTransferFractionAccreted)->default_value(p_Options->m_MassTransferFractionAccreted),                                                              
            ("Mass Transfer fraction accreted in FIXED prescription (default = " + std::to_string(p_Options->m_MassTransferFractionAccreted) + ", fully conservative)").c_str()
        )
        (
            "mass-transfer-jloss",                                         
            po::value<double>(&p_Options->m_MassTransferJloss)->default_value(p_Options->m_MassTransferJloss),                                                                                    
            ("Specific angular momentum with which the non-accreted system leaves the system (default = " + std::to_string(p_Options->m_MassTransferJloss) + ")").c_str()
        )
        (
            "mass-transfer-thermal-limit-c",                               
            po::value<double>(&p_Options->m_MassTransferCParameter)->default_value(p_Options->m_MassTransferCParameter),                                                                          
            ("Mass Transfer Thermal rate factor fo the accretor (default = " + std::to_string(p_Options->m_MassTransferCParameter) + ")").c_str()
        )
        (
            "maximum-evolution-time",                                      
            po::value<double>(&p_Options->m_MaxEvolutionTime)->default_value(p_Options->m_MaxEvolutionTime),                                                                                      
            ("Maximum time to evolve binaries in Myrs (default = " + std::to_string(p_Options->m_MaxEvolutionTime) + ")").c_str()
        )
        (
            "maximum-mass-donor-nandez-ivanova",                           
            po::value<double>(&p_Options->m_MaximumMassDonorNandezIvanova)->default_value(p_Options->m_MaximumMassDonorNandezIvanova),                                                            
            ("Maximum donor mass allowed for the revised common envelope formalism in Msol (default = " + std::to_string(p_Options->m_MaximumMassDonorNandezIvanova) + ")").c_str()
        )
        (
            "maximum-neutron-star-mass",                                   
            po::value<double>(&p_Options->m_MaximumNeutronStarMass)->default_value(p_Options->m_MaximumNeutronStarMass),                                                                          
            ("Maximum mass of a neutron star (default = " + std::to_string(p_Options->m_MaximumNeutronStarMass) + ")").c_str()
        )
        (
            "mcbur1",                                                      
            po::value<double>(&p_Options->m_mCBUR1)->default_value(p_Options->m_mCBUR1),                                                                                                          
            ("MCBUR1: Min core mass at BAGB to avoid fully degenerate CO core  (default = " + std::to_string(p_Options->m_mCBUR1) + ")").c_str()
        )
        (
            "metallicity,z",                                               
            po::value<double>(&p_Options->m_Metallicity)->default_value(p_Options->m_Metallicity),                                                                                                
            ("Metallicity to use (default " + std::to_string(p_Options->m_Metallicity) + " Zsol)").c_str()
        )
        (
            "minimum-secondary-mass",                                      
            po::value<double>(&p_Options->m_MinimumMassSecondary)->default_value(p_Options->m_MinimumMassSecondary),                                                                              
            ("Minimum mass of secondary to generate in Msol (default = " + std::to_string(p_Options->m_MinimumMassSecondary) + ")").c_str()
        )

        (
            "neutrino-mass-loss-bh-formation-value",                       
            po::value<double>(&p_Options->m_NeutrinoMassLossValueBH)->default_value(p_Options->m_NeutrinoMassLossValueBH),                                                                        
            ("Value corresponding to neutrino mass loss assumption (default = " + std::to_string(p_Options->m_NeutrinoMassLossValueBH) + ")").c_str()
        )

        (
            "orbital-period-max",                                          
            po::value<double>(&p_Options->m_PeriodDistributionMax)->default_value(p_Options->m_PeriodDistributionMax),                                                                            
            ("Maximum period in days to generate (default = " + std::to_string(p_Options->m_PeriodDistributionMax) + ")").c_str()
        )
        (
            "orbital-period-min",                                          
            po::value<double>(&p_Options->m_PeriodDistributionMin)->default_value(p_Options->m_PeriodDistributionMin),                                                                            
            ("Minimum period in days to generate (default = " + std::to_string(p_Options->m_PeriodDistributionMin) + ")").c_str()
        )

        (
            "pisn-lower-limit",                                            
            po::value<double>(&p_Options->m_PairInstabilityLowerLimit)->default_value(p_Options->m_PairInstabilityLowerLimit),                                                                    
            ("Minimum core mass for PISN (default = " + std::to_string(p_Options->m_PairInstabilityLowerLimit) + ")").c_str()
        )
        (
            "pisn-upper-limit",                                            
            po::value<double>(&p_Options->m_PairInstabilityUpperLimit)->default_value(p_Options->m_PairInstabilityUpperLimit),                                                                    
            ("Maximum core mass for PISN (default = " + std::to_string(p_Options->m_PairInstabilityUpperLimit) + ")").c_str()
        )
        (
            "ppi-lower-limit",                                             
            po::value<double>(&p_Options->m_PulsationalPairInstabilityLowerLimit)->default_value(p_Options->m_PulsationalPairInstabilityLowerLimit),                                              
            ("Minimum core mass for PPI (default = " + std::to_string(p_Options->m_PulsationalPairInstabilityLowerLimit) + ")").c_str()
        )
        (
            "ppi-upper-limit",                                             
            po::value<double>(&p_Options->m_PulsationalPairInstabilityUpperLimit)->default_value(p_Options->m_PulsationalPairInstabilityUpperLimit),                                              
            ("Maximum core mass for PPI (default = " + std::to_string(p_Options->m_PulsationalPairInstabilityUpperLimit) + ")").c_str()
        )
        (
            "pulsar-birth-magnetic-field-distribution-max",                
            po::value<double>(&p_Options->m_PulsarBirthMagneticFieldDistributionMax)->default_value(p_Options->m_PulsarBirthMagneticFieldDistributionMax),                                        
            ("Maximum (log10) pulsar birth magnetic field (default = " + std::to_string(p_Options->m_PulsarBirthMagneticFieldDistributionMax) + ")").c_str()
        )
        (
            "pulsar-birth-magnetic-field-distribution-min",                
            po::value<double>(&p_Options->m_PulsarBirthMagneticFieldDistributionMin)->default_value(p_Options->m_PulsarBirthMagneticFieldDistributionMin),                                        
            ("Minimum (log10) pulsar birth magnetic field) (default = " + std::to_string(p_Options->m_PulsarBirthMagneticFieldDistributionMin) + ")").c_str()
        )
        (
            "pulsar-birth-spin-period-distribution-max",                   
            po::value<double>(&p_Options->m_PulsarBirthSpinPeriodDistributionMax)->default_value(p_Options->m_PulsarBirthSpinPeriodDistributionMax),                                              
            ("Maximum pulsar birth spin period in ms (default = " + std::to_string(p_Options->m_PulsarBirthSpinPeriodDistributionMax) + ")").c_str()
        )
        (
            "pulsar-birth-spin-period-distribution-min",                   
            po::value<double>(&p_Options->m_PulsarBirthSpinPeriodDistributionMin)->default_value(p_Options->m_PulsarBirthSpinPeriodDistributionMin),                                              
            ("Minimum pulsar birth spin period in ms (default = " + std::to_string(p_Options->m_PulsarBirthSpinPeriodDistributionMin) + ")").c_str()
        )
        (
            "pulsar-magnetic-field-decay-massscale",                       
            po::value<double>(&p_Options->m_PulsarMagneticFieldDecayMassscale)->default_value(p_Options->m_PulsarMagneticFieldDecayMassscale),                                                    
            ("Mass scale on which magnetic field decays during accretion in solar masses (default = " + std::to_string(p_Options->m_PulsarMagneticFieldDecayMassscale) + ")").c_str()
        )
        (
            "pulsar-magnetic-field-decay-timescale",                       
            po::value<double>(&p_Options->m_PulsarMagneticFieldDecayTimescale)->default_value(p_Options->m_PulsarMagneticFieldDecayTimescale),                                                    
            ("Timescale on which magnetic field decays in Myrs (default = " + std::to_string(p_Options->m_PulsarMagneticFieldDecayTimescale) + ")").c_str()
        )
        (
            "pulsar-minimum-magnetic-field",                               
            po::value<double>(&p_Options->m_PulsarLog10MinimumMagneticField)->default_value(p_Options->m_PulsarLog10MinimumMagneticField),                                                        
            ("log10 of the minimum pulsar magnetic field in Gauss (default = " + std::to_string(p_Options->m_PulsarLog10MinimumMagneticField) + ")").c_str()
        )

        (
            "semi-major-axis,a",                              
            po::value<double>(&p_Options->m_SemiMajorAxis)->default_value(p_Options->m_SemiMajorAxis),                                                        
            ("Initial semi-major axis, a (default = " + std::to_string(p_Options->m_SemiMajorAxis) + ")").c_str()
        )        
        (
            "semi-major-axis-max",                                         
            po::value<double>(&p_Options->m_SemiMajorAxisDistributionMax)->default_value(p_Options->m_SemiMajorAxisDistributionMax),                                                              
            ("Maximum semi major axis in AU to generate (default = " + std::to_string(p_Options->m_SemiMajorAxisDistributionMax) + ")").c_str()
        )
        (
            "semi-major-axis-min",                                         
            po::value<double>(&p_Options->m_SemiMajorAxisDistributionMin)->default_value(p_Options->m_SemiMajorAxisDistributionMin),                                                              
            ("Minimum semi major axis in AU to generate (default = " + std::to_string(p_Options->m_SemiMajorAxisDistributionMin) + ")").c_str()
        )

        (
            "wolf-rayet-multiplier",                                       
            po::value<double>(&p_Options->m_WolfRayetFactor)->default_value(p_Options->m_WolfRayetFactor),                                                                                        
            ("Multiplicitive constant for WR winds (default = " + std::to_string(p_Options->m_WolfRayetFactor) + ")").c_str()
        )

        (
            "zeta-adiabatic-arbitrary",                                    
            po::value<double>(&p_Options->m_ZetaAdiabaticArbitrary)->default_value(p_Options->m_ZetaAdiabaticArbitrary),                                                                          
            ("Value of mass-radius exponent zeta adiabatic (default = " + std::to_string(p_Options->m_ZetaAdiabaticArbitrary) + ")").c_str()
        )
        (
            "zeta-main-sequence",                                          
            po::value<double>(&p_Options->m_ZetaMainSequence)->default_value(p_Options->m_ZetaMainSequence),                                                                                      
            ("Value of mass-radius exponent zeta on the main sequence (default = " + std::to_string(p_Options->m_ZetaMainSequence) + ")").c_str()
        )
        (
            "zeta-radiative-envelope-giant",                               
            po::value<double>(&p_Options->m_ZetaRadiativeEnvelopeGiant)->default_value(p_Options->m_ZetaRadiativeEnvelopeGiant),                                                                  
            ("Value of mass-radius exponent zeta for radiative envelope giants (default = " + std::to_string(p_Options->m_ZetaRadiativeEnvelopeGiant) + ")").c_str()
        )


        // string options - alphabetically

        // Floor
        /*
        (
            "ais-dcotype",                                                 
            po::value<string>(&p_Options->m_AISDCOtypeString)->default_value(p_Options->m_AISDCOtypeString),                                                                                      
            ("DCO type selection in exploratory phase of STROOPWAFEL, (options: [ALL, BBH, BNS, BHNS], default = " + p_Options->m_AISDCOtypeString + ")").c_str()
        )
        */

        (
            "black-hole-kicks",                                            
            po::value<string>(&p_Options->m_BlackHoleKicksOptionString)->default_value(p_Options->m_BlackHoleKicksOptionString),                                                                              
            ("Black hole kicks relative to NS kicks (options: [FULL, REDUCED, ZERO, FALLBACK], default = " + p_Options->m_BlackHoleKicksOptionString + ")").c_str()
        )

        (
            "case-bb-stability-prescription",                              
            po::value<string>(&p_Options->m_CaseBBStabilityPrescriptionString)->default_value(p_Options->m_CaseBBStabilityPrescriptionString),                                                    
            ("Case BB/BC mass transfer stability prescription (options: [ALWAYS_STABLE, ALWAYS_STABLE_ONTO_NSBH, TREAT_AS_OTHER_MT, ALWAYS_UNSTABLE], default = " + p_Options->m_CaseBBStabilityPrescriptionString + ")").c_str()
        )
        (
            "chemically-homogeneous-evolution",                            
            po::value<string>(&p_Options->m_CheString)->default_value(p_Options->m_CheString),                                                                                                    
            ("Chemically Homogeneous Evolution (options: [NONE, OPTIMISTIC, PESSIMISTIC], default = " + p_Options->m_CheString + ")").c_str()
        )
        (
            "common-envelope-lambda-prescription",                         
            po::value<string>(&p_Options->m_CommonEnvelopeLambdaPrescriptionString)->default_value(p_Options->m_CommonEnvelopeLambdaPrescriptionString),                                          
            ("CE lambda prescription (options: [LAMBDA_FIXED, LAMBDA_LOVERIDGE, LAMBDA_NANJING, LAMBDA_KRUCKOW, LAMBDA_DEWI], default = " + p_Options->m_CommonEnvelopeLambdaPrescriptionString + ")").c_str()
        )
        (
            "common-envelope-mass-accretion-prescription",                 
            po::value<string>(&p_Options->m_CommonEnvelopeMassAccretionPrescriptionString)->default_value(p_Options->m_CommonEnvelopeMassAccretionPrescriptionString),                            
            ("Assumption about whether NS/BHs can accrete mass during common envelope evolution (options: [ZERO, CONSTANT, UNIFORM, MACLEOD], default = " + p_Options->m_CommonEnvelopeMassAccretionPrescriptionString + ")").c_str()
        )
=======
        // Create program options object
        po::options_description desc("Options", 128, 64);

        // add options
        desc.add_options()

	        // JR: todo: should make these names consistent ( case, hyphenated, camelCase... )

		    // JR: todo: some of the strings below declare the default value for the option - and some of them are wrong
		    // (probably have become wrong over time).  I think we should either not show the default value, or if we do
		    // then construct the string with the default value.  The second option is more work...

            // switches
		    ("help,h",                                                      po::bool_switch(), "Print this help message")
		    ("version,v",                                                   po::bool_switch(), "Print COMPAS version string")

		    // boolean options - alphabetically

            // AVG - 17/03/2020 - Floor will uncomment when tested.
            /*
            ("AIS-exploratory-phase",                                       po::value<bool>(&AISexploratoryPhase)->default_value(AISexploratoryPhase)->implicit_value(true),                                                            ("Run exploratory phase of STROOPWAFEL (default = " + std::string(AISexploratoryPhase ? "TRUE" : "FALSE") + ")").c_str())
		    ("AIS-Hubble",                                                  po::value<bool>(&AIShubble)->default_value(AIShubble)->implicit_value(true),                                                                                ("Excluding not in Hubble time mergers selection in exploratory phase of STROOPWAFEL (default = " + std::string(AIShubble ? "TRUE" : "FALSE") + ")").c_str())
		    ("AIS-Pessimistic",                                             po::value<bool>(&AISpessimistic)->default_value(AISpessimistic)->implicit_value(true),                                                                      ("Optimistic or Pessimistic selection in exploratory phase of STROOPWAFEL (default = " + std::string(AISpessimistic ? "TRUE" : "FALSE") + ")").c_str())
		    ("AIS-refinement-phase",                                        po::value<bool>(&AISrefinementPhase)->default_value(AISrefinementPhase)->implicit_value(true),                                                              ("Run main sampling phase (step2) of STROOPWAFEL (default = " + std::string(AISrefinementPhase ? "TRUE" : "FALSE") + ")").c_str())
		    ("AIS-RLOF",                                                    po::value<bool>(&AISrlof)->default_value(AISrlof)->implicit_value(true),                                                                                    ("RLOFSecondaryZAMS selection in exploratory phase of STROOPWAFEL (default = " + std::string(AISrlof ? "TRUE" : "FALSE") + ")").c_str())
            */

		    ("allow-rlof-at-birth",                                         po::value<bool>(&allowRLOFAtBirth)->default_value(allowRLOFAtBirth)->implicit_value(true),                                                                  ("Allow binaries that have one or both stars in RLOF at birth to evolve (default = " + std::string(allowRLOFAtBirth ? "TRUE" : "FALSE") + ")").c_str())
		    ("allow-touching-at-birth",                                     po::value<bool>(&allowTouchingAtBirth)->default_value(allowTouchingAtBirth)->implicit_value(true),                                                          ("Allow binaries that are touching at birth to evolve (default = " + std::string(allowTouchingAtBirth ? "TRUE" : "FALSE") + ")").c_str())

			("angularMomentumConservationDuringCircularisation",            po::value<bool>(&angularMomentumConservationDuringCircularisation)->default_value(angularMomentumConservationDuringCircularisation)->implicit_value(true),  ("Conserve angular momentum when binary is circularised when entering a Mass Transfer episode (default = " + std::string(angularMomentumConservationDuringCircularisation ? "TRUE" : "FALSE") + ")").c_str())
			// AVG - 17/03/2020 - Serena will uncomment when tested.
            // ("BeBinaries",                                                  po::value<bool>(&beBinaries)->default_value(beBinaries)->implicit_value(true),                                                                              ("Enable Be Binaries study (default = " + std::string(beBinaries ? "TRUE" : "FALSE") + ")").c_str())

		    ("BSEswitchLog",                                                po::value<bool>(&BSEswitchLog)->default_value(BSEswitchLog)->implicit_value(true),                                                                          ("Print BSE switch log to file (default = " + std::string(BSEswitchLog ? "TRUE" : "FALSE") + ")").c_str())

			("circulariseBinaryDuringMassTransfer",                         po::value<bool>(&circulariseBinaryDuringMassTransfer)->default_value(circulariseBinaryDuringMassTransfer)->implicit_value(true),                            ("Circularise binary when it enters a Mass Transfer episode (default = " + std::string(circulariseBinaryDuringMassTransfer ? "TRUE" : "FALSE") + ")").c_str())
		    ("common-envelope-allow-main-sequence-survive",                 po::value<bool>(&allowMainSequenceStarToSurviveCommonEnvelope)->default_value(allowMainSequenceStarToSurviveCommonEnvelope)->implicit_value(true),          ("Allow main sequence stars to survive common envelope evolution (default = " + std::string(allowMainSequenceStarToSurviveCommonEnvelope ? "TRUE" : "FALSE") + ")").c_str())

			("debug-to-file",                                               po::value<bool>(&debugToFile)->default_value(debugToFile)->implicit_value(true),                                                                            ("Write debug statements to file (default = " + std::string(debugToFile ? "TRUE" : "FALSE") + ")").c_str())
		    ("detailedOutput",                                              po::value<bool>(&detailedOutput)->default_value(detailedOutput)->implicit_value(true),                                                                      ("Print detailed output to file (default = " + std::string(detailedOutput ? "TRUE" : "FALSE") + ")").c_str())
			("errors-to-file",                                              po::value<bool>(&errorsToFile)->default_value(errorsToFile)->implicit_value(true),                                                                          ("Write error messages to file (default = " + std::string(errorsToFile ? "TRUE" : "FALSE") + ")").c_str())

			("enable-warnings",                                             po::value<bool>(&enableWarnings)->default_value(enableWarnings)->implicit_value(true),                                                                      ("Display warning messages to stdout (default = " + std::string(enableWarnings ? "TRUE" : "FALSE") + ")").c_str())

		    ("evolve-pulsars",                                              po::value<bool>(&evolvePulsars)->default_value(evolvePulsars)->implicit_value(true),                                                                        ("Evolve pulsars (default = " + std::string(evolvePulsars ? "TRUE" : "FALSE") + ")").c_str())
			("evolve-unbound-systems",                                      po::value<bool>(&evolveUnboundSystems)->default_value(evolveUnboundSystems)->implicit_value(true),                                                          ("Continue evolving stars even if the binary is disrupted (default = " + std::string(evolveUnboundSystems ? "TRUE" : "FALSE") + ")").c_str())

   		   	("massTransfer",                                                po::value<bool>(&useMassTransfer)->default_value(useMassTransfer)->implicit_value(true),                                                                    ("Enable mass transfer (default = " + std::string(useMassTransfer ? "TRUE" : "FALSE") + ")").c_str())
		    ("pair-instability-supernovae",                                 po::value<bool>(&usePairInstabilitySupernovae)->default_value(usePairInstabilitySupernovae)->implicit_value(true),                                          ("Enable pair instability supernovae (PISN) (default = " + std::string(usePairInstabilitySupernovae ? "TRUE" : "FALSE") + ")").c_str())
            ("populationDataPrinting",                                      po::value<bool>(&populationDataPrinting)->default_value(populationDataPrinting)->implicit_value(true),                                                      ("Print details of population (default = " + std::string(populationDataPrinting ? "TRUE" : "FALSE") + ")").c_str())
		    ("print-bool-as-string",                                        po::value<bool>(&printBoolAsString)->default_value(printBoolAsString)->implicit_value(true),                                                                ("Print boolean properties as 'TRUE' or 'FALSE' (default = " + std::string(printBoolAsString ? "TRUE" : "FALSE") + ")").c_str())
		    ("pulsational-pair-instability",                                po::value<bool>(&usePulsationalPairInstability)->default_value(usePulsationalPairInstability)->implicit_value(true),                                        ("Enable mass loss due to pulsational-pair-instability (PPI) (default = " + std::string(usePulsationalPairInstability ? "TRUE" : "FALSE") + ")").c_str())
		    ("quiet",                                                       po::value<bool>(&quiet)->default_value(quiet)->implicit_value(true),                                                                                        ("Suppress printing (default = " + std::string(quiet ? "TRUE" : "FALSE") + ")").c_str())
			("revised-energy-formalism-Nandez-Ivanova",                     po::value<bool>(&revisedEnergyFormalismNandezIvanova)->default_value(revisedEnergyFormalismNandezIvanova)->implicit_value(true),                            ("Enable revised energy formalism (default = " + std::string(revisedEnergyFormalismNandezIvanova ? "TRUE" : "FALSE") + ")").c_str())
			("RLOFPrinting",                                                po::value<bool>(&rlofPrinting)->default_value(rlofPrinting)->implicit_value(true),                                                                          ("Enable output parameters before/after RLOF (default = " + std::string(rlofPrinting ? "TRUE" : "FALSE") + ")").c_str())

            // AVG
            /*
			("sample-common-envelope-alpha",                                po::value<bool>(&sampleCommonEnvelopeAlpha)->default_value(sampleCommonEnvelopeAlpha)->implicit_value(true),                                                ("Sample over common envelope alpha (default = " + std::string(sampleCommonEnvelopeAlpha ? "TRUE" : "FALSE") + ")").c_str())
			("sample-kick-direction-power",                                 po::value<bool>(&sampleKickDirectionPower)->default_value(sampleKickDirectionPower)->implicit_value(true),                                                  ("Sample over kick direction powerlaw exponent (default = " + std::string(sampleKickDirectionPower ? "TRUE" : "FALSE") + ")").c_str())
			("sample-kick-magnitude-sigma",                                  po::value<bool>(&sampleKickMagnitudeSigma)->default_value(sampleKickMagnitudeSigma)->implicit_value(true),                                                    ("Sample over Kick Magnitude Sigma (default = " + std::string(sampleKickMagnitudeSigma ? "TRUE" : "FALSE") + ")").c_str())
			("sample-luminous-blue-variable-multiplier",                    po::value<bool>(&sampleLuminousBlueVariableMultiplier)->default_value(sampleLuminousBlueVariableMultiplier)->implicit_value(true),                          ("Sample over multiplicative constant from LBV mass loss (default = " + std::string(sampleLuminousBlueVariableMultiplier ? "TRUE" : "FALSE") + ")").c_str())
			("sample-wolf-rayet-multiplier",                                po::value<bool>(&sampleWolfRayetMultiplier)->default_value(sampleWolfRayetMultiplier)->implicit_value(true),                                                ("Sample over WR winds multiplicative constant (default = " + std::string(sampleWolfRayetMultiplier ? "TRUE" : "FALSE") + ")").c_str())
            */

            ("single-star",                                                 po::value<bool>(&singleStar)->default_value(singleStar)->implicit_value(true),                                                                              ("Evolve single star(s) (default = " + std::string(singleStar ? "TRUE" : "FALSE") + ")").c_str())

		    ("SSEswitchLog",                                                po::value<bool>(&SSEswitchLog)->default_value(SSEswitchLog)->implicit_value(true),                                                                          ("Print SSE switch log to file (default = " + std::string(SSEswitchLog ? "TRUE" : "FALSE") + ")").c_str())

		    ("use-mass-loss",                                               po::value<bool>(&useMassLoss)->default_value(useMassLoss)->implicit_value(true),                                                                            ("Enable mass loss (default = " + std::string(useMassLoss ? "TRUE" : "FALSE") + ")").c_str())

			// numerical options - alphabetically grouped by type

			// unsigned long
		    ("random-seed",                                                 po::value<unsigned long>(&randomSeed)->default_value(randomSeed),                                                                                           ("Random seed to use (default = " + std::to_string(randomSeed) + ")").c_str())

		    // int
			("debug-level",                                                 po::value<int>(&debugLevel)->default_value(debugLevel),                                                                                                     ("Determines which print statements are displayed for debugging (default = " + std::to_string(debugLevel) + ")").c_str())
		    ("log-level",                                                   po::value<int>(&logLevel)->default_value(logLevel),                                                                                                         ("Determines which print statements are included in the logfile (default = " + std::to_string(logLevel) + ")").c_str())
		    ("maximum-number-timestep-iterations",                                   po::value<int>(&maxNumberOfTimestepIterations)->default_value(maxNumberOfTimestepIterations),                                                               ("Maximum number of timesteps to evolve binary before giving up (default = " + std::to_string(maxNumberOfTimestepIterations) + ")").c_str())
			// AVG - 17/03/2020 - Floor will uncomment when tested.
            // ("nbatches-used",                                               po::value<int>(&nBatchesUsed)->default_value(nBatchesUsed),                                                                                                 ("Number of batches used, for STROOPWAFEL (AIS), -1 = not required (default = " + std::to_string(nBatchesUsed) + ")").c_str())
			("number-of-binaries,n",                                        po::value<int>(&nBinaries)->default_value(nBinaries),                                                                                                       ("Specify the number of binaries to simulate (default = " + std::to_string(nBinaries) + ")").c_str())
			("single-star-mass-steps",                                      po::value<int>(&singleStarMassSteps)->default_value(singleStarMassSteps),                                                                                   ("Specify the number of mass steps for single star evolution (default = " + std::to_string(singleStarMassSteps) + ")").c_str())

		    // double
		    ("common-envelope-alpha",                                       po::value<double>(&commonEnvelopeAlpha)->default_value(commonEnvelopeAlpha),                                                                                ("Common Envelope efficiency alpha (default = " + std::to_string(commonEnvelopeAlpha) + ")").c_str())
		    ("common-envelope-alpha-thermal",                               po::value<double>(&commonEnvelopeAlphaThermal)->default_value(commonEnvelopeAlphaThermal),                                                                  ("Defined such that lambda = alpha_th * lambda_b + (1.0 - alpha_th) * lambda_g (default = " + std::to_string(commonEnvelopeAlphaThermal) + ")").c_str())
		    ("common-envelope-lambda",                                      po::value<double>(&commonEnvelopeLambda)->default_value(commonEnvelopeLambda),                                                                              ("Common Envelope lambda (default = " + std::to_string(commonEnvelopeLambda) + ")").c_str())
		    ("common-envelope-lambda-multiplier",                           po::value<double>(&commonEnvelopeLambdaMultiplier)->default_value(commonEnvelopeLambdaMultiplier),                                                          ("Multiply lambda by some constant (default = " + std::to_string(commonEnvelopeLambdaMultiplier) + ")").c_str())
	    	("common-envelope-mass-accretion-constant",                     po::value<double>(&commonEnvelopeMassAccretionConstant)->default_value(commonEnvelopeMassAccretionConstant),                                                ("Value of mass accreted by NS/BH during common envelope evolution if assuming all NS/BH accrete same amount of mass (common-envelope-mass-accretion-prescription CONSTANT). Ignored otherwise (default = " + std::to_string(commonEnvelopeMassAccretionConstant) + ")").c_str())
		    ("common-envelope-mass-accretion-max",                          po::value<double>(&commonEnvelopeMassAccretionMax)->default_value(commonEnvelopeMassAccretionMax),                                                          ("Maximum amount of mass accreted by NS/BHs during common envelope evolution in solar masses (default = " + std::to_string(commonEnvelopeMassAccretionMax) + ")").c_str())
		    ("common-envelope-mass-accretion-min",                          po::value<double>(&commonEnvelopeMassAccretionMin)->default_value(commonEnvelopeMassAccretionMin),                                                          ("Minimum amount of mass accreted by NS/BHs during common envelope evolution in solar masses (default = " + std::to_string(commonEnvelopeMassAccretionMin) + ")").c_str())
		    ("common-envelope-recombination-energy-density",                po::value<double>(&commonEnvelopeRecombinationEnergyDensity)->default_value(commonEnvelopeRecombinationEnergyDensity),                                      ("Recombination energy density in erg/g (default = " + std::to_string(commonEnvelopeRecombinationEnergyDensity) + ")").c_str())
		    ("common-envelope-slope-Kruckow",                               po::value<double>(&commonEnvelopeSlopeKruckow)->default_value(commonEnvelopeSlopeKruckow),                                                                  ("Common Envelope slope for Kruckow lambda (default = " + std::to_string(commonEnvelopeSlopeKruckow) + ")").c_str())

            // AVG - 17/03/2020 - Uncomment mass-ratio options when fully implemented
            /*
            ("critical-mass-ratio-giant-degenerate-accretor",               po::value<double>(&massTransferCriticalMassRatioGiantDegenerateAccretor)->default_value(massTransferCriticalMassRatioGiantDegenerateAccretor),              ("Critical mass ratio for MT from a giant star (default = " + std::to_string(massTransferCriticalMassRatioGiantDegenerateAccretor) + ") Specify both giant flags to use. 0 is always stable, <0 is disabled").c_str())
            ("critical-mass-ratio-giant-non-degenerate-accretor",           po::value<double>(&massTransferCriticalMassRatioGiantNonDegenerateAccretor)->default_value(massTransferCriticalMassRatioGiantNonDegenerateAccretor),        ("Critical mass ratio for MT from a giant star (default = " + std::to_string(massTransferCriticalMassRatioGiantNonDegenerateAccretor) + ") Specify both giant flags to use. 0 is always stable, <0 is disabled").c_str())
            ("critical-mass-ratio-helium-giant-degenerate-accretor",        po::value<double>(&massTransferCriticalMassRatioHeliumGiantDegenerateAccretor)->default_value(massTransferCriticalMassRatioHeliumGiantDegenerateAccretor),  ("Critical mass ratio for MT from a helium giant star (default = " + std::to_string(massTransferCriticalMassRatioHeliumGiantDegenerateAccretor) + ") Specify both helium giant flags to use. 0 is always stable, <0 is disabled").c_str())
            ("critical-mass-ratio-helium-giant-non-degenerate-accretor",    po::value<double>(&massTransferCriticalMassRatioHeliumGiantNonDegenerateAccretor)->default_value(massTransferCriticalMassRatioHeliumGiantNonDegenerateAccretor),    ("Critical mass ratio for MT from a helium giant star (default = " + std::to_string(massTransferCriticalMassRatioHeliumGiantNonDegenerateAccretor) + ") Specify both helium giant flags to use. 0 is always stable, <0 is disabled").c_str())
            ("critical-mass-ratio-helium-HG-degenerate-accretor",           po::value<double>(&massTransferCriticalMassRatioHeliumHGDegenerateAccretor)->default_value(massTransferCriticalMassRatioHeliumHGDegenerateAccretor),        ("Critical mass ratio for MT from a helium HG star (default = " + std::to_string(massTransferCriticalMassRatioHeliumHGDegenerateAccretor) + ") Specify both helium HG flags to use. 0 is always stable, <0 is disabled").c_str())
            ("critical-mass-ratio-helium-HG-non-degenerate-accretor",       po::value<double>(&massTransferCriticalMassRatioHeliumHGNonDegenerateAccretor)->default_value(massTransferCriticalMassRatioHeliumHGNonDegenerateAccretor),  ("Critical mass ratio for MT from a helium HG star (default = " + std::to_string(massTransferCriticalMassRatioHeliumHGNonDegenerateAccretor) + ") Specify both helium HG flags to use. 0 is always stable, <0 is disabled").c_str())
            ("critical-mass-ratio-helium-MS-degenerate-accretor",           po::value<double>(&massTransferCriticalMassRatioHeliumMSDegenerateAccretor)->default_value(massTransferCriticalMassRatioHeliumMSDegenerateAccretor),        ("Critical mass ratio for MT from a helium MS star (default = " + std::to_string(massTransferCriticalMassRatioHeliumMSDegenerateAccretor) + ") Specify both helium MS flags to use. 0 is always stable, <0 is disabled").c_str())
            ("critical-mass-ratio-helium-MS-non-degenerate-accretor",       po::value<double>(&massTransferCriticalMassRatioHeliumMSNonDegenerateAccretor)->default_value(massTransferCriticalMassRatioHeliumMSNonDegenerateAccretor),  ("Critical mass ratio for MT from a helium MS star (default = " + std::to_string(massTransferCriticalMassRatioHeliumMSNonDegenerateAccretor) + ") Specify both helium MS flags to use. 0 is always stable, <0 is disabled").c_str())
            ("critical-mass-ratio-HG-degenerate-accretor",                  po::value<double>(&massTransferCriticalMassRatioHGDegenerateAccretor)->default_value(massTransferCriticalMassRatioHGDegenerateAccretor),                    ("Critical mass ratio for MT from a HG star (default = " + std::to_string(massTransferCriticalMassRatioHGDegenerateAccretor) + ") Specify both HG flags to use. 0 is always stable, <0 is disabled").c_str())
            ("critical-mass-ratio-HG-non-degenerate-accretor",              po::value<double>(&massTransferCriticalMassRatioHGNonDegenerateAccretor)->default_value(massTransferCriticalMassRatioHGNonDegenerateAccretor),              ("Critical mass ratio for MT from a HG star (default = " + std::to_string(massTransferCriticalMassRatioHGNonDegenerateAccretor) + ") Specify both HG flags to use. 0 is always stable, <0 is disabled").c_str())
            ("critical-mass-ratio-MS-high-mass-degenerate-accretor",        po::value<double>(&massTransferCriticalMassRatioMSHighMassDegenerateAccretor)->default_value(massTransferCriticalMassRatioMSHighMassDegenerateAccretor),    ("Critical mass ratio for MT from a MS star to a degenerate accretor (default = " + std::to_string(massTransferCriticalMassRatioMSHighMassDegenerateAccretor) + " Specify both MS high mass flags to use. 0 is always stable, <0 is disabled").c_str())
            ("critical-mass-ratio-MS-high-mass-non-degenerate-accretor",    po::value<double>(&massTransferCriticalMassRatioMSHighMassNonDegenerateAccretor)->default_value(massTransferCriticalMassRatioMSHighMassNonDegenerateAccretor),  ("Critical mass ratio for MT from a MS star (default = " + std::to_string(massTransferCriticalMassRatioMSHighMassNonDegenerateAccretor) + ") Specify both MS high mass flags to use. 0 is always stable, <0 is disabled").c_str())
            ("critical-mass-ratio-MS-low-mass-degenerate-accretor",         po::value<double>(&massTransferCriticalMassRatioMSLowMassDegenerateAccretor)->default_value(massTransferCriticalMassRatioMSLowMassDegenerateAccretor),      ("Critical mass ratio for MT from a MS star to a degenerate accretor (default = " + std::to_string(massTransferCriticalMassRatioMSLowMassDegenerateAccretor) + " Specify both MS low mass flags to use. 0 is always stable, <0 is disabled").c_str())
            ("critical-mass-ratio-MS-low-mass-non-degenerate-accretor",     po::value<double>(&massTransferCriticalMassRatioMSLowMassNonDegenerateAccretor)->default_value(massTransferCriticalMassRatioMSLowMassNonDegenerateAccretor),    ("Critical mass ratio for MT from a MS star (default = " + std::to_string(massTransferCriticalMassRatioMSLowMassNonDegenerateAccretor) + ") Specify both MS low mass flags to use. 0 is always stable, <0 is disabled").c_str())
            ("critical-mass-ratio-white-dwarf-degenerate-accretor",         po::value<double>(&massTransferCriticalMassRatioWhiteDwarfDegenerateAccretor)->default_value(massTransferCriticalMassRatioWhiteDwarfDegenerateAccretor),    ("Critical mass ratio for MT from a white dwarf (default = " + std::to_string(massTransferCriticalMassRatioWhiteDwarfDegenerateAccretor) + ") Specify both white dwarf flags to use. 0 is always stable, <0 is disabled").c_str())
            ("critical-mass-ratio-white-dwarf-non-degenerate-accretor",     po::value<double>(&massTransferCriticalMassRatioWhiteDwarfNonDegenerateAccretor)->default_value(massTransferCriticalMassRatioWhiteDwarfNonDegenerateAccretor),  ("Critical mass ratio for MT from a white dwarf (default = " + std::to_string(massTransferCriticalMassRatioWhiteDwarfNonDegenerateAccretor) + ") Specify both white dwarf flags to use. 0 is always stable, <0 is disabled").c_str())
            */

		    ("eccentricity-max",                                            po::value<double>(&eccentricityDistributionMax)->default_value(eccentricityDistributionMax),                                                                ("Maximum eccentricity to generate (default = " + std::to_string(eccentricityDistributionMax) + ")").c_str())
		    ("eccentricity-min",                                            po::value<double>(&eccentricityDistributionMin)->default_value(eccentricityDistributionMin),                                                                ("Minimum eccentricity to generate (default = " + std::to_string(eccentricityDistributionMin) + ")").c_str())
			("eddington-accretion-factor",                                  po::value<double>(&eddingtonAccretionFactor)->default_value(eddingtonAccretionFactor),                                                                      ("Multiplication factor for eddington accretion for NS & BH, i.e. >1 is super-eddington and 0. is no accretion (default = " + std::to_string(eddingtonAccretionFactor) + ")").c_str())

   		    ("fix-dimensionless-kick-magnitude",                             po::value<double>(&fixedUK)->default_value(fixedUK),                                                                                                        ("Fix dimensionless kick magnitude uk to this value (default = " + std::to_string(fixedUK) + ", -ve values false, +ve values true)").c_str())

		    ("initial-mass-max",                                            po::value<double>(&initialMassFunctionMax)->default_value(initialMassFunctionMax),                                                                          ("Maximum mass (in Msol) to generate using given IMF (default = " + std::to_string(initialMassFunctionMax) + ")").c_str())
		    ("initial-mass-min",                                            po::value<double>(&initialMassFunctionMin)->default_value(initialMassFunctionMin),                                                                          ("Minimum mass (in Msol) to generate using given IMF (default = " + std::to_string(initialMassFunctionMin) + ")").c_str())
		    ("initial-mass-power",                                          po::value<double>(&initialMassFunctionPower)->default_value(initialMassFunctionPower),                                                                      ("Single power law power to generate primary mass using given IMF (default = " + std::to_string(initialMassFunctionPower) + ")").c_str())

            // AVG - 17/03/2020 - Floor will uncomment when tested.
		    // ("kappa-gaussians",                                             po::value<double>(&kappaGaussians)->default_value(kappaGaussians),                                                                                          ("Scaling factor for the width of the Gaussian distributions in STROOPWAFEL main sampling phase (default = " + std::to_string(kappaGaussians) + ")").c_str())
		    ("kick-direction-power",                                        po::value<double>(&kickDirectionPower)->default_value(kickDirectionPower),                                                                                  ("Power for power law kick direction distribution (default = " + std::to_string(kickDirectionPower) + " = isotropic, +ve = polar, -ve = in plane)").c_str())
			("kick-scaling-factor",                                         po::value<double>(&kickScalingFactor)->default_value(kickScalingFactor),                                                                                    ("Arbitrary factor used to scale kicks (default = " + std::to_string(kickScalingFactor) + ")").c_str())
		    ("kick-magnitude-max",                                           po::value<double>(&kickMagnitudeDistributionMaximum)->default_value(kickMagnitudeDistributionMaximum),                                                        ("Maximum drawn kick magnitude in km s^-1. Ignored if < 0. Must be > 0 if using kick-magnitude-distribution=FLAT (default = " + std::to_string(kickMagnitudeDistributionMaximum) + ")").c_str())
		    ("kick-magnitude-sigma-CCSN-BH",                                 po::value<double>(&kickMagnitudeDistributionSigmaCCSN_BH)->default_value(kickMagnitudeDistributionSigmaCCSN_BH),                                              ("Sigma for chosen kick magnitude distribution for black holes (default = " + std::to_string(kickMagnitudeDistributionSigmaCCSN_BH) + " km s^-1 )").c_str())
		    ("kick-magnitude-sigma-CCSN-NS",                                 po::value<double>(&kickMagnitudeDistributionSigmaCCSN_NS)->default_value(kickMagnitudeDistributionSigmaCCSN_NS),                                              ("Sigma for chosen kick magnitude distribution for neutron stars (default = " + std::to_string(kickMagnitudeDistributionSigmaCCSN_NS) + " km s^-1 )").c_str())
			("kick-magnitude-sigma-ECSN",                                    po::value<double>(&kickMagnitudeDistributionSigmaForECSN)->default_value(kickMagnitudeDistributionSigmaForECSN),                                              ("Sigma for chosen kick magnitude distribution for ECSN (default = " + std::to_string(kickMagnitudeDistributionSigmaForECSN) + " km s^-1 )").c_str())
			("kick-magnitude-sigma-USSN",                                    po::value<double>(&kickMagnitudeDistributionSigmaForUSSN)->default_value(kickMagnitudeDistributionSigmaForUSSN),                                              ("Sigma for chosen kick magnitude distribution for USSN (default = " + std::to_string(kickMagnitudeDistributionSigmaForUSSN) + " km s^-1 )").c_str())

		    ("luminous-blue-variable-multiplier",                           po::value<double>(&luminousBlueVariableFactor)->default_value(luminousBlueVariableFactor),                                                                  ("Multiplicitive constant for LBV mass loss (default = " + std::to_string(luminousBlueVariableFactor) + ", use 10 for Mennekens & Vanbeveren 2014)").c_str())

		    ("mass-ratio-max",                                              po::value<double>(&massRatioDistributionMax)->default_value(massRatioDistributionMax),                                                                      ("Maximum mass ratio m2/m1 to generate (default = " + std::to_string(massRatioDistributionMax) + ")").c_str())
		    ("mass-ratio-min",                                              po::value<double>(&massRatioDistributionMin)->default_value(massRatioDistributionMin),                                                                      ("Minimum mass ratio m2/m1 to generate (default = " + std::to_string(massRatioDistributionMin) + ")").c_str())
		    ("mass-transfer-fa",                                            po::value<double>(&massTransferFractionAccreted)->default_value(massTransferFractionAccreted),                                                              ("Mass Transfer fraction accreted in FIXED prescription (default = " + std::to_string(massTransferFractionAccreted) + ", fully conservative)").c_str())
		    ("mass-transfer-jloss",                                         po::value<double>(&massTransferJloss)->default_value(massTransferJloss),                                                                                    ("Specific angular momentum with which the non-accreted system leaves the system (default = " + std::to_string(massTransferJloss) + ")").c_str())
			("mass-transfer-thermal-limit-C",                               po::value<double>(&massTransferCParameter)->default_value(massTransferCParameter),                                                                          ("Mass Transfer Thermal rate factor fo the accretor (default = " + std::to_string(massTransferCParameter) + ")").c_str())
		    ("maximum-evolution-time",                                      po::value<double>(&maxEvolutionTime)->default_value(maxEvolutionTime),                                                                                      ("Maximum time to evolve binaries in Myrs (default = " + std::to_string(maxEvolutionTime) + ")").c_str())
		    ("maximum-mass-donor-Nandez-Ivanova",                           po::value<double>(&maximumMassDonorNandezIvanova)->default_value(maximumMassDonorNandezIvanova),                                                            ("Maximum donor mass allowed for the revised common envelope formalism in Msol (default = " + std::to_string(maximumMassDonorNandezIvanova) + ")").c_str())
			("maximum-neutron-star-mass",                                   po::value<double>(&maximumNeutronStarMass)->default_value(maximumNeutronStarMass),                                                                          ("Maximum mass of a neutron star (default = " + std::to_string(maximumNeutronStarMass) + ")").c_str())
            ("MCBUR1",                                                      po::value<double>(&mCBUR1)->default_value(mCBUR1),                                                                                                          ("MCBUR1: Min core mass at BAGB to avoid fully degenerate CO core  (default = " + std::to_string(mCBUR1) + ")").c_str())
            ("metallicity,z",                                               po::value<double>(&metallicity)->default_value(metallicity),                                                                                                ("Metallicity to use (default " + std::to_string(metallicity) + " Zsol)").c_str())
		    ("minimum-secondary-mass",                                      po::value<double>(&minimumMassSecondary)->default_value(minimumMassSecondary),                                                                              ("Minimum mass of secondary to generate in Msol (default = " + std::to_string(minimumMassSecondary) + ")").c_str())

		    ("neutrino-mass-loss-bh-formation-value",                       po::value<double>(&neutrinoMassLossValueBH)->default_value(neutrinoMassLossValueBH),                                                                        ("Value corresponding to neutrino mass loss assumption (default = " + std::to_string(neutrinoMassLossValueBH) + ")").c_str())

		    ("orbital-period-max",                                          po::value<double>(&periodDistributionMax)->default_value(periodDistributionMax),                                                                            ("Maximum period in days to generate (default = " + std::to_string(periodDistributionMax) + ")").c_str())
		   	("orbital-period-min",                                          po::value<double>(&periodDistributionMin)->default_value(periodDistributionMin),                                                                            ("Minimum period in days to generate (default = " + std::to_string(periodDistributionMin) + ")").c_str())

		    ("PISN-lower-limit",                                            po::value<double>(&pairInstabilityLowerLimit)->default_value(pairInstabilityLowerLimit),                                                                    ("Minimum core mass for PISN (default = " + std::to_string(pairInstabilityLowerLimit) + ")").c_str())
		    ("PISN-upper-limit",                                            po::value<double>(&pairInstabilityUpperLimit)->default_value(pairInstabilityUpperLimit),                                                                    ("Maximum core mass for PISN (default = " + std::to_string(pairInstabilityUpperLimit) + ")").c_str())
		    ("PPI-lower-limit",                                             po::value<double>(&pulsationalPairInstabilityLowerLimit)->default_value(pulsationalPairInstabilityLowerLimit),                                              ("Minimum core mass for PPI (default = " + std::to_string(pulsationalPairInstabilityLowerLimit) + ")").c_str())
		    ("PPI-upper-limit",                                             po::value<double>(&pulsationalPairInstabilityUpperLimit)->default_value(pulsationalPairInstabilityUpperLimit),                                              ("Maximum core mass for PPI (default = " + std::to_string(pulsationalPairInstabilityUpperLimit) + ")").c_str())
		    ("pulsar-birth-magnetic-field-distribution-max",                po::value<double>(&pulsarBirthMagneticFieldDistributionMax)->default_value(pulsarBirthMagneticFieldDistributionMax),                                        ("Maximum (log10) pulsar birth magnetic field (default = " + std::to_string(pulsarBirthMagneticFieldDistributionMax) + ")").c_str())
		    ("pulsar-birth-magnetic-field-distribution-min",                po::value<double>(&pulsarBirthMagneticFieldDistributionMin)->default_value(pulsarBirthMagneticFieldDistributionMin),                                        ("Minimum (log10) pulsar birth magnetic field) (default = " + std::to_string(pulsarBirthMagneticFieldDistributionMin) + ")").c_str())
		    ("pulsar-birth-spin-period-distribution-max",                   po::value<double>(&pulsarBirthSpinPeriodDistributionMax)->default_value(pulsarBirthSpinPeriodDistributionMax),                                              ("Maximum pulsar birth spin period in ms (default = " + std::to_string(pulsarBirthSpinPeriodDistributionMax) + ")").c_str())
		    ("pulsar-birth-spin-period-distribution-min",                   po::value<double>(&pulsarBirthSpinPeriodDistributionMin)->default_value(pulsarBirthSpinPeriodDistributionMin),                                              ("Minimum pulsar birth spin period in ms (default = " + std::to_string(pulsarBirthSpinPeriodDistributionMin) + ")").c_str())
		    ("pulsar-magnetic-field-decay-massscale",                       po::value<double>(&pulsarMagneticFieldDecayMassscale)->default_value(pulsarMagneticFieldDecayMassscale),                                                    ("Mass scale on which magnetic field decays during accretion in solar masses (default = " + std::to_string(pulsarMagneticFieldDecayMassscale) + ")").c_str())
		    ("pulsar-magnetic-field-decay-timescale",                       po::value<double>(&pulsarMagneticFieldDecayTimescale)->default_value(pulsarMagneticFieldDecayTimescale),                                                    ("Timescale on which magnetic field decays in Myrs (default = " + std::to_string(pulsarMagneticFieldDecayTimescale) + ")").c_str())
		    ("pulsar-minimum-magnetic-field",                               po::value<double>(&pulsarLog10MinimumMagneticField)->default_value(pulsarLog10MinimumMagneticField),                                                        ("log10 of the minimum pulsar magnetic field in Gauss (default = " + std::to_string(pulsarLog10MinimumMagneticField) + ")").c_str())

            // AVG
            /*
			("sample-common-envelope-alpha-max",                            po::value<double>(&sampleCommonEnvelopeAlphaMax)->default_value(sampleCommonEnvelopeAlphaMax),                                                              ("Maximum for Uniform sampling over common envelope alpha (default = " + std::to_string(sampleCommonEnvelopeAlphaMax) + ")").c_str())
			("sample-common-envelope-alpha-min",                            po::value<double>(&sampleCommonEnvelopeAlphaMin)->default_value(sampleCommonEnvelopeAlphaMin),                                                              ("Minimum for Uniform sampling over common envelope alpha (default = " + std::to_string(sampleCommonEnvelopeAlphaMin) + ")").c_str())
			("sample-kick-direction-power-max",                             po::value<double>(&sampleKickDirectionPowerMax)->default_value(sampleKickDirectionPowerMax),                                                                ("Maximum for Uniform sampling over kick direction powerlaw exponent (default = " + std::to_string(sampleKickDirectionPowerMax) + ")").c_str())
			("sample-kick-direction-power-min",                             po::value<double>(&sampleKickDirectionPowerMin)->default_value(sampleKickDirectionPowerMin),                                                                ("Minimum for Uniform sampling over kick direction powerlaw exponent (default = " + std::to_string(sampleKickDirectionPowerMin) + ")").c_str())
			("sample-kick-magnitude-sigma-max",                              po::value<double>(&sampleKickMagnitudeSigmaMax)->default_value(sampleKickMagnitudeSigmaMax),                                                                  ("Maximum for Uniform sampling over kick magnitude sigma (default = " + std::to_string(sampleKickMagnitudeSigmaMax) + ")").c_str())
			("sample-kick-magnitude-sigma-min",                              po::value<double>(&sampleKickMagnitudeSigmaMin)->default_value(sampleKickMagnitudeSigmaMin),                                                                  ("Minimum for Uniform sampling over kick magnitude sigma (default = " + std::to_string(sampleKickMagnitudeSigmaMin) + ")").c_str())
			("sample-luminous-blue-variable-multiplier-max",                po::value<double>(&sampleLuminousBlueVariableMultiplierMax)->default_value(sampleLuminousBlueVariableMultiplierMax),                                        ("Maximum for Uniform sampling over multiplicative constant for LBV mass loss (default = " + std::to_string(sampleLuminousBlueVariableMultiplierMax) + ")").c_str())
			("sample-luminous-blue-variable-multiplier-min",                po::value<double>(&sampleLuminousBlueVariableMultiplierMin)->default_value(sampleLuminousBlueVariableMultiplierMin),                                        ("Minimum for Uniform sampling over multiplicative constant for LBV mass loss (default = " + std::to_string(sampleLuminousBlueVariableMultiplierMin) + ")").c_str())
			("sample-wolf-rayet-multiplier-max",                            po::value<double>(&sampleWolfRayetMultiplierMax)->default_value(sampleWolfRayetMultiplierMax),                                                              ("Maximum for Uniform sampling over multiplicative constant for WR winds (default = " + std::to_string(sampleWolfRayetMultiplierMax) + ")").c_str())
			("sample-wolf-rayet-multiplier-min",                            po::value<double>(&sampleWolfRayetMultiplierMin)->default_value(sampleWolfRayetMultiplierMin),                                                              ("Minimum for Uniform sampling over multiplicative constant for WR winds (default = " + std::to_string(sampleWolfRayetMultiplierMin) + ")").c_str())
		    */
            ("semi-major-axis-max",                                         po::value<double>(&semiMajorAxisDistributionMax)->default_value(semiMajorAxisDistributionMax),                                                              ("Maximum semi major axis in AU to generate (default = " + std::to_string(semiMajorAxisDistributionMax) + ")").c_str())
		    ("semi-major-axis-min",                                         po::value<double>(&semiMajorAxisDistributionMin)->default_value(semiMajorAxisDistributionMin),                                                              ("Minimum semi major axis in AU to generate (default = " + std::to_string(semiMajorAxisDistributionMin) + ")").c_str())
		    ("single-star-mass-max",                                        po::value<double>(&singleStarMassMax)->default_value(singleStarMassMax),                                                                                    ("Maximum mass (in Msol) for single star evolution (default = " + std::to_string(singleStarMassMax) + ")").c_str())
            ("single-star-mass-min",                                        po::value<double>(&singleStarMassMin)->default_value(singleStarMassMin),                                                                                    ("Minimum mass (in Msol) for single star evolution (default = " + std::to_string(singleStarMassMin) + ")").c_str())
            ("timestep-multiplier",                                         po::value<double>(&timestepMultiplier)->default_value(timestepMultiplier),                                                                                        ("Timestep multiplier for SSE and BSE (default = " + std::to_string(timestepMultiplier) + ")").c_str())
		    ("wolf-rayet-multiplier",                                       po::value<double>(&wolfRayetFactor)->default_value(wolfRayetFactor),                                                                                        ("Multiplicitive constant for WR winds (default = " + std::to_string(wolfRayetFactor) + ")").c_str())

		    ("zeta-adiabatic-arbitrary",                                    po::value<double>(&zetaAdiabaticArbitrary)->default_value(zetaAdiabaticArbitrary),                                                                          ("Value of mass-radius exponent zeta adiabatic (default = " + std::to_string(zetaAdiabaticArbitrary) + ")").c_str())
		    ("zeta-radiative-envelope-giant",                               po::value<double>(&zetaRadiativeEnvelopeGiant)->default_value(zetaRadiativeEnvelopeGiant),                                                                                  ("Value of mass-radius exponent zeta for radiative envelope giants (default = " + std::to_string(zetaRadiativeEnvelopeGiant) + ")").c_str())
		    ("zeta-main-sequence",                                          po::value<double>(&zetaMainSequence)->default_value(zetaMainSequence),                                                                                      ("Value of mass-radius exponent zeta on the main sequence (default = " + std::to_string(zetaMainSequence) + ")").c_str())


		    // string options - alphabetically
            // AVG - 17/03/2020 - Floor will uncomment when tested.
            // ("AIS-DCOtype",                                                 po::value<string>(&AISDCOtypeString)->default_value(AISDCOtypeString),                                                                                      ("DCO type selection in exploratory phase of STROOPWAFEL, (options: ALL, BBH, BNS or BHNS), default = " + AISDCOtypeString + ")").c_str())

		  	("black-hole-kicks",                                            po::value<string>(&blackHoleKicksString)->default_value(blackHoleKicksString),                                                                              ("Black hole kicks relative to NS kicks (options: FULL, REDUCED, ZERO, FALLBACK), default = " + blackHoleKicksString + ")").c_str())

            ("case-bb-stability-prescription",                              po::value<string>(&caseBBStabilityPrescriptionString)->default_value(caseBBStabilityPrescriptionString),                                                    ("Case BB/BC mass transfer stability prescription (options: ALWAYS_STABLE, ALWAYS_STABLE_ONTO_NSBH, TREAT_AS_OTHER_MT, ALWAYS_UNSTABLE), default = " + caseBBStabilityPrescriptionString + ")").c_str())
        
		  	("chemically-homogeneous-evolution",                            po::value<string>(&cheString)->default_value(cheString),                                                                                                    ("Chemically Homogeneous Evolution (options: NONE, OPTIMISTIC, PESSIMISTIC), default = " + cheString + ")").c_str())

			("common-envelope-lambda-prescription",                         po::value<string>(&commonEnvelopeLambdaPrescriptionString)->default_value(commonEnvelopeLambdaPrescriptionString),                                          ("CE lambda prescription (options: LAMBDA_FIXED, LAMBDA_LOVERIDGE, LAMBDA_NANJING, LAMBDA_KRUCKOW, LAMBDA_DEWI), default = " + commonEnvelopeLambdaPrescriptionString + ")").c_str())
		    ("common-envelope-mass-accretion-prescription",                 po::value<string>(&commonEnvelopeMassAccretionPrescriptionString)->default_value(commonEnvelopeMassAccretionPrescriptionString),                            ("Assumption about whether NS/BHs can accrete mass during common envelope evolution (options: ZERO, CONSTANT, UNIFORM, MACLEOD), default = " + commonEnvelopeMassAccretionPrescriptionString + ")").c_str())
>>>>>>> 22626539
        
        (
            "eccentricity-distribution",                                 
            po::value<string>(&p_Options->m_EccentricityDistributionString)->default_value(p_Options->m_EccentricityDistributionString),                                                          
            ("Initial eccentricity distribution (options: [ZERO, FIXED, FLAT, THERMALISED, GELLER+2013], default = " + p_Options->m_EccentricityDistributionString + ")").c_str()
        )
        (
            "envelope-state-prescription",                                 
            po::value<string>(&p_Options->m_EnvelopeStatePrescriptionString)->default_value(p_Options->m_EnvelopeStatePrescriptionString),                                                        
            ("Prescription for whether the envelope is radiative or convective (options: [LEGACY, HURLEY, FIXED_TEMPERATURE], default = " + p_Options->m_EnvelopeStatePrescriptionString + ")").c_str()
        )

        (
            "fryer-supernova-engine",                                      
            po::value<string>(&p_Options->m_FryerSupernovaEngineString)->default_value(p_Options->m_FryerSupernovaEngineString),                                                                  
            ("If using Fryer et al 2012 fallback prescription, select between 'delayed' and 'rapid' engines (default = " + p_Options->m_FryerSupernovaEngineString + ")").c_str()
        )

        (
            "grid",                                                        
            po::value<string>(&p_Options->m_GridFilename)->default_value(p_Options->m_GridFilename)->implicit_value(""),                                                                      
            ("Grid filename (default = " + p_Options->m_GridFilename + ")").c_str()
        )

        (
            "initial-mass-function,i",                                     
            po::value<string>(&p_Options->m_InitialMassFunctionString)->default_value(p_Options->m_InitialMassFunctionString),                                                                    
            ("Initial mass function (options: [SALPETER, POWERLAW, UNIFORM, KROUPA], default = " + p_Options->m_InitialMassFunctionString + ")").c_str()
        )

        (
            "kick-direction",                                              
            po::value<string>(&p_Options->m_KickDirectionDistributionString)->default_value(p_Options->m_KickDirectionDistributionString),                                                        
            ("Natal kick direction distribution (options: [ISOTROPIC, INPLANE, PERPENDICULAR, POWERLAW, WEDGE, POLES], default = " + p_Options->m_KickDirectionDistributionString + ")").c_str()
        )
        (
            "kick-magnitude-distribution",                                 
            po::value<string>(&p_Options->m_KickMagnitudeDistributionString)->default_value(p_Options->m_KickMagnitudeDistributionString),                                                        
            ("Natal kick magnitude distribution (options: [ZERO, FIXED, FLAT, MAXWELLIAN, BRAYELDRIDGE, MULLER2016, MULLER2016MAXWELLIAN, MULLERMANDEL], default = " + p_Options->m_KickMagnitudeDistributionString + ")").c_str()
        )

        // Serena
        /*
        (
            "logfile-be-binaries",                                     
            po::value<string>(&p_Options->m_LogfileBeBinaries)->default_value(p_Options->m_LogfileBeBinaries),                                                                              
            ("Filename for Be Binaries logfile (default = " + p_Options->m_LogfileBeBinaries + ")").c_str()
        )
        */

        (
            "logfile-rlof-parameters",                                 
            po::value<string>(&p_Options->m_LogfileRLOFParameters)->default_value(p_Options->m_LogfileRLOFParameters),                                                                      
            ("Filename for RLOF Parameters logfile ( default = " + p_Options->m_LogfileRLOFParameters + ")").c_str()
        )
        (
            "logfile-common-envelopes",                                
            po::value<string>(&p_Options->m_LogfileCommonEnvelopes)->default_value(p_Options->m_LogfileCommonEnvelopes),                                                                    
            ("Filename for Common Envelopes logfile (default = " + p_Options->m_LogfileCommonEnvelopes + ")").c_str()
        )
        (
            "logfile-detailed-output",                                 
            po::value<string>(&p_Options->m_LogfileDetailedOutput)->default_value(p_Options->m_LogfileDetailedOutput),                                                                      
            ("Filename for Detailed Output logfile (default = " + p_Options->m_LogfileDetailedOutput + ")").c_str()
        )
        (
            "logfile-double-compact-objects",                          
            po::value<string>(&p_Options->m_LogfileDoubleCompactObjects)->default_value(p_Options->m_LogfileDoubleCompactObjects),                                                          
            ("Filename for Double Compact Objects logfile (default = " + p_Options->m_LogfileDoubleCompactObjects + ")").c_str()
        )
        (
            "logfile-pulsar-evolution",                                
            po::value<string>(&p_Options->m_LogfilePulsarEvolution)->default_value(p_Options->m_LogfilePulsarEvolution),                                                                    
            ("Filename for Pulsar Evolution logfile (default = " + p_Options->m_LogfilePulsarEvolution + ")").c_str()
        )
        (
            "logfile-supernovae",                                      
            po::value<string>(&p_Options->m_LogfileSupernovae)->default_value(p_Options->m_LogfileSupernovae),                                                                              
            ("Filename for Supernovae logfile (default = " + p_Options->m_LogfileSupernovae + ")").c_str()
        )
        (
            "logfile-system-parameters",                               
            po::value<string>(&p_Options->m_LogfileSystemParameters)->default_value(p_Options->m_LogfileSystemParameters),                                                                  
            ("Filename for System Parameters logfile (default = " + p_Options->m_LogfileSystemParameters + ")").c_str()
        )
        (
            "logfile-definitions",                                         
            po::value<string>(&p_Options->m_LogfileDefinitionsFilename)->default_value(p_Options->m_LogfileDefinitionsFilename)->implicit_value(""),                                              
            ("Filename for logfile record definitions (default = " + p_Options->m_LogfileDefinitionsFilename + ")").c_str()
        )
        (
            "logfile-delimiter",                                           
            po::value<string>(&p_Options->m_LogfileDelimiterString)->default_value(p_Options->m_LogfileDelimiterString),                                                                          
            ("Field delimiter for logfile records (default = " + p_Options->m_LogfileDelimiterString + ")").c_str()
        )
        (
            "logfile-name-prefix",                                         
            po::value<string>(&p_Options->m_LogfileNamePrefix)->default_value(p_Options->m_LogfileNamePrefix)->implicit_value(""),                                                                
            ("Prefix for logfile names (default = " + p_Options->m_LogfileNamePrefix + ")").c_str()
        )
        (
            "logfile-switch-log",                                      
            po::value<string>(&p_Options->m_LogfileSwitchLog)->default_value(p_Options->m_LogfileSwitchLog),                                                                                
            ("Filename for Switch Log logfile (default = " + p_Options->m_LogfileSwitchLog + ")").c_str()
        )

        (
            "mass-loss-prescription",                                      
            po::value<string>(&p_Options->m_MassLossPrescriptionString)->default_value(p_Options->m_MassLossPrescriptionString),                                                                  
            ("Mass loss prescription (options: [NONE, HURLEY, VINK], default = " + p_Options->m_MassLossPrescriptionString + ")").c_str()
        )
        (
            "mass-ratio-distribution,q",                                   
            po::value<string>(&p_Options->m_MassRatioDistributionString)->default_value(p_Options->m_MassRatioDistributionString),                                                                
            ("Initial mass ratio distribution for q=m2/m1 (options: [FLAT, DuquennoyMayor1991, SANA2012], default = " + p_Options->m_MassRatioDistributionString + ")").c_str()
        )
        (
            "mass-transfer-accretion-efficiency-prescription",             
            po::value<string>(&p_Options->m_MassTransferAccretionEfficiencyPrescriptionString)->default_value(p_Options->m_MassTransferAccretionEfficiencyPrescriptionString),                    
            ("Mass Transfer Accretion Efficiency prescription (options: [THERMAL, FIXED], default = " + p_Options->m_MassTransferAccretionEfficiencyPrescriptionString + ")").c_str()
        )
        (
            "mass-transfer-angular-momentum-loss-prescription",            
            po::value<string>(&p_Options->m_MassTransferAngularMomentumLossPrescriptionString)->default_value(p_Options->m_MassTransferAngularMomentumLossPrescriptionString),                    
            ("Mass Transfer Angular Momentum Loss prescription (options: [JEANS, ISOTROPIC, CIRCUMBINARY, ARBITRARY], default = " + p_Options->m_MassTransferAngularMomentumLossPrescriptionString + ")").c_str()
        )
        (
            "mass-transfer-rejuvenation-prescription",                     
            po::value<string>(&p_Options->m_MassTransferRejuvenationPrescriptionString)->default_value(p_Options->m_MassTransferRejuvenationPrescriptionString),                                  
            ("Mass Transfer Rejuvenation prescription (options: [NONE, STARTRACK], default = " + p_Options->m_MassTransferRejuvenationPrescriptionString + ")").c_str()
        )
        (
            "mass-transfer-thermal-limit-accretor",                        
            po::value<string>(&p_Options->m_MassTransferThermallyLimitedVariationString)->default_value(p_Options->m_MassTransferThermallyLimitedVariationString),                                
            ("Mass Transfer Thermal Accretion limit (default = " + p_Options->m_MassTransferThermallyLimitedVariationString + ")").c_str()
        )

        (
            "mode",                                                 
            po::value<string>(&p_Options->m_EvolutionModeString)->default_value(p_Options->m_EvolutionModeString),                                                                              
            ("Evolution mode (options: [SSE, BSE], default = " + p_Options->m_EvolutionModeString + ")").c_str()
        )

        (
            "neutrino-mass-loss-bh-formation",                             
            po::value<string>(&p_Options->m_NeutrinoMassLossAssumptionBHString)->default_value(p_Options->m_NeutrinoMassLossAssumptionBHString),                                                  
            ("Assumption about neutrino mass loss during BH formation (options: [FIXED_FRACTION, FIXED_MASS], default = " + p_Options->m_NeutrinoMassLossAssumptionBHString + ")").c_str()
        )
        (
            "neutron-star-equation-of-state",                              
            po::value<string>(&p_Options->m_NeutronStarEquationOfStateString)->default_value(p_Options->m_NeutronStarEquationOfStateString),                                                      
            ("Neutron star equation of state to use (options: [SSE, ARP3], default = " + p_Options->m_NeutronStarEquationOfStateString + ")").c_str()
        )

        (
            "output-container,c",                                          
            po::value<string>(&p_Options->m_OutputContainerName)->default_value(p_Options->m_OutputContainerName)->implicit_value(""),                                                            
            ("Container (directory) name for output files (default = " + p_Options->m_OutputContainerName + ")").c_str()
        )
        (
            "outputPath,o",                                                
            po::value<string>(&p_Options->m_OutputPathString)->default_value(p_Options->m_OutputPathString)->implicit_value(""),                                                                  
            ("Directory for output (default = " + p_Options->m_OutputPathString + ")").c_str()
        )

        (
            "pulsar-birth-magnetic-field-distribution",                    
            po::value<string>(&p_Options->m_PulsarBirthMagneticFieldDistributionString)->default_value(p_Options->m_PulsarBirthMagneticFieldDistributionString),                                  
            ("Pulsar Birth Magnetic Field distribution (options: [ZERO, FIXED, FLATINLOG, UNIFORM, LOGNORMAL], default = " + p_Options->m_PulsarBirthMagneticFieldDistributionString + ")").c_str()
        )
        (
            "pulsar-birth-spin-period-distribution",                       
            po::value<string>(&p_Options->m_PulsarBirthSpinPeriodDistributionString)->default_value(p_Options->m_PulsarBirthSpinPeriodDistributionString),                                        
            ("Pulsar Birth Spin Period distribution (options: [ZERO, FIXED, UNIFORM, NORMAL], default = " + p_Options->m_PulsarBirthSpinPeriodDistributionString + ")").c_str()
        )
        (
            "pulsational-pair-instability-prescription",                   
            po::value<string>(&p_Options->m_PulsationalPairInstabilityPrescriptionString)->default_value(p_Options->m_PulsationalPairInstabilityPrescriptionString),                              
            ("Pulsational Pair Instability prescription (options: [COMPAS, STARTRACK, MARCHANT], default = " + p_Options->m_PulsationalPairInstabilityPrescriptionString + ")").c_str()
        )

        (
            "remnant-mass-prescription",                                   
            po::value<string>(&p_Options->m_RemnantMassPrescriptionString)->default_value(p_Options->m_RemnantMassPrescriptionString),                                                            
            ("Choose remnant mass prescription (options: [HURLEY2000, BELCZYNSKI2002, FRYER2012, MULLER2016, MULLERMANDEL], default = " + p_Options->m_RemnantMassPrescriptionString + ")").c_str()
        )
        (
            "rotational-velocity-distribution",                            
            po::value<string>(&p_Options->m_RotationalVelocityDistributionString)->default_value(p_Options->m_RotationalVelocityDistributionString),                                              
            ("Initial rotational velocity distribution (options: [ZERO, HURLEY, VLTFLAMES], default = " + p_Options->m_RotationalVelocityDistributionString + ")").c_str()
        )

        (
            "semi-major-axis-distribution",                              
            po::value<string>(&p_Options->m_SemiMajorAxisDistributionString)->default_value(p_Options->m_SemiMajorAxisDistributionString),                                                        
            ("Initial semi-major axis distribution (options: [FLATINLOG, CUSTOM, DuquennoyMayor1991, SANA2012], default = " + p_Options->m_SemiMajorAxisDistributionString + ")").c_str()
        )        
        (
            "stellar-zeta-prescription",                                   
            po::value<string>(&p_Options->m_StellarZetaPrescriptionString)->default_value(p_Options->m_StellarZetaPrescriptionString),                                                            
            ("Prescription for stellar zeta (default = " + p_Options->m_StellarZetaPrescriptionString + ")").c_str()
        )


        // vector (list) options - alphabetically

        (
            "debug-classes",                                               
            po::value<vector<string>>(&p_Options->m_DebugClasses)->multitoken()->default_value(p_Options->m_DebugClasses),                                                                        
            ("Debug classes enabled (default = " + defaultDebugClasses + ")").c_str()
        )
        (
            "log-classes",                                                 
            po::value<vector<string>>(&p_Options->m_LogClasses)->multitoken()->default_value(p_Options->m_LogClasses),                                                                            
            ("Logging classes enabled (default = " + defaultLogClasses + ")").c_str()
        )
    
        ;   // end the list of options to be added

    }
    catch (po::error& e) {      // program options exception
        ok = false;             // set status
    }
    catch (...) {               // unhandled exception
        ok = false;             // set status
    }

    return ok;
}


/* DOCUMENTATION!!!!!!!!!!!!!!!!
 *
 * 
 * 
 * dataType is overall type (INT, FLOAT, STRING)
 * typeStr is detailed data type ("UNSIGNED LONG INT" etc)
 */
Options::ATTR Options::OptionAttributes(const po::variables_map p_VM, const po::variables_map::const_iterator p_IT) {
            
    TYPENAME    dataType  = TYPENAME::NONE;
    std::string typeStr   = "";
    bool        defaulted = false;
    std::string valueStr  = "";

    if (((boost::any)p_IT->second.value()).empty()) return std::make_tuple(TYPENAME::NONE, true, "", "");   // empty option 

    // determine if option values was supplied, or whether the default was used

    defaulted = (p_VM[p_IT->first].defaulted() || p_IT->second.defaulted());

    // find data type and format the option value into a string
    // handles most data types - add others if they cause problems

    bool isCharPtr = false;
    bool isStr     = false;

    // (pre)check for data type = charPtr
    try {
        boost::any_cast<const char *>(p_IT->second.value());
        isCharPtr = true;
    }
    catch (const boost::bad_any_cast &) {
        isCharPtr = false;
    }

    if (!isCharPtr) {
        // (pre)check for data type = string
        try {
            boost::any_cast<std::string>(p_IT->second.value());
            isStr = true;
        }
        catch (const boost::bad_any_cast &) {
            isStr = false;
        }
    }

    // find other data types
    // it's not pretty, but it works

    if (isCharPtr) { 
        dataType = TYPENAME::NONE;                                          // not supported by COMPAS as an option data type
        typeStr  = "CONST_CHAR_*";                                          // ... but we know what type it is, and
        valueStr = p_VM[p_IT->first].as<const char *>();                    // ... we can still format the value
    }

    else if (isStr) {
        dataType = TYPENAME::STRING;
        typeStr  = "STRING";
        std::string tmp = p_VM[p_IT->first].as<std::string>();
        if (tmp.size()) valueStr = "'" + tmp + "'";
        else            valueStr = "''";
    }

    else if (((boost::any)p_IT->second.value()).type() == typeid(signed                )) { dataType = TYPENAME::INT;   typeStr = "SIGNED";                 valueStr = std::to_string(p_VM[p_IT->first].as<signed                >()); }
    else if (((boost::any)p_IT->second.value()).type() == typeid(unsigned              )) { dataType = TYPENAME::INT;   typeStr = "UNSIGNED";               valueStr = std::to_string(p_VM[p_IT->first].as<unsigned              >()); }

    else if (((boost::any)p_IT->second.value()).type() == typeid(short                 )) { dataType = TYPENAME::INT;   typeStr = "SHORT";                  valueStr = std::to_string(p_VM[p_IT->first].as<short                 >()); }
    else if (((boost::any)p_IT->second.value()).type() == typeid(signed short          )) { dataType = TYPENAME::INT;   typeStr = "SIGNED_SHORT";           valueStr = std::to_string(p_VM[p_IT->first].as<signed short          >()); }
    else if (((boost::any)p_IT->second.value()).type() == typeid(unsigned short        )) { dataType = TYPENAME::INT;   typeStr = "UNSIGNED_SHORT";         valueStr = std::to_string(p_VM[p_IT->first].as<unsigned short        >()); }

    else if (((boost::any)p_IT->second.value()).type() == typeid(short int             )) { dataType = TYPENAME::INT;   typeStr = "SHORT_INT";              valueStr = std::to_string(p_VM[p_IT->first].as<short int             >()); }
    else if (((boost::any)p_IT->second.value()).type() == typeid(signed short int      )) { dataType = TYPENAME::INT;   typeStr = "SIGNED_SHORT_INT";       valueStr = std::to_string(p_VM[p_IT->first].as<signed short int      >()); }
    else if (((boost::any)p_IT->second.value()).type() == typeid(unsigned short int    )) { dataType = TYPENAME::INT;   typeStr = "UNSIGNED_SHORT_INT";     valueStr = std::to_string(p_VM[p_IT->first].as<unsigned short int    >()); }

    else if (((boost::any)p_IT->second.value()).type() == typeid(int                   )) { dataType = TYPENAME::INT;   typeStr = "INT";                    valueStr = std::to_string(p_VM[p_IT->first].as<int                   >()); }
    else if (((boost::any)p_IT->second.value()).type() == typeid(signed int            )) { dataType = TYPENAME::INT;   typeStr = "SIGNED_INT";             valueStr = std::to_string(p_VM[p_IT->first].as<signed int            >()); }
    else if (((boost::any)p_IT->second.value()).type() == typeid(unsigned int          )) { dataType = TYPENAME::INT;   typeStr = "UNSIGNED_INT";           valueStr = std::to_string(p_VM[p_IT->first].as<unsigned int          >()); }

    else if (((boost::any)p_IT->second.value()).type() == typeid(long                  )) { dataType = TYPENAME::INT;   typeStr = "LONG";                   valueStr = std::to_string(p_VM[p_IT->first].as<long                  >()); }
    else if (((boost::any)p_IT->second.value()).type() == typeid(signed long           )) { dataType = TYPENAME::INT;   typeStr = "SIGNED_LONG";            valueStr = std::to_string(p_VM[p_IT->first].as<signed long           >()); }
    else if (((boost::any)p_IT->second.value()).type() == typeid(unsigned long         )) { dataType = TYPENAME::INT;   typeStr = "UNSIGNED_LONG";          valueStr = std::to_string(p_VM[p_IT->first].as<unsigned long         >()); }

    else if (((boost::any)p_IT->second.value()).type() == typeid(long int              )) { dataType = TYPENAME::INT;   typeStr = "LONG_INT";               valueStr = std::to_string(p_VM[p_IT->first].as<long int              >()); }
    else if (((boost::any)p_IT->second.value()).type() == typeid(signed long int       )) { dataType = TYPENAME::INT;   typeStr = "SIGNED_LONG_INT";        valueStr = std::to_string(p_VM[p_IT->first].as<signed long int       >()); }
    else if (((boost::any)p_IT->second.value()).type() == typeid(unsigned long int     )) { dataType = TYPENAME::INT;   typeStr = "UNSIGNED_LONG_INT";      valueStr = std::to_string(p_VM[p_IT->first].as<unsigned long int     >()); }

    else if (((boost::any)p_IT->second.value()).type() == typeid(long long             )) { dataType = TYPENAME::INT;   typeStr = "LONG_LONG";              valueStr = std::to_string(p_VM[p_IT->first].as<long long             >()); }
    else if (((boost::any)p_IT->second.value()).type() == typeid(signed long long      )) { dataType = TYPENAME::INT;   typeStr = "SIGNED_LONG_LONG";       valueStr = std::to_string(p_VM[p_IT->first].as<signed long long      >()); }
    else if (((boost::any)p_IT->second.value()).type() == typeid(unsigned long long    )) { dataType = TYPENAME::INT;   typeStr = "UNSIGNED_LONG_LONG";     valueStr = std::to_string(p_VM[p_IT->first].as<unsigned long long    >()); }

    else if (((boost::any)p_IT->second.value()).type() == typeid(long long int         )) { dataType = TYPENAME::INT;   typeStr = "LONG_LONG_INT";          valueStr = std::to_string(p_VM[p_IT->first].as<long long int         >()); }
    else if (((boost::any)p_IT->second.value()).type() == typeid(signed long long int  )) { dataType = TYPENAME::INT;   typeStr = "SIGNED_LONG_LONG_INT";   valueStr = std::to_string(p_VM[p_IT->first].as<signed long long int  >()); }
    else if (((boost::any)p_IT->second.value()).type() == typeid(unsigned long long int)) { dataType = TYPENAME::INT;   typeStr = "UNSIGNED_LONG_LONG_INT"; valueStr = std::to_string(p_VM[p_IT->first].as<unsigned long long int>()); }

    else if (((boost::any)p_IT->second.value()).type() == typeid(float                 )) { dataType = TYPENAME::FLOAT; typeStr = "FLOAT";                  valueStr = std::to_string(p_VM[p_IT->first].as<float                 >()); }
    else if (((boost::any)p_IT->second.value()).type() == typeid(double                )) { dataType = TYPENAME::FLOAT; typeStr = "DOUBLE";                 valueStr = std::to_string(p_VM[p_IT->first].as<double                >()); }
    else if (((boost::any)p_IT->second.value()).type() == typeid(long double           )) { dataType = TYPENAME::FLOAT; typeStr = "LONG_DOUBLE";            valueStr = std::to_string(p_VM[p_IT->first].as<long double           >()); }

    else if (((boost::any)p_IT->second.value()).type() == typeid(char                  )) { dataType = TYPENAME::INT;   typeStr = "CHAR";                   valueStr = std::to_string(p_VM[p_IT->first].as<char                  >()); }
    else if (((boost::any)p_IT->second.value()).type() == typeid(signed char           )) { dataType = TYPENAME::INT;   typeStr = "SIGNED_CHAR";            valueStr = std::to_string(p_VM[p_IT->first].as<signed char           >()); }
    else if (((boost::any)p_IT->second.value()).type() == typeid(unsigned char         )) { dataType = TYPENAME::INT;   typeStr = "UNSIGNED_CHAR";          valueStr = std::to_string(p_VM[p_IT->first].as<unsigned char         >()); }

    else if (((boost::any)p_IT->second.value()).type() == typeid(bool)) {
        dataType = TYPENAME::BOOL;
        typeStr  = "BOOL";
        valueStr = p_VM[p_IT->first].as<bool>() ? "TRUE" : "FALSE";
    } 

    else {  // Assume vector<string>
        try {
            std::ostringstream elemsSS;
            elemsSS << "{ ";
            vector<string> tmp = p_VM[p_IT->first].as<vector<string>>();
            for (std::vector<string>::iterator elem=tmp.begin(); elem != tmp.end(); elem++) {
                elemsSS << "'" << (*elem) << "', ";
            }
            string elems = elemsSS.str();
            if (elems.size() > 2) elems.erase(elems.size() - 2);
            else if (elems.size() == 2) elems.erase(elems.size() - 1);
            elems += " }";

            dataType = TYPENAME::NONE;                                                  // not supported by COMPAS as an option data type            
            typeStr  = "VECTOR<STRING>";                                                // ... but we know what type it is, and
            valueStr = elems;                                                           // ... we can still format the value
        }
        catch (const boost::bad_any_cast &) {
            dataType = TYPENAME::NONE;                                                  // unknown data type               
            typeStr  = "<UNKNOWN_DATA_TYPE>";
            valueStr = "<UNKNOWN_DATA_TYPE>";
        }
    }

    return std::make_tuple(dataType, defaulted, typeStr, valueStr);
}


/*
 * DOCUMENTATION HERE!
 * 
 */
string Options::OptionDetails(const OptionsDescriptorT &p_Options) {
            
    TYPENAME    dataType  = TYPENAME::NONE;
    std::string typeStr   = "";
    bool        defaulted = false;
    std::string valueStr  = "";

    std::ostringstream ss;                                                                                                              // output string

    ss << "COMMAND LINE OPTIONS\n-------------------\n\n";

    for (po::variables_map::const_iterator it = p_Options.optionValues.m_VM.begin(); it != p_Options.optionValues.m_VM.end(); it++) {   // for all options in the variable map
  
        ss << it->first << " = ";                                                                                                       // add option name to output string

        std::tie(dataType, defaulted, typeStr, valueStr) = OptionAttributes(p_Options.optionValues.m_VM, it);                           // get option attributes

        if (valueStr == "")                                                                                                             // empty option?
            ss << "<EMPTY_OPTION>\n";                                                                                                   // yes - say so
        else                                                                                                                            // no
            ss << valueStr + ", " << (defaulted ? "DEFAULT_USED, " : "USER_SUPPLIED, ") << typeStr << "\n";                             // add option details to output string
    }
  
    ss << "\n\nOTHER PARAMETERS\n----------------\n\n";

// JRFIX <<<<<<<<<<<<<<<<<<<<<<<<<<<< fix these!!!!!!!!!!!!!!!!!!!!!!!!!!!!!!!!!!!!!!!!!!!!!!!!!!!!!!!!!!!!!!!!!!!!!!!!!!!!!!!!!!!!!!!!!!!
    ss << "fixedMetallicity   = " << (p_Options.optionValues.m_FixedMetallicity ? "TRUE" : "FALSE") << ", CALCULATED, BOOL\n";          // fixedMetallicity
    ss << "useFixedUK         = " << (p_Options.optionValues.m_UseFixedUK ? "TRUE" : "FALSE") << ", CALCULATED, BOOL\n";                // useFixedUK
    ss << "outputPath         = " <<  p_Options.optionValues.m_OutputPath.string() << ", CALCULATED, STRING\n";                         // outputPath (fully qualified)
    ss << "fixedRandomSeed    = " << (p_Options.optionValues.m_FixedRandomSeed ? "TRUE" : "FALSE") << ", CALCULATED, BOOL\n";           // fixedRandomSeed

    return ss.str();
}



            // before we give the options to boost we need to determine if the user passed
            // any ranges or sets and, if they did, handle those - boost doesn't know anything
            // about them
            //
            // a range is allowed only for numeric options (i.e. INT or FLOAT types),
            // but is not allowed for all numeric options (e.g. --log-level)
            // a set is allowed for numeric, string, and bool options - but not all
            // of them (e.g. --quiet)
            //
            // we define a vector of options excluded from the range and set constructs
            // (one vector each).  We don't need to exclude non-numeric options from range
            // here - that is done later - here we just exclude options for which range/set
            // makes no sense

std::string Options::ParseOptionValues(int p_ArgCount, char *p_ArgStrings[], OptionsDescriptorT &p_OptionsDescriptor) {

    bool error         = false;                                                                                     // for now...
    std::string errStr = "";                                                                                        // also for now...
    
    // JRFIX: we should use ERROR:: in constants.h for error strings here...!!!!!!!!!!!!!!!!!!!!!!!!!!!!!!!!!!!!!

    try {

        p_OptionsDescriptor.complexOptionValues = {};                                                               // initially

        std::string  optionName        = "";                                                                        // option name
        COMPLEX_TYPE type              = COMPLEX_TYPE::NONE;                                                        // complex arg type (range, set, neither/none)
        std::vector<std::string> parms = {};                                                                        // the range or set parameters

        for (int iArg = 0; iArg < p_ArgCount; iArg++) {                                                             // for each arg string

            if (iArg == 0) continue;                                                                                // ignore the executable name

            type = COMPLEX_TYPE::NONE;                                                                              // initially

            optionName = p_ArgStrings[iArg - 1];                                                                    // get the option name for the argument we're processing
            if (optionName[0] == '-') optionName.erase(0, optionName.find_first_not_of("-"));                       // remove the "-" or "--"

            if (p_ArgStrings[iArg] != nullptr) {                                                                    // null arg?
                                                                                                                    // no
                std::string str(p_ArgStrings[iArg]);                                                                // convert char* to std::string
                str = utils::ToLower(utils::trim(str));                                                             // downshift - for comparisons

                // check for RANGE or SET
                // range is indicated by 'range[start,count,inc]', 'r[start,count,inc]', or just '[start,count,inc]'

                if ((str[0] == '[') || (str.rfind("r[", 0) == 0) || (str.rfind("range[", 0) == 0)) {                // starts with '[', 'r[' or 'range[', so...
                    error = true;                                                                                   // unless set otherwise
                    if (str[str.length()-1] == ']') {                                                               // ... needs to end with ']' to be a valid RANGE
                        type = COMPLEX_TYPE::RANGE;                                                                 // it did - so RANGE

                        // check for RANGE requested for option in range excluded list
                        if (iArg > 1) {                                                                             // range not valid for arg[1]
                            if (std::find(m_RangeExcluded.begin(), m_RangeExcluded.end(), optionName) != m_RangeExcluded.end())
                                errStr = std::string("argument range not supported for option '") + optionName + std::string("'");
                            else
                                error = false;                                                                      // we're good
                        }
                    }
                }

                if (!error) {                                                                                       // still ok?
                                                                                                                    // yes
                    // set is indicated by 'set[elem1,elem2,...,elemN]', or 's[elem1,elem2,...,elemN]'

                    if ((str.rfind("s[", 0) == 0) || (str.rfind("set[", 0) == 0)) {                                 // starts with 's[' or 'set[', so ...
                        error = true;                                                                               // unless set otherwise
                        if (str[str.length()-1] == ']') {                                                           // ... needs to end with ']' to be a valid SET
                            type = COMPLEX_TYPE::SET;                                                               // it did - so SET

                            // check for SET requested for option in set excluded list
                            if (iArg > 1) {                                                                         // set not valid for arg[1]
                                if (std::find(m_SetExcluded.begin(), m_SetExcluded.end(), optionName) != m_SetExcluded.end())
                                    errStr = std::string("argument set not supported for option '") + optionName + std::string("'");
                                else
                                    error = false;                                                                  // we're good
                            }
                        }
                    }
                }

                if (!error && type != COMPLEX_TYPE::NONE) {                                                         // range or set?
                                                                                                                    // yes
                    // we have what looks like a 'range' or 'set' argument
                    // for now, just stash the details away and substitute the
                    // first value for the argument so we can check parsing

                    // look for comma separated values - there will be no 
                    // spaces - the OS/shell would have complained...

                    if (str.rfind("range", 0) == 0) str.erase(0, 5);                                                // strip 'range' (range indicator) if present
                    if (str.rfind("set", 0) == 0) str.erase(0, 3);                                                  // strip 'set' (set indicator) if present
                    if (str[0] == 'r' || str[0] == 's') str.erase(0, 1);                                            // strip 'r' or 's' (range or set indicator) if present
                    str = str.substr(1, str.size() - 2);                                                            // strip enclosing brackets (must be present)

                    if (str.length() == 0 || str[str.length() - 1] == ',') error = true;                            // no values, or trailing comma is an error
                    else {

                        parms.clear();                                                                              // start empty

                        size_t start = 0;                                                                           // start position
                        size_t pos   = 0;                                                                           // current position
                        while (!error && start < str.length() && pos != string::npos) {                             // comma found before the end of the string?

                            std::string value = "";                                                                 // value

                            pos = str.find(",", start);                                                             // next comma
                                                                                                        
                            if ((pos - start) > 0) {                                                                // non-zero length string?
                                value = str.substr(start, pos - start);                                             // yes - grab it
                                parms.push_back(value);                                                             // store value

                                start = pos + 1;                                                                    // next start
                            }
                            else error = true;                                                                      // empty value - stop
                        }

                        if (!error) {                                                                               // still ok?
                                                                                                                    // yes
                            if (type == COMPLEX_TYPE::RANGE && parms.size() != 3) {                                 // ranges require exactly 3 parameters
                                error  = true;                                                                      // error
                                errStr = "argument range requires exactly three parameters"; 
                            }
                            else {
                                // if range, then we have 3 parameters (checked above)
                                // if set, we have at least one parameter (check earlier), so we're good

                                RangeOrSetDescriptorT details = {type, TYPENAME::NONE, parms, {}, 0};               // dummy values for datatype and numerical parms
                                p_OptionsDescriptor.complexOptionValues.push_back(std::make_tuple(optionName, details)); // store the range/set

                                strncpy(p_ArgStrings[iArg], parms[0].c_str(), parms[0].length());                   // replace arg value (temporarily)
                                p_ArgStrings[iArg][parms[0].length()] = '\0';
                            }
                        }
                    }
                }          
            }
            if (error) break;                                                                                       // stop parsing if error encountered
        }

        // boost parse_command_line() expects the first arg to be the program name
        // (it thinks it is getting the values that were passed to main() from the 
        // OS/shell), so for options from a grid file we insert a dummy argument as 
        // arg[0] and set the argument count appropriately.
        //
        // if valid ranges or sets were specified by the user they've been temporariliy
        // replaced for the boost parse, but if they were not valid they've been left
        // in the argument strings that will be passed to boost - so boost will fail
        // and complain about the offending parameter (which is what we want)

        po::parsed_options const parsedOptions = po::parse_command_line(p_ArgCount, p_ArgStrings, p_OptionsDescriptor.optionDescriptions);  // parse user-supplied options
        po::store(parsedOptions, p_OptionsDescriptor.optionValues.m_VM);                                            // store parsed options into variable map
        po::notify(p_OptionsDescriptor.optionValues.m_VM);                                                          // populate the variables with option values


        // if we've made it this far then boost parsed the commandline arguments ok
        // if there were any ranges or sets specified by the user we can now work
        // out the data types of the options for which they (the ranges/sets) were
        // specified and sanity check them.
        //
        //
        // iterate through the specified ranges and sets to sanity check
        // need to check:
        //     - ranges have not bee specified for non-numeric options
        //     - range values are all numeric
        //     - values for ranges and sets match the data type of the option
        //       (i.e. INTs for integer options, FLOATs for fp options, STRINGs for string options)
        //
        // it would be preferable to range check values against valid values for specific
        // options here but, for now at least, too problematic - we'll just let the
        // evolution fail if an option value is bad (we don't want to read through every
        // record of a grid file and check...)

        RangeOrSetDescriptorT details = {};

        size_t count = p_OptionsDescriptor.complexOptionValues.size();                                              // count of complex values (ranges or sets)
        for (size_t idx = 0; idx < count; idx++) {                                                                  // for each range or set specified

            error = false;                                                                                          // for now...

            optionName = get<0>(p_OptionsDescriptor.complexOptionValues[idx]);                                      // the option name
            details    = get<1>(p_OptionsDescriptor.complexOptionValues[idx]);                                      // range/set details for this optionName
            type       = details.type;                                                                              // range or set
            parms      = details.parameters;                                                                        // range/set parameter values (as strings)

            po::variables_map::const_iterator it = p_OptionsDescriptor.optionValues.m_VM.find(optionName);          // yes - find the option in the boost variables map
            if (it != p_OptionsDescriptor.optionValues.m_VM.end()) {                                                // found?
                TYPENAME dataType = TYPENAME::NONE;                                                                 // yes
                std::tie(dataType, std::ignore, std::ignore, std::ignore) = OptionAttributes(p_OptionsDescriptor.optionValues.m_VM, it); // data type
                details.dataType = dataType;                                                                        // set data type

                if (idx == (count - 1)) details.currPos = 0;                                                        // initial position for inner iterator

                if (type == COMPLEX_TYPE::RANGE) {                                                                  // RANGE?
                    if (dataType != TYPENAME::INT && dataType != TYPENAME::FLOAT) {                                 // yes - numeric?
                        error  = true;                                                                              // no - that's not ok
                        errStr = std::string("argument range not supported for option '") + optionName + std::string("'");
                    }
                    else {                                                                                          // yes - numeric
                                                                                                                    // yes - determine numerical range parameters
                        if (dataType == TYPENAME::INT) {                                                            // option data type is INT?
                                                                                                                    // yes - expecting integer values for start, count, and inc
                            try {
                                RangeParameterT tmp = {0.0};                                                        // dummy value
                                details.rangeParms = {tmp, tmp, tmp};                                               // create the vector

                                details.rangeParms[0].iVal = std::stoi(details.parameters[0]);                      // integer start
                                details.rangeParms[1].iVal = std::stoi(details.parameters[1]);                      // integer count
                                details.rangeParms[2].iVal = std::stoi(details.parameters[2]);                      // integer inc

                                p_OptionsDescriptor.complexOptionValues[idx] = std::make_tuple(optionName, details); // reset values
                            }
                            catch (const std::out_of_range& e) {
                                errStr = std::string("expected an integer in range parameters for option '") + optionName  + std::string("'");
                            }
                        }
                        else {                                                                                      // no - expecting fp values for start and inc, and integer for count
                            try {
                                RangeParameterT tmp = {0.0};                                                        // dummy value
                                details.rangeParms = {tmp, tmp, tmp};                                               // create the vector

                                details.rangeParms[0].fVal = std::stod(details.parameters[0]);                      // floating point start
                                details.rangeParms[2].fVal = std::stod(details.parameters[2]);                      // floating point inc

                                try {
                                    details.rangeParms[1].iVal = std::stoi(details.parameters[1]);                  // integer count

                                    p_OptionsDescriptor.complexOptionValues[idx] = std::make_tuple(optionName, details); // reset values
                                }
                                catch (const std::out_of_range& e) {                                                // not a valid integer
                                    errStr = std::string("expected an integer in range count for option '") + optionName  + std::string("'");
                                }
                            }
                            catch (const std::out_of_range& e) {                                                    // not a valid floating point number
                                errStr = std::string("expected a floating point number in range start and increment for option '") + optionName  + std::string("'");
                            }
                        }
                    }
                }
                else {                                                                                              // SET
                    // check for numeric/bool data types only that all set parameters are numeric/bool
                    // can't check for string data types 

                    if (dataType == TYPENAME::INT || dataType == TYPENAME::FLOAT) {                                 // numeric?
                        for (size_t ip = 0; ip < parms.size(); ip++) {                                              // yes - for each set parameter specified
                            if ((dataType == TYPENAME::INT && !utils::IsINT(parms[ip])) ||                          // INT?
                                (dataType == TYPENAME::FLOAT && !utils::IsFLOAT(parms[ip]))) {                      // FLOAT?
                                error  = true;                                                                      // no - that's not ok
                                errStr = std::string("all parameters of argument set must be numeric for option '") + optionName  + std::string("'");
                                break;
                            }
                        }
                    }
                    else if (dataType == TYPENAME::BOOL) {                                                          // bool?
                        // we allow boolean set values to be specified as 1|0, T|F, or TRUE|FALSE - but not mixed
                        // i.e. all must be 0|1, or all must be T|F, or all must be TRUE|FALSE - case is not significant (downshifted already)

                        size_t check1, check2, check3 = 0;
                        for (size_t ip = 0; ip < parms.size(); ip++) {                                              // yes - for each set parameter specified
                            int check = utils::IsBOOL(parms[ip]);                                                   // check parm for valid BOOL
                                 if (check == 1) check1++;                                                          // valid: 0|1
                            else if (check == 2) check2++;                                                          // valid: t/f
                            else if (check == 3) check3++;                                                          // valid: true/false
                            else                 break;                                                             // not a valid BOOL
                        }

                        if (check1 != parms.size() && check2 != parms.size() && check3 != parms.size()) {           // all boolean, and consistent?
                            error  = true;                                                                          // no - that's not ok
                            errStr = std::string("all parameters of argument set must be boolean for option '") + optionName  + std::string("'");
                        }
                    }

                    if (!error) p_OptionsDescriptor.complexOptionValues[idx] = std::make_tuple(optionName, details);// reset values

                }
            }
            else {                                                                                                  // option not found in boost variables map
                error  = true;                                                                                      // that can't be good...
                errStr = std::string("internal error: boost vm, option '") + optionName + std::string("'");
            }

            if (error) break;                                                                                       // stop now
        }
    
    }
    catch (po::error& e) {                                                                                          // program options exception
        errStr = std::string("unexpected error (") + e.what() + std::string(")");                                   // set error string
    }
    catch (...) {                                                                                                   // unhandled exception
        errStr = "unhandled exception";                                                                             // set errors tring
    }

    return errStr;
}


/*
 * DOCUMENTATION !!!!!!!!!!!!!!!!!!!!!!!!!!!!!!!!!!!!!!!!!!!!!!!!!!!!!!!!!!!!!!!!!!!!!!!!!!!!!
 * 
 * 
 * 
 * return 0 if all done, 1 if new options applied, -1 if problem
 */
int Options::AdvanceCmdLineOptionValues() {

    int retVal = 0;

    if (m_CmdLine.complexOptionValues.size() == 0) return retVal;

    // upon entry iterators for ranges and sets need to be advanced in order
    // to pick up the correct values to be loaded into the options.  Really
    // all we need to do is pick up the inner (fastest-counting) iterator (the
    // right-most in terms of placement on the commandline).  If we have to 
    // wrap-around to get that value, then we have to increment the next outer
    // (immediately left) iterator.
    
    // traverse each of the complex option values and gather the option values
    // we only need values for the options that have changing values
    // values have already been sanity checked by the time we get here
    // we traverse the complex options values in reverse order because the
    // fastest change is to the right...

    bool stop  = false;                                                 // stop once we have all the values we need
    size_t idx = m_CmdLine.complexOptionValues.size() - 1;              // start at innermost iterator
    while (!stop && idx >= 0) {

        stop = true;                                                    // assume we have what we need

        std::string optionName        = get<0>(m_CmdLine.complexOptionValues[idx]);        
        RangeOrSetDescriptorT details = get<1>(m_CmdLine.complexOptionValues[idx]);

        details.currPos++;                                              // advance iterator

        if (details.type == COMPLEX_TYPE::SET) {                        // SET
            if (details.currPos >= int(details.parameters.size())) {    // currPos is set position - wrap?
                if (idx == 0) {                                         // outermost iterator?
                    retVal = 0;                                         // yes - we're done
                    break;
                }
                else {                                                  // no - wrap
                    details.currPos = 0;                                // ... back to zero
                    stop = false;                                       // ... and don't stop at this iterator
                }
            }
            std::string optionValue = details.parameters[details.currPos];  // option value (as string)

            switch (details.dataType) {                                 // which data type?

                case TYPENAME::INT: {                                   // INT
                    int thisVal = std::stoi(optionValue);
                    m_CmdLine.optionValues.ModifyVariableMap(m_CmdLine.optionValues.m_VM, optionName, thisVal);
                    po::notify(m_CmdLine.optionValues.m_VM);
                }   break;

                case TYPENAME::FLOAT: {                                 // FLOAT
                    double thisVal = std::stod(optionValue);                    
                    m_CmdLine.optionValues.ModifyVariableMap(m_CmdLine.optionValues.m_VM, optionName, thisVal);
                    po::notify(m_CmdLine.optionValues.m_VM);
                }   break;

                case TYPENAME::BOOL: {                                  // BOOL
                    bool thisVal = (optionValue == "1" || optionValue == "t" || optionValue == "true") ? true : false;
                    m_CmdLine.optionValues.ModifyVariableMap(m_CmdLine.optionValues.m_VM, optionName, thisVal);
                    po::notify(m_CmdLine.optionValues.m_VM);
                }   break;

                case TYPENAME::STRING: {                                // STRING
                    m_CmdLine.optionValues.ModifyVariableMap(m_CmdLine.optionValues.m_VM, optionName, optionValue);
                    po::notify(m_CmdLine.optionValues.m_VM);
                }   break;
                                
                default: break;                                         // already checked before we get here
            }            
        }
        else {                                                          // RANGE
            if (details.currPos >= details.rangeParms[1].iVal) {        // currPos is range count - wrap?
                if (idx == 0) {                                         // outermost iterator?
                    retVal = 0;                                         // yes - we're done
                    break;
                }
                else {                                                  // no - wrap
                    details.currPos = 0;                                // ... back to zero
                    stop = false;                                       // ... and don't stop at this iterator
                }
            }

            switch (details.dataType) {                                 // which data type?

                case TYPENAME::INT: {                                   // INT
                    int start = details.rangeParms[0].iVal;
                    int inc   = details.rangeParms[2].iVal;
                    int thisVal = start + (details.currPos * inc);
                    
                    m_CmdLine.optionValues.ModifyVariableMap(m_CmdLine.optionValues.m_VM, optionName, thisVal);
                    po::notify(m_CmdLine.optionValues.m_VM);
                }   break;

                case TYPENAME::FLOAT: {                                 // FLOAT
                    double start   = details.rangeParms[0].fVal;
                    double inc     = details.rangeParms[2].fVal;
                    double thisVal = start + (details.currPos * inc);
                    
                    m_CmdLine.optionValues.ModifyVariableMap(m_CmdLine.optionValues.m_VM, optionName, thisVal);
                    po::notify(m_CmdLine.optionValues.m_VM);
                }   break;

                default: break;                                         // already checked before we get here
            }
        }

        m_CmdLine.complexOptionValues[idx] = std::make_tuple(optionName, details);  // reset values

        retVal = 1;
        idx--;                                                          // next (outer) iterator
    }

    return retVal;
}


/*
 * Initialise options service
 * 
 * Intitialises the options service.  Constructs options objects for the program options
 * (options that are specified only on the commandline and that cannot be specified in a 
 * grid file on a per object (star/binary) basis), and the grid file options (options that
 * can be specified in a grid file on a per object (star/binary) basis).
 * 
 * Initialises the commandline (program-level) options object, and the grid line (evolving 
 * object-level) options object.  Populates the commandline (program-level) options object
 * from the commandline arguments passed to main() - this object stays static throughout the
 * life of the program.
 * 
 * 
 * bool Options::Initialise(int p_ArgCount, char *p_ArgStrings[])
 * 
 * @param   [IN]    p_ArgCount                  Integer number of args passed in p_ArgStrings
 * @param   [IN]    p_ArgStrings                Arg strings - 1 per option
 *                                              Note that the first arg string is ignored (expected to be program name)
 * @return                                      Boolean status (true = ok, false = problem) (this function displays any error string)
 */
bool Options::Initialise(int p_ArgCount, char *p_ArgStrings[]) {

    bool ok = true;                                                                                                 // status - unless something changes

    try {

        m_CmdLine.optionValues.Initialise();                                                                        // initialise option variables for program-level options
        m_GridLine.optionValues.Initialise();                                                                       // initialise option variables for evolving object-level options

        po::options_description programLevelOptions("Program Level Options");                                       // boost options descriptions object for program-level options
        ok = AddOptions(&m_CmdLine.optionValues, &programLevelOptions);                                             // ... add
        if (!ok) {                                                                                                  // ok?
            COMPLAIN("failed to initialise options descriptions for program-level options");                        // no, complain - this throws an exception
        }
        else {                                                                                                      // yes, ok

            m_CmdLine.optionDescriptions.add(programLevelOptions);                                                  // commandline options - stays static throughout the life of the program
    
            // we parse the option values before handing them over to boost
            // boost knows nothing about ranges and sets, so we have to handlde
            // them ourselves first
            m_CmdLine.complexOptionValues = {};                                                                     // no ranges or sets - unless we find them in the parse
            std::string errStr = ParseOptionValues(p_ArgCount, p_ArgStrings, m_CmdLine);                            // parse & populate the option values - specifically for ranges and sets
            if (!errStr.empty()) {                                                                                  // parsed ok?
                COMPLAIN(errStr);                                                                                   // no, complain - this throws an exception
            }
            else {
                errStr = m_CmdLine.optionValues.CheckAndSetOptions();                                               // yes - sanity check, and set, program-level values
                if (!errStr.empty()) {                                                                              // check ok?
                    COMPLAIN(errStr);                                                                               // no, complain - this throws an exception
                }
                else {

                    m_CmdLineOptionsDetails = OptionDetails(m_CmdLine);                                             // yes - get Run_Details contents

                    // initialise evolving object-level options.  The values of options specified in a 
                    // grid file take precedence over the values of the same options specified on the 
                    // commandline, but only for the object (star/binary) corresponding to the grid file
                    // record.

                    po::options_description objectLevelOptions("Star/Binary Level Options");                        // boost options descriptions object for per object (star/binary) options
                    ok = AddOptions(&m_GridLine.optionValues, &objectLevelOptions);                                 // ... add
                    if (!ok) {                                                                                      // ok?
                        COMPLAIN("Failed to initialise program options descriptions for ObjectOptions");            // no, complain - this throws an exception
                    }
                    else {                                                                                          // yes, ok
                        m_GridLine.optionDescriptions.add(objectLevelOptions);                                      // grid line options - stays static throughout the life of the program
                    }

                    // We now have the options the user entered at the commandline, including any ranges and/or 
                    // sets, so this is where we stop the initialisation - from here we just play out the options 
                    // that are specified by any ranges and sets via the AdvanceCmdLineOptionValues() function.
                    //
                    // If the user has specified any ranges or sets we set the options to the first value in each
                    // range or set (already done by the time we get here).  Calls to AdvanceCmdLineOptionValues()
                    // will then advance the option values through the ranges and sets as required - *however*, the
                    // very first call to AdvanceCmdLineOptionValues() just returns the options as they are set here,
                    // so that a call to AdvanceCmdLineOptionValues() can be put in a loop, and the first evaluation
                    // of the loop will be the first star/binary - and if only 1 star/binary is required then no loop,
                    // and no call to AdvanceCmdLineOptionValues() is required (because the initial values have already
                    // been set).
                    //
                    // Note that there are analogous functions for object (star/binary) initialisation and retrievel
                    // option values: InitialiseObject() and AdvanceGridLineOptionValues().  These functions intitialise
                    // and retrieve options specified in grid file records.
                }
            }
        }  
    }
    catch (po::error& e) {                                                                                          // program options exception
        std::cerr << "Program Options error: " << e.what() << std::endl;                                            // show the problem
        std::cerr << m_CmdLine.optionDescriptions << std::endl;                                                     // show help
        ok = false;                                                                                                 // set status
    } 
    catch (const std::string eStr) {                                                                                // custom exception
        std::cerr << "Program Options error: " << eStr << std::endl;                                                // show the problem
        std::cerr << m_CmdLine.optionDescriptions << std::endl;                                                     // show help
        ok = false;                                                                                                 // set status
    }
    catch (...) {                                                                                                   // unhandled exception
        std::cerr << "Program Options error: unhandled exception" << std::endl;                                     // show the problem
        std::cerr << m_CmdLine.optionDescriptions << std::endl;                                                     // show help
        ok = false;                                                                                                 // set status
    }

    return ok;
}


/*
 * DOCUMENTATION !!!!!!!!!!!!!!!!!!!!!!!!!!!!!!!!!!!!!!!!!!!!!!!!!!!!!!!!!!!!!!!!!!!!!!!!!!!!!
 * 
 * 
 * 
 * return 0 if all done, 1 if new options applied, -1 if problem
 */
int Options::AdvanceGridLineOptionValues() {

    int retVal = 0;

    if (m_GridLine.complexOptionValues.size() == 0) return retVal;

    // upon entry iterators for ranges and sets need to be advanced in order
    // to pick up the correct values to be loaded into the options.  Really
    // all we need to do is pick up the inner (fastest-counting) iterator (the
    // right-most in terms of placement on the commandline).  If we have to 
    // wrap-around to get that value, then we have to increment the next outer
    // (immediately left) iterator.
    
    // traverse each of the complex option values and gather the option values
    // we only need values for the options that have changing values
    // values have already been sanity checked by the time we get here
    // we traverse the complex options values in reverse order because the
    // fastest change is to the right...

    bool stop  = false;                                                 // stop once we have all the values we need
    size_t idx = m_GridLine.complexOptionValues.size() - 1;
    while (!stop && idx >= 0) {

        stop = true;                                                    // assume we have what we need

        std::string optionName        = get<0>(m_GridLine.complexOptionValues[idx]);        
        RangeOrSetDescriptorT details = get<1>(m_GridLine.complexOptionValues[idx]);

        details.currPos++;                                              // advance iterator

        if (details.type == COMPLEX_TYPE::SET) {                        // SET
            if (details.currPos >= int(details.parameters.size())) {    // currPos is set position - wrap?
                if (idx == 0) {                                         // outermost iterator?
                    retVal = 0;                                         // yes - we're done
                    break;
                }
                else {                                                  // no - wrap
                    details.currPos = 0;                                // ... back to zero
                    stop = false;                                       // ... and don't stop at this iterator
                }
            }
            std::string optionValue = details.parameters[details.currPos];  // option value (as string)

            switch (details.dataType) {                                 // which data type?

                case TYPENAME::INT: {                                   // INT

                    int thisVal = std::stoi(optionValue);
                    m_GridLine.optionValues.ModifyVariableMap(m_GridLine.optionValues.m_VM, optionName, thisVal);
                    po::notify(m_GridLine.optionValues.m_VM);
                }   break;

                case TYPENAME::FLOAT: {                                 // FLOAT
                    double thisVal = std::stod(optionValue);                    
                    m_GridLine.optionValues.ModifyVariableMap(m_GridLine.optionValues.m_VM, optionName, thisVal);
                    po::notify(m_GridLine.optionValues.m_VM);
                }   break;

                case TYPENAME::BOOL: {                                  // BOOL
                    bool thisVal = (optionValue == "1" || optionValue == "t" || optionValue == "true") ? true : false;
                    m_CmdLine.optionValues.ModifyVariableMap(m_CmdLine.optionValues.m_VM, optionName, thisVal);
                    po::notify(m_CmdLine.optionValues.m_VM);
                }   break;

                case TYPENAME::STRING: {                                // STRING
                    m_CmdLine.optionValues.ModifyVariableMap(m_CmdLine.optionValues.m_VM, optionName, optionValue);
                    po::notify(m_CmdLine.optionValues.m_VM);
                }   break;
                                
                default: break;                                         // already checked before we get here
            }            
        }
        else {                                                          // RANGE

            if (details.currPos >= details.rangeParms[1].iVal) {        // currPos is range count - wrap?
                if (idx == 0) {                                         // outermost iterator?
                    retVal = 0;                                         // yes - we're done
                    break;
                }
                else {                                                  // no - wrap
                    details.currPos = 0;                                // ... back to zero
                    stop = false;                                       // ... and don't stop at this iterator
                }
            }

            switch (details.dataType) {                                 // which data type?

                case TYPENAME::INT: {                                   // INT

                    int start = details.rangeParms[0].iVal;
                    int inc   = details.rangeParms[2].iVal;
                    int thisVal = start + (details.currPos * inc);
                    
                    m_GridLine.optionValues.ModifyVariableMap(m_GridLine.optionValues.m_VM, optionName, thisVal);
                    po::notify(m_CmdLine.optionValues.m_VM);
                }   break;

                case TYPENAME::FLOAT: {                                 // FLOAT

                    double start   = details.rangeParms[0].fVal;
                    double inc     = details.rangeParms[2].fVal;
                    double thisVal = start + (details.currPos * inc);
                    
                    m_GridLine.optionValues.ModifyVariableMap(m_GridLine.optionValues.m_VM, optionName, thisVal);
                    po::notify(m_GridLine.optionValues.m_VM);
                }   break;

                default: break;                                         // already checked before we get here
            }

<<<<<<< HEAD
        }

        m_GridLine.complexOptionValues[idx] = std::make_tuple(optionName, details);  // reset values
=======
            COMPLAIN_IF(timestepMultiplier <= 0.0, "Timestep multiplier (--timestep-multiplier) <= 0");
            
            m_OptionsDetails = ProgramOptionDetails(vm);                                                                                  // construct options details string for output
>>>>>>> 22626539

        retVal = 1;
        idx--;                                                          // next (outer) iterator
    }

    return retVal;
}


/*
 * Initialise grid file options
 * 
 * Intitialises the grid file options (options that can be specified in a grid file on a 
 * per object (star/binary) basis).  Populates the object options object (created by
 * Initialise()) from the arguments specified in the grid file - this object is updated
 * for each grid file record.
 * 
 * bool Options::InitialiseObject(int p_ArgCount, char *p_ArgStrings[])
 * 
 * @param   [IN]    p_OptionsString             String containg all options - the grid file record
 * @return                                      String containing an error string
 *                                              If no error occurred the return string will be the empty string 
 */
bool Options::InitialiseObject(const std::string p_OptionsString) {

    bool ok = true;                                                                                                 // status - unless something changes

    try {

        // parse the option string (just as the OS/shell would do)

        std::vector<std::string> parsedStrings;                                                                     // parsed option strings

        size_t start      = 0;                                                                                      // start position of parsed option string
        size_t end        = 0;                                                                                      // end position of parsed option strinf
        std::string delim = " ";                                                                                    // delimiter
        while (end != string::npos) {                                                                               // iterate over input string
            end = p_OptionsString.find(delim, start);                                                               // find delimiter
            std::string s = p_OptionsString.substr(start, end - start);                                             // grab option/argument string
            parsedStrings.push_back(utils::trim(s));                                                                // trim whitespace and store
            start = end + delim.length();                                                                           // new start position
        }
    
        std::vector<char const *> args {"placeHolder"};                                                             // place-holder - boost expects command name as argv[0]
        for (auto& arg : parsedStrings)                                                                             // iterate over the parsed strings
            args.push_back(arg.c_str());                                                                            // and grab the c_str  

        // parse the option values before handing them over to boost
        // boost knows nothing about ranges and sets, so we have to handlde
        // them ourselves first
        m_GridLine.complexOptionValues = {};                                                                        // no ranges or sets - unless we find them in the parse
                                                    /*****  << do *not* try this at home >> *****/
        std::string errStr = ParseOptionValues(args.size(), const_cast<char**>(args.data()), m_GridLine);           // parse the option values - specifically for ranges and sets
        if (!errStr.empty()) {                                                                                      // parsed ok?
            COMPLAIN(errStr);                                                                                       // no, complain - this throws an exception
        }
        else {
            errStr = m_GridLine.optionValues.CheckAndSetOptions();                                                  // yes - sanity check, and set, evolving object-level values
            if (!errStr.empty()) {                                                                                  // check ok?
                COMPLAIN(errStr);                                                                                   // no, complain - this throws an exception
            }
        }
    }
    catch (po::error& e) {                                                                                          // program options exception
        std::cerr << "Program Options error: " << e.what() << std::endl;                                            // show the problem
        std::cerr << m_GridLine.optionDescriptions << std::endl;                                                    // show help
        ok = false;                                                                                                 // set status
    } 
    catch (const std::string eStr) {                                                                                // custom exception
        std::cerr << "Program Options error: " << eStr << std::endl;                                                // show the problem
        std::cerr << m_GridLine.optionDescriptions << std::endl;                                                    // show help
        ok = false;                                                                                                 // set status
    }
    catch (...) {                                                                                                   // unhandled exception
        std::cerr << "Program Options error: unhandled exception" << std::endl;                                     // show the problem
        std::cerr << m_GridLine.optionDescriptions << std::endl;                                                    // show help
        ok = false;                                                                                                 // set status
    }
    
    return ok;
}


/*
 * Read and apply the next record in the grid file
 * 
 * The record from the grid file is read as one string, then passed
 * to InitialiseObject() for processing.
 * 
 * In InitialiseObject() the record is parsed into separate tokens ready 
 * to be passed to the boost program option parser.  Once that is done
 * the options are handed over to the boost functions for parsing and
 * detting of values.
 * 
 * pon return from this function the option values will be set to the
 * values specified by the user, or their default values - either way
 * ready for the star/binary to be evolved.
 * 
 * The grid file struct (m_Gridfile) will be used and updated by this
 * function.  The grid file name, error status, and file handle are
 * stored in the struct.  
 * 
 * 
 * int ApplyNextGridLine()
 * 
 * @return                                      Int result:
 *                                                  -1: Error reading grid file record (error value in grid file struct)
 *                                                   0: No record to read - end of file
 *                                                   1: Grid file record read and applied ok
 */
int Options::ApplyNextGridLine() {

    int status = -1;                                        // default status is failure

    if (m_Gridfile.handle.is_open()) {                      // file open?
                                                            // yes
        std::string record;                                 // the record read
        std::getline(m_Gridfile.handle, record);            // read the next record
        if (m_Gridfile.handle.fail()) {                     // read ok?
            if (m_Gridfile.handle.eof()) status = 0;        // eof?
            else {                                          // no
                m_Gridfile.error = ERROR::FILE_READ_ERROR;  // record error
                status = -1;                                // set status
            }
        }
        else {                                              // read ok
            status = InitialiseObject(record) ? 1 : -1;     // apply record and set status
        }
    }

    return status;
}


/*
 * Open the grid file
 *
 * The grid file is opened at the start of the simulation and stays open until the
 * simulation is complete - we just pick a record off and process the record, and
 * when we hit the end of the file the file is closed and the simulation complete.
 *
 * 
 * ERROR OpenGridFile(const std::string p_GridFilename)
 *
 * @param   [IN]        p_Filename              The filename of the Grid file
 * @return                                      ERROR indicator - will be ERROR::NONE if file opened sccessfully
 */
ERROR Options::OpenGridFile(const std::string p_GridFilename) {

    m_Gridfile.filename = p_GridFilename;                       // record filename

    if (!m_Gridfile.filename.empty()) {                         // have grid filename?
        m_Gridfile.handle.open(m_Gridfile.filename);            // yes - open the file
        if (m_Gridfile.handle.fail()) {                         // open ok?
            m_Gridfile.error = ERROR::FILE_OPEN_ERROR;          // no - record error
        }
        else m_Gridfile.error = ERROR::NONE;                    // open ok - no error
    }
    else m_Gridfile.error = ERROR::EMPTY_FILENAME;              // empty filename

    return m_Gridfile.error;
}


/*
 * Determine the value of the requested program option
 *
 * The property is a boost variant variable, and is one of the following types:
 *
 *      STAR_PROPERTY           - any individual star property
 *      STAR_1_PROPERTY         - property of the primary (m_Star1)
 *      STAR_2_PROPERTY         - property of the secondary (m_Star2)
 *      SUPERNOVA_PROPERTY      - property of the star that has gone supernova
 *      COMPANION_PROPERTY      - property of the companion to the supernova
 *      BINARY_PROPERTY         - property of the binary
 *      PROGRAM_OPTION          - program option
 *
 * This function handles properties of type PROGRAM_OPTION
 *
 * This is the function used to retrieve values for properties required to be printed.
 * This allows the composition of the log records to be dynamically modified - this is
 * how we allow users to specify what properties they want recorded in log files.
 *
 * The functional return is the value of the property requested.  The type of the
 * functional return is a tuple: std::tuple<bool, COMPAS_VARIABLE_TYPE>.  This type
 * is COMPAS_VARIABLE by typedef.
 *
 * The bool returned indicates whether the property value was retrieved ok: true = yes, fales = no
 * The COMPAS_VARIABLE_TYPE variable returned is a boost variant variable, the value of which is the
 * value of the underlying primitive variable.
 *
 *
 * COMPAS_VARIABLE OptionValue(const T_ANY_PROPERTY p_Property) const
 *
 * @param   [IN]    p_Property                  The property for which the value is required
 * @return                                      The value of the requested property
 */
COMPAS_VARIABLE Options::OptionValue(const T_ANY_PROPERTY p_Property) const {

    bool ok = true;                                                                                                     // status - unless a problem occurs

    COMPAS_VARIABLE_TYPE value;                                                                                         // default property value

    PROGRAM_OPTION property = boost::get<PROGRAM_OPTION>(p_Property);                                                   // get property
                                                                                                                        // get property value
    switch (property) {

        // Floor
        /*
        case PROGRAM_OPTION::AIS_DCO_TYPE                                   : value = AIS_DCOType();                                                        break;
        case PROGRAM_OPTION::AIS_EXPLORATORY_PHASE                          : value = AIS_ExploratoryPhase();                                               break;
        case PROGRAM_OPTION::AIS_HUBBLE                                     : value = AIS_Hubble();                                                         break;
        case PROGRAM_OPTION::AIS_PESSIMISTIC                                : value = AIS_Pessimistic();                                                    break;
        case PROGRAM_OPTION::AIS_REFINEMENT_PHASE                           : value = AIS_RefinementPhase();                                                break;
        case PROGRAM_OPTION::AIS_RLOF                                       : value = AIS_RLOF();                                                           break;
        */

        case PROGRAM_OPTION::ALLOW_MS_STAR_TO_SURVIVE_COMMON_ENVELOPE       : value = AllowMainSequenceStarToSurviveCommonEnvelope();                       break;
        case PROGRAM_OPTION::ALLOW_RLOF_AT_BIRTH                            : value = AllowRLOFAtBirth();                                                   break;
        case PROGRAM_OPTION::ALLOW_TOUCHING_AT_BIRTH                        : value = AllowTouchingAtBirth();                                               break;
        case PROGRAM_OPTION::ANG_MOM_CONSERVATION_DURING_CIRCULARISATION    : value = AngularMomentumConservationDuringCircularisation();                   break;

        // Serena
        //case PROGRAM_OPTION::BE_BINARIES                                    : value = BeBinaries();                                                         break;

        case PROGRAM_OPTION::BLACK_HOLE_KICKS_OPTION                        : value = static_cast<int>(BlackHoleKicksOption());                             break;

        case PROGRAM_OPTION::EVOLUTION_MODE                                 : value = static_cast<int>(EvolutionMode());                                    break;
    
        case PROGRAM_OPTION::CASE_BB_STABILITY_PRESCRIPTION                 : value = static_cast<int>(CaseBBStabilityPrescription());                      break;
    
        case PROGRAM_OPTION::CHE_OPTION                                     : value = static_cast<int>(CHE_Option());                                       break;

        case PROGRAM_OPTION::CIRCULARISE_BINARY_DURING_MT                   : value = CirculariseBinaryDuringMassTransfer();                                break;

        case PROGRAM_OPTION::COMMON_ENVELOPE_ALPHA                          : value = CommonEnvelopeAlpha();                                                break;
        case PROGRAM_OPTION::COMMON_ENVELOPE_ALPHA_THERMAL                  : value = CommonEnvelopeAlphaThermal();                                         break;
        case PROGRAM_OPTION::COMMON_ENVELOPE_LAMBDA                         : value = CommonEnvelopeLambda();                                               break;
        case PROGRAM_OPTION::COMMON_ENVELOPE_LAMBDA_MULTIPLIER              : value = CommonEnvelopeLambdaMultiplier();                                     break;
        case PROGRAM_OPTION::COMMON_ENVELOPE_LAMBDA_PRESCRIPTION            : value = static_cast<int>(CommonEnvelopeLambdaPrescription());                 break;
        case PROGRAM_OPTION::COMMON_ENVELOPE_MASS_ACCRETION_CONSTANT        : value = CommonEnvelopeMassAccretionConstant();                                break;
        case PROGRAM_OPTION::COMMON_ENVELOPE_MASS_ACCRETION_MAX             : value = CommonEnvelopeMassAccretionMax();                                     break;
        case PROGRAM_OPTION::COMMON_ENVELOPE_MASS_ACCRETION_MIN             : value = CommonEnvelopeMassAccretionMin();                                     break;
        case PROGRAM_OPTION::COMMON_ENVELOPE_MASS_ACCRETION_PRESCRIPTION    : value = static_cast<int>(CommonEnvelopeMassAccretionPrescription());          break;
        case PROGRAM_OPTION::COMMON_ENVELOPE_RECOMBINATION_ENERGY_DENSITY   : value = CommonEnvelopeRecombinationEnergyDensity();                           break;
        case PROGRAM_OPTION::COMMON_ENVELOPE_SLOPE_KRUCKOW                  : value = CommonEnvelopeSlopeKruckow();                                         break;

        case PROGRAM_OPTION::ECCENTRICITY                                   : value = Eccentricity();                                                       break;
        case PROGRAM_OPTION::ECCENTRICITY_DISTRIBUTION                      : value = static_cast<int>(EccentricityDistribution());                         break;
        case PROGRAM_OPTION::ECCENTRICITY_DISTRIBUTION_MAX                  : value = EccentricityDistributionMax();                                        break;
        case PROGRAM_OPTION::ECCENTRICITY_DISTRIBUTION_MIN                  : value = EccentricityDistributionMin();                                        break;
        case PROGRAM_OPTION::EDDINGTON_ACCRETION_FACTOR                     : value = EddingtonAccretionFactor();                                           break;
        case PROGRAM_OPTION::ENVELOPE_STATE_PRESCRIPTION                    : value = static_cast<int>(EnvelopeStatePrescription());                        break;

        case PROGRAM_OPTION::FRYER_SUPERNOVA_ENGINE                         : value = static_cast<int>(FryerSupernovaEngine());                             break;

        case PROGRAM_OPTION::INITIAL_MASS                                   : value = InitialMass();                                                        break;
        case PROGRAM_OPTION::INITIAL_MASS_1                                 : value = InitialMass1();                                                       break;
        case PROGRAM_OPTION::INITIAL_MASS_2                                 : value = InitialMass2();                                                       break;

        case PROGRAM_OPTION::INITIAL_MASS_FUNCTION                          : value = static_cast<int>(InitialMassFunction());                              break;
        case PROGRAM_OPTION::INITIAL_MASS_FUNCTION_MAX                      : value = InitialMassFunctionMax();                                             break;
        case PROGRAM_OPTION::INITIAL_MASS_FUNCTION_MIN                      : value = InitialMassFunctionMin();                                             break;
        case PROGRAM_OPTION::INITIAL_MASS_FUNCTIONPOWER                     : value = InitialMassFunctionPower();                                           break;

        case PROGRAM_OPTION::KICK_DIRECTION_DISTRIBUTION                    : value = static_cast<int>(KickDirectionDistribution());                        break;
        case PROGRAM_OPTION::KICK_DIRECTION_POWER                           : value = KickDirectionPower();                                                 break;
        case PROGRAM_OPTION::KICK_SCALING_FACTOR                            : value = KickScalingFactor();                                                  break;
        case PROGRAM_OPTION::KICK_MAGNITUDE_DISTRIBUTION                    : value = static_cast<int>(KickMagnitudeDistribution());                        break;
        case PROGRAM_OPTION::KICK_MAGNITUDE_DISTRIBUTION_MAXIMUM            : value = KickMagnitudeDistributionMaximum();                                   break;

        case PROGRAM_OPTION::KICK_MAGNITUDE_DISTRIBUTION_SIGMA_CCSN_BH      : value = KickMagnitudeDistributionSigmaCCSN_BH();                              break;
        case PROGRAM_OPTION::KICK_MAGNITUDE_DISTRIBUTION_SIGMA_CCSN_NS      : value = KickMagnitudeDistributionSigmaCCSN_NS();                              break;
        case PROGRAM_OPTION::KICK_MAGNITUDE_DISTRIBUTION_SIGMA_FOR_ECSN     : value = KickMagnitudeDistributionSigmaForECSN();                              break;
        case PROGRAM_OPTION::KICK_MAGNITUDE_DISTRIBUTION_SIGMA_FOR_USSN     : value = KickMagnitudeDistributionSigmaForUSSN();                              break;

        case PROGRAM_OPTION::KICK_MAGNITUDE                                 : value = KickMagnitude();                                                      break;
        case PROGRAM_OPTION::KICK_MAGNITUDE_1                               : value = KickMagnitude1();                                                     break;
        case PROGRAM_OPTION::KICK_MAGNITUDE_2                               : value = KickMagnitude2();                                                     break;

        case PROGRAM_OPTION::KICK_MAGNITUDE_RANDOM                          : value = KickMagnitudeRandom();                                                break;
        case PROGRAM_OPTION::KICK_MAGNITUDE_RANDOM_1                        : value = KickMagnitudeRandom1();                                               break;
        case PROGRAM_OPTION::KICK_MAGNITUDE_RANDOM_2                        : value = KickMagnitudeRandom2();                                               break;

        case PROGRAM_OPTION::KICK_MEAN_ANOMALY_1                            : value = SN_MeanAnomaly1();                                                    break;
        case PROGRAM_OPTION::KICK_MEAN_ANOMALY_2                            : value = SN_MeanAnomaly2();                                                    break;
        case PROGRAM_OPTION::KICK_PHI_1                                     : value = SN_Phi1();                                                            break;
        case PROGRAM_OPTION::KICK_PHI_2                                     : value = SN_Phi2();                                                            break;
        case PROGRAM_OPTION::KICK_THETA_1                                   : value = SN_Theta1();                                                          break;
        case PROGRAM_OPTION::KICK_THETA_2                                   : value = SN_Theta2();                                                          break;

        case PROGRAM_OPTION::LBV_FACTOR                                     : value = LuminousBlueVariableFactor();                                         break;

        case PROGRAM_OPTION::MASS_LOSS_PRESCRIPTION                         : value = static_cast<int>(MassLossPrescription());                             break;

        case PROGRAM_OPTION::MASS_RATIO_DISTRIBUTION                        : value = static_cast<int>(MassRatioDistribution());                            break;
        case PROGRAM_OPTION::MASS_RATIO_DISTRIBUTION_MAX                    : value = MassRatioDistributionMax();                                           break;
        case PROGRAM_OPTION::MASS_RATIO_DISTRIBUTION_MIN                    : value = MassRatioDistributionMin();                                           break;

        case PROGRAM_OPTION::MT_ACCRETION_EFFICIENCY_PRESCRIPTION           : value = static_cast<int>(MassTransferAccretionEfficiencyPrescription());      break;
        case PROGRAM_OPTION::MT_ANG_MOM_LOSS_PRESCRIPTION                   : value = static_cast<int>(MassTransferAngularMomentumLossPrescription());      break;
        case PROGRAM_OPTION::MT_C_PARAMETER                                 : value = MassTransferCParameter();                                             break;

        // AVG
        /*
        case PROGRAM_OPTION::MT_CRIT_MR_MS_LOW_MASS                         : value = MassTransferCriticalMassRatioMSLowMass();                             break;
        case PROGRAM_OPTION::MT_CRIT_MR_MS_LOW_MASS_DEGENERATE_ACCRETOR     : value = MassTransferCriticalMassRatioMSLowMassDegenerateAccretor();           break;
        case PROGRAM_OPTION::MT_CRIT_MR_MS_LOW_MASS_NON_DEGENERATE_ACCRETOR : value = MassTransferCriticalMassRatioMSLowMassNonDegenerateAccretor();        break;
        case PROGRAM_OPTION::MT_CRIT_MR_MS_HIGH_MASS                        : value = MassTransferCriticalMassRatioMSHighMass();                            break;
        case PROGRAM_OPTION::MT_CRIT_MR_MS_HIGH_MASS_DEGENERATE_ACCRETOR    : value = MassTransferCriticalMassRatioMSHighMassDegenerateAccretor();          break;
        case PROGRAM_OPTION::MT_CRIT_MR_MS_HIGH_MASS_NON_DEGENERATE_ACCRETOR: value = MassTransferCriticalMassRatioMSHighMassNonDegenerateAccretor();       break;
        case PROGRAM_OPTION::MT_CRIT_MR_GIANT                               : value = MassTransferCriticalMassRatioGiant();                                 break;
        case PROGRAM_OPTION::MT_CRIT_MR_GIANT_DEGENERATE_ACCRETOR           : value = MassTransferCriticalMassRatioGiantDegenerateAccretor();               break;
        case PROGRAM_OPTION::MT_CRIT_MR_GIANT_NON_DEGENERATE_ACCRETOR       : value = MassTransferCriticalMassRatioGiantNonDegenerateAccretor();            break;
        case PROGRAM_OPTION::MT_CRIT_MR_HG                                  : value = MassTransferCriticalMassRatioHG();                                    break;
        case PROGRAM_OPTION::MT_CRIT_MR_HG_DEGENERATE_ACCRETOR              : value = MassTransferCriticalMassRatioHGDegenerateAccretor();                  break;
        case PROGRAM_OPTION::MT_CRIT_MR_HG_NON_DEGENERATE_ACCRETOR          : value = MassTransferCriticalMassRatioHGNonDegenerateAccretor();               break;
        case PROGRAM_OPTION::MT_CRIT_MR_HE_GIANT                            : value = MassTransferCriticalMassRatioHeliumGiant();                           break;
        case PROGRAM_OPTION::MT_CRIT_MR_HE_GIANT_DEGENERATE_ACCRETOR        : value = MassTransferCriticalMassRatioHeliumGiantDegenerateAccretor();         break;
        case PROGRAM_OPTION::MT_CRIT_MR_HE_GIANT_NON_DEGENERATE_ACCRETOR    : value = MassTransferCriticalMassRatioHeliumGiantNonDegenerateAccretor();      break;
        case PROGRAM_OPTION::MT_CRIT_MR_HE_HG                               : value = MassTransferCriticalMassRatioHeliumHG();                              break;
        case PROGRAM_OPTION::MT_CRIT_MR_HE_HG_DEGENERATE_ACCRETOR           : value = MassTransferCriticalMassRatioHeliumHGDegenerateAccretor();            break;
        case PROGRAM_OPTION::MT_CRIT_MR_HE_HG_NON_DEGENERATE_ACCRETOR       : value = MassTransferCriticalMassRatioHeliumHGNonDegenerateAccretor();         break;
        case PROGRAM_OPTION::MT_CRIT_MR_HE_MS                               : value = MassTransferCriticalMassRatioHeliumMS();                              break;
        case PROGRAM_OPTION::MT_CRIT_MR_HE_MS_DEGENERATE_ACCRETOR           : value = MassTransferCriticalMassRatioHeliumMSDegenerateAccretor();            break;
        case PROGRAM_OPTION::MT_CRIT_MR_HE_MS_NON_DEGENERATE_ACCRETOR       : value = MassTransferCriticalMassRatioHeliumMSNonDegenerateAccretor();         break;
        case PROGRAM_OPTION::MT_CRIT_MR_WD                                  : value = MassTransferCriticalMassRatioWhiteDwarf();                            break;
        case PROGRAM_OPTION::MT_CRIT_MR_WD_DEGENERATE_ACCRETOR              : value = MassTransferCriticalMassRatioWhiteDwarfDegenerateAccretor();          break;
        case PROGRAM_OPTION::MT_CRIT_MR_WD_NONDEGENERATE_ACCRETOR           : value = MassTransferCriticalMassRatioWhiteDwarfNonDegenerateAccretor();       break;
        */

        case PROGRAM_OPTION::MT_FRACTION_ACCRETED                           : value = MassTransferFractionAccreted();                                       break;
        case PROGRAM_OPTION::MT_JLOSS                                       : value = MassTransferJloss();                                                  break;
        case PROGRAM_OPTION::MT_REJUVENATION_PRESCRIPTION                   : value = static_cast<int>(MassTransferRejuvenationPrescription());             break;
        case PROGRAM_OPTION::MT_THERMALLY_LIMITED_VARIATION                 : value = static_cast<int>(MassTransferThermallyLimitedVariation());            break;

        case PROGRAM_OPTION::MCBUR1                                         : value = MCBUR1();                                                             break;

        case PROGRAM_OPTION::METALLICITY                                    : value = Metallicity();                                                        break;

        case PROGRAM_OPTION::MINIMUM_MASS_SECONDARY                         : value = MinimumMassSecondary();                                               break;
        case PROGRAM_OPTION::MAXIMUM_NEUTRON_STAR_MASS                      : value = MaximumNeutronStarMass();                                             break;

        case PROGRAM_OPTION::NEUTRINO_MASS_LOSS_ASSUMPTION_BH               : value = static_cast<int>(NeutrinoMassLossAssumptionBH());                     break;
        case PROGRAM_OPTION::NEUTRINO_MASS_LOSS_VALUE_BH                    : value = NeutrinoMassLossValueBH();                                            break;

        case PROGRAM_OPTION::NS_EOS                                         : value = static_cast<int>(NeutronStarEquationOfState());                       break;

        case PROGRAM_OPTION::PISN_LOWER_LIMIT                               : value = PairInstabilityLowerLimit();                                          break;
        case PROGRAM_OPTION::PISN_UPPER_LIMIT                               : value = PairInstabilityUpperLimit();                                          break;

        case PROGRAM_OPTION::PERIOD_DISTRIBUTION_MAX                        : value = PeriodDistributionMax();                                              break;
        case PROGRAM_OPTION::PERIOD_DISTRIBUTION_MIN                        : value = PeriodDistributionMin();                                              break;

        case PROGRAM_OPTION::PULSAR_MAGNETIC_FIELD_DISTRIBUTION             : value = static_cast<int>(PulsarBirthMagneticFieldDistribution());             break;
        case PROGRAM_OPTION::PULSAR_MAGNETIC_FIELD_DISTRIBUTION_MAX         : value = PulsarBirthMagneticFieldDistributionMax();                            break;
        case PROGRAM_OPTION::PULSAR_MAGNETIC_FIELD_DISTRIBUTION_MIN         : value = PulsarBirthMagneticFieldDistributionMin();                            break;

        case PROGRAM_OPTION::PULSAR_BIRTH_SPIN_PERIOD_DISTRIBUTION          : value = static_cast<int>(PulsarBirthSpinPeriodDistribution());                break;
        case PROGRAM_OPTION::PULSAR_BIRTH_SPIN_PERIOD_DISTRIBUTION_MAX      : value = PulsarBirthSpinPeriodDistributionMax();                               break;
        case PROGRAM_OPTION::PULSAR_BIRTH_SPIN_PERIOD_DISTRIBUTION_MIN      : value = PulsarBirthSpinPeriodDistributionMin();                               break;

        case PROGRAM_OPTION::PULSAR_LOG10_MINIMUM_MAGNETIC_FIELD            : value = PulsarLog10MinimumMagneticField();                                    break;

        case PROGRAM_OPTION::PULSAR_MAGNETIC_FIELD_DECAY_MASS_SCALE         : value = PulsarMagneticFieldDecayMassscale();                                  break;
        case PROGRAM_OPTION::PULSAR_MAGNETIC_FIELD_DECAY_TIME_SCALE         : value = PulsarMagneticFieldDecayTimescale();                                  break;

        case PROGRAM_OPTION::PPI_PRESCRIPTION                               : value = static_cast<int>(PulsationalPairInstabilityPrescription());           break;
        case PROGRAM_OPTION::PPI_LOWER_LIMIT                                : value = PulsationalPairInstabilityLowerLimit();                               break;
        case PROGRAM_OPTION::PPI_UPPER_LIMIT                                : value = PulsationalPairInstabilityUpperLimit();                               break;

        case PROGRAM_OPTION::RANDOM_SEED                                    : value = RandomSeed();                                                         break;
        case PROGRAM_OPTION::RANDOM_SEED_CMDLINE                            : value = RandomSeedCmdLine();                                                  break;

        case PROGRAM_OPTION::REMNANT_MASS_PRESCRIPTION                      : value = static_cast<int>(RemnantMassPrescription());                          break;

        case PROGRAM_OPTION::ROTATIONAL_VELOCITY_DISTRIBUTION               : value = static_cast<int>(RotationalVelocityDistribution());                   break;
   
        case PROGRAM_OPTION::SEMI_MAJOR_AXIS                                : value = SemiMajorAxis();                                                      break;
        case PROGRAM_OPTION::SEMI_MAJOR_AXIS_DISTRIBUTION                   : value = static_cast<int>(SemiMajorAxisDistribution());                        break;
        case PROGRAM_OPTION::SEMI_MAJOR_AXIS_DISTRIBUTION_MAX               : value = SemiMajorAxisDistributionMax();                                       break;
        case PROGRAM_OPTION::SEMI_MAJOR_AXIS_DISTRIBUTION_MIN               : value = SemiMajorAxisDistributionMin();                                       break;
        case PROGRAM_OPTION::SEMI_MAJOR_AXIS_DISTRIBUTION_POWER             : value = SemiMajorAxisDistributionPower();                                     break;

        case PROGRAM_OPTION::STELLAR_ZETA_PRESCRIPTION                      : value = static_cast<int>(StellarZetaPrescription());                          break;

        case PROGRAM_OPTION::WR_FACTOR                                      : value = WolfRayetFactor();                                                    break;

        case PROGRAM_OPTION::ZETA_RADIATIVE_ENVELOPE_GIANT                  : value = ZetaRadiativeEnvelopeGiant();                                         break;
        case PROGRAM_OPTION::ZETA_MS                                        : value = ZetaMainSequence();                                                   break;
        case PROGRAM_OPTION::ZETA_ADIABATIC_ARBITRARY                       : value = ZetaAdiabaticArbitrary();                                             break;

        default:                                                                                                        // unknown property
            ok    = false;                                                                                              // that's not ok...
            value = "UNKNOWN";                                                                                          // default value
            std::cerr << ERR_MSG(ERROR::UNKNOWN_PROGRAM_OPTION) << std::endl;                                           // show warning (don't have logging or errors here...)
    }

    return std::make_tuple(ok, value);
}<|MERGE_RESOLUTION|>--- conflicted
+++ resolved
@@ -77,10 +77,10 @@
     m_FixedRandomSeed                                               = false;                                                // TRUE if --random-seed is passed on command line
     m_RandomSeed                                                    = 0;
 
-    // Specify how long to evolve binaries for
+    // Specify how long to evolve for
     m_MaxEvolutionTime                                              = 13700.0;
     m_MaxNumberOfTimestepIterations                                 = 99999;
-
+    m_TimestepMultiplier                                            = 1.0;
 
     // Initial mass options
     m_InitialMass                                                   = 5.0;
@@ -169,18 +169,9 @@
     m_CheString                                                     = CHE_OPTION_LABEL.at(m_CheOption);
 
 
-<<<<<<< HEAD
     // Supernova remnant mass prescription options
     m_RemnantMassPrescription                                       = REMNANT_MASS_PRESCRIPTION::FRYER2012;
     m_RemnantMassPrescriptionString                                 = REMNANT_MASS_PRESCRIPTION_LABEL.at(m_RemnantMassPrescription);
-=======
-    // Specify how long to evolve binaries for
-    maxEvolutionTime                                                = 13700.0;                                                                          // Maximum evolution time in Myrs
-    maxNumberOfTimestepIterations                                   = 99999;                                                                            // Maximum number of timesteps to evolve binary for before giving up
-    
-    timestepMultiplier                                              = 1.0;
-        // Multiplier for time step size (<1 -- shorter timesteps, >1 -- longer timesteps)
->>>>>>> 22626539
 
     m_FryerSupernovaEngine                                          = SN_ENGINE::DELAYED;
     m_FryerSupernovaEngineString                                    = SN_ENGINE_LABEL.at(m_FryerSupernovaEngine);
@@ -700,8 +691,9 @@
         if (m_SemiMajorAxisDistributionMin < 0.0) return "Minimum semi-major Axis (--semi-major-axis-min) < 0";
         if (m_SemiMajorAxisDistributionMax < 0.0) return "Maximum semi-major Axis (--semi-major-axis-max) < 0";
 
+        if (m_TimestepMultiplier <= 0.0) return "Timestep multiplier (--timestep-multiplier) <= 0";
+
         if (m_WolfRayetFactor < 0.0) return "WR multiplier (--wolf-rayet-multiplier) < 0";
-
 
     }
     catch (po::error& e) {                                                                                  // program options exception
@@ -791,7 +783,6 @@
 
     try {
 
-<<<<<<< HEAD
         p_OptionsDescription->add_options()     // begin the list of options to be added - boost syntactic sugar
 
         // there is no good way of formatting these - the boost syntax doesn't help that much
@@ -1451,6 +1442,12 @@
         )
 
         (
+            "timestep-multiplier",
+            po::value<double>(&m_TimestepMultiplier)->default_value(m_TimestepMultiplier),
+            ("Timestep multiplier for SSE and BSE (default = " + std::to_string(m_TimestepMultiplier) + ")").c_str()
+        )
+
+        (
             "wolf-rayet-multiplier",                                       
             po::value<double>(&p_Options->m_WolfRayetFactor)->default_value(p_Options->m_WolfRayetFactor),                                                                                        
             ("Multiplicitive constant for WR winds (default = " + std::to_string(p_Options->m_WolfRayetFactor) + ")").c_str()
@@ -1510,213 +1507,6 @@
             po::value<string>(&p_Options->m_CommonEnvelopeMassAccretionPrescriptionString)->default_value(p_Options->m_CommonEnvelopeMassAccretionPrescriptionString),                            
             ("Assumption about whether NS/BHs can accrete mass during common envelope evolution (options: [ZERO, CONSTANT, UNIFORM, MACLEOD], default = " + p_Options->m_CommonEnvelopeMassAccretionPrescriptionString + ")").c_str()
         )
-=======
-        // Create program options object
-        po::options_description desc("Options", 128, 64);
-
-        // add options
-        desc.add_options()
-
-	        // JR: todo: should make these names consistent ( case, hyphenated, camelCase... )
-
-		    // JR: todo: some of the strings below declare the default value for the option - and some of them are wrong
-		    // (probably have become wrong over time).  I think we should either not show the default value, or if we do
-		    // then construct the string with the default value.  The second option is more work...
-
-            // switches
-		    ("help,h",                                                      po::bool_switch(), "Print this help message")
-		    ("version,v",                                                   po::bool_switch(), "Print COMPAS version string")
-
-		    // boolean options - alphabetically
-
-            // AVG - 17/03/2020 - Floor will uncomment when tested.
-            /*
-            ("AIS-exploratory-phase",                                       po::value<bool>(&AISexploratoryPhase)->default_value(AISexploratoryPhase)->implicit_value(true),                                                            ("Run exploratory phase of STROOPWAFEL (default = " + std::string(AISexploratoryPhase ? "TRUE" : "FALSE") + ")").c_str())
-		    ("AIS-Hubble",                                                  po::value<bool>(&AIShubble)->default_value(AIShubble)->implicit_value(true),                                                                                ("Excluding not in Hubble time mergers selection in exploratory phase of STROOPWAFEL (default = " + std::string(AIShubble ? "TRUE" : "FALSE") + ")").c_str())
-		    ("AIS-Pessimistic",                                             po::value<bool>(&AISpessimistic)->default_value(AISpessimistic)->implicit_value(true),                                                                      ("Optimistic or Pessimistic selection in exploratory phase of STROOPWAFEL (default = " + std::string(AISpessimistic ? "TRUE" : "FALSE") + ")").c_str())
-		    ("AIS-refinement-phase",                                        po::value<bool>(&AISrefinementPhase)->default_value(AISrefinementPhase)->implicit_value(true),                                                              ("Run main sampling phase (step2) of STROOPWAFEL (default = " + std::string(AISrefinementPhase ? "TRUE" : "FALSE") + ")").c_str())
-		    ("AIS-RLOF",                                                    po::value<bool>(&AISrlof)->default_value(AISrlof)->implicit_value(true),                                                                                    ("RLOFSecondaryZAMS selection in exploratory phase of STROOPWAFEL (default = " + std::string(AISrlof ? "TRUE" : "FALSE") + ")").c_str())
-            */
-
-		    ("allow-rlof-at-birth",                                         po::value<bool>(&allowRLOFAtBirth)->default_value(allowRLOFAtBirth)->implicit_value(true),                                                                  ("Allow binaries that have one or both stars in RLOF at birth to evolve (default = " + std::string(allowRLOFAtBirth ? "TRUE" : "FALSE") + ")").c_str())
-		    ("allow-touching-at-birth",                                     po::value<bool>(&allowTouchingAtBirth)->default_value(allowTouchingAtBirth)->implicit_value(true),                                                          ("Allow binaries that are touching at birth to evolve (default = " + std::string(allowTouchingAtBirth ? "TRUE" : "FALSE") + ")").c_str())
-
-			("angularMomentumConservationDuringCircularisation",            po::value<bool>(&angularMomentumConservationDuringCircularisation)->default_value(angularMomentumConservationDuringCircularisation)->implicit_value(true),  ("Conserve angular momentum when binary is circularised when entering a Mass Transfer episode (default = " + std::string(angularMomentumConservationDuringCircularisation ? "TRUE" : "FALSE") + ")").c_str())
-			// AVG - 17/03/2020 - Serena will uncomment when tested.
-            // ("BeBinaries",                                                  po::value<bool>(&beBinaries)->default_value(beBinaries)->implicit_value(true),                                                                              ("Enable Be Binaries study (default = " + std::string(beBinaries ? "TRUE" : "FALSE") + ")").c_str())
-
-		    ("BSEswitchLog",                                                po::value<bool>(&BSEswitchLog)->default_value(BSEswitchLog)->implicit_value(true),                                                                          ("Print BSE switch log to file (default = " + std::string(BSEswitchLog ? "TRUE" : "FALSE") + ")").c_str())
-
-			("circulariseBinaryDuringMassTransfer",                         po::value<bool>(&circulariseBinaryDuringMassTransfer)->default_value(circulariseBinaryDuringMassTransfer)->implicit_value(true),                            ("Circularise binary when it enters a Mass Transfer episode (default = " + std::string(circulariseBinaryDuringMassTransfer ? "TRUE" : "FALSE") + ")").c_str())
-		    ("common-envelope-allow-main-sequence-survive",                 po::value<bool>(&allowMainSequenceStarToSurviveCommonEnvelope)->default_value(allowMainSequenceStarToSurviveCommonEnvelope)->implicit_value(true),          ("Allow main sequence stars to survive common envelope evolution (default = " + std::string(allowMainSequenceStarToSurviveCommonEnvelope ? "TRUE" : "FALSE") + ")").c_str())
-
-			("debug-to-file",                                               po::value<bool>(&debugToFile)->default_value(debugToFile)->implicit_value(true),                                                                            ("Write debug statements to file (default = " + std::string(debugToFile ? "TRUE" : "FALSE") + ")").c_str())
-		    ("detailedOutput",                                              po::value<bool>(&detailedOutput)->default_value(detailedOutput)->implicit_value(true),                                                                      ("Print detailed output to file (default = " + std::string(detailedOutput ? "TRUE" : "FALSE") + ")").c_str())
-			("errors-to-file",                                              po::value<bool>(&errorsToFile)->default_value(errorsToFile)->implicit_value(true),                                                                          ("Write error messages to file (default = " + std::string(errorsToFile ? "TRUE" : "FALSE") + ")").c_str())
-
-			("enable-warnings",                                             po::value<bool>(&enableWarnings)->default_value(enableWarnings)->implicit_value(true),                                                                      ("Display warning messages to stdout (default = " + std::string(enableWarnings ? "TRUE" : "FALSE") + ")").c_str())
-
-		    ("evolve-pulsars",                                              po::value<bool>(&evolvePulsars)->default_value(evolvePulsars)->implicit_value(true),                                                                        ("Evolve pulsars (default = " + std::string(evolvePulsars ? "TRUE" : "FALSE") + ")").c_str())
-			("evolve-unbound-systems",                                      po::value<bool>(&evolveUnboundSystems)->default_value(evolveUnboundSystems)->implicit_value(true),                                                          ("Continue evolving stars even if the binary is disrupted (default = " + std::string(evolveUnboundSystems ? "TRUE" : "FALSE") + ")").c_str())
-
-   		   	("massTransfer",                                                po::value<bool>(&useMassTransfer)->default_value(useMassTransfer)->implicit_value(true),                                                                    ("Enable mass transfer (default = " + std::string(useMassTransfer ? "TRUE" : "FALSE") + ")").c_str())
-		    ("pair-instability-supernovae",                                 po::value<bool>(&usePairInstabilitySupernovae)->default_value(usePairInstabilitySupernovae)->implicit_value(true),                                          ("Enable pair instability supernovae (PISN) (default = " + std::string(usePairInstabilitySupernovae ? "TRUE" : "FALSE") + ")").c_str())
-            ("populationDataPrinting",                                      po::value<bool>(&populationDataPrinting)->default_value(populationDataPrinting)->implicit_value(true),                                                      ("Print details of population (default = " + std::string(populationDataPrinting ? "TRUE" : "FALSE") + ")").c_str())
-		    ("print-bool-as-string",                                        po::value<bool>(&printBoolAsString)->default_value(printBoolAsString)->implicit_value(true),                                                                ("Print boolean properties as 'TRUE' or 'FALSE' (default = " + std::string(printBoolAsString ? "TRUE" : "FALSE") + ")").c_str())
-		    ("pulsational-pair-instability",                                po::value<bool>(&usePulsationalPairInstability)->default_value(usePulsationalPairInstability)->implicit_value(true),                                        ("Enable mass loss due to pulsational-pair-instability (PPI) (default = " + std::string(usePulsationalPairInstability ? "TRUE" : "FALSE") + ")").c_str())
-		    ("quiet",                                                       po::value<bool>(&quiet)->default_value(quiet)->implicit_value(true),                                                                                        ("Suppress printing (default = " + std::string(quiet ? "TRUE" : "FALSE") + ")").c_str())
-			("revised-energy-formalism-Nandez-Ivanova",                     po::value<bool>(&revisedEnergyFormalismNandezIvanova)->default_value(revisedEnergyFormalismNandezIvanova)->implicit_value(true),                            ("Enable revised energy formalism (default = " + std::string(revisedEnergyFormalismNandezIvanova ? "TRUE" : "FALSE") + ")").c_str())
-			("RLOFPrinting",                                                po::value<bool>(&rlofPrinting)->default_value(rlofPrinting)->implicit_value(true),                                                                          ("Enable output parameters before/after RLOF (default = " + std::string(rlofPrinting ? "TRUE" : "FALSE") + ")").c_str())
-
-            // AVG
-            /*
-			("sample-common-envelope-alpha",                                po::value<bool>(&sampleCommonEnvelopeAlpha)->default_value(sampleCommonEnvelopeAlpha)->implicit_value(true),                                                ("Sample over common envelope alpha (default = " + std::string(sampleCommonEnvelopeAlpha ? "TRUE" : "FALSE") + ")").c_str())
-			("sample-kick-direction-power",                                 po::value<bool>(&sampleKickDirectionPower)->default_value(sampleKickDirectionPower)->implicit_value(true),                                                  ("Sample over kick direction powerlaw exponent (default = " + std::string(sampleKickDirectionPower ? "TRUE" : "FALSE") + ")").c_str())
-			("sample-kick-magnitude-sigma",                                  po::value<bool>(&sampleKickMagnitudeSigma)->default_value(sampleKickMagnitudeSigma)->implicit_value(true),                                                    ("Sample over Kick Magnitude Sigma (default = " + std::string(sampleKickMagnitudeSigma ? "TRUE" : "FALSE") + ")").c_str())
-			("sample-luminous-blue-variable-multiplier",                    po::value<bool>(&sampleLuminousBlueVariableMultiplier)->default_value(sampleLuminousBlueVariableMultiplier)->implicit_value(true),                          ("Sample over multiplicative constant from LBV mass loss (default = " + std::string(sampleLuminousBlueVariableMultiplier ? "TRUE" : "FALSE") + ")").c_str())
-			("sample-wolf-rayet-multiplier",                                po::value<bool>(&sampleWolfRayetMultiplier)->default_value(sampleWolfRayetMultiplier)->implicit_value(true),                                                ("Sample over WR winds multiplicative constant (default = " + std::string(sampleWolfRayetMultiplier ? "TRUE" : "FALSE") + ")").c_str())
-            */
-
-            ("single-star",                                                 po::value<bool>(&singleStar)->default_value(singleStar)->implicit_value(true),                                                                              ("Evolve single star(s) (default = " + std::string(singleStar ? "TRUE" : "FALSE") + ")").c_str())
-
-		    ("SSEswitchLog",                                                po::value<bool>(&SSEswitchLog)->default_value(SSEswitchLog)->implicit_value(true),                                                                          ("Print SSE switch log to file (default = " + std::string(SSEswitchLog ? "TRUE" : "FALSE") + ")").c_str())
-
-		    ("use-mass-loss",                                               po::value<bool>(&useMassLoss)->default_value(useMassLoss)->implicit_value(true),                                                                            ("Enable mass loss (default = " + std::string(useMassLoss ? "TRUE" : "FALSE") + ")").c_str())
-
-			// numerical options - alphabetically grouped by type
-
-			// unsigned long
-		    ("random-seed",                                                 po::value<unsigned long>(&randomSeed)->default_value(randomSeed),                                                                                           ("Random seed to use (default = " + std::to_string(randomSeed) + ")").c_str())
-
-		    // int
-			("debug-level",                                                 po::value<int>(&debugLevel)->default_value(debugLevel),                                                                                                     ("Determines which print statements are displayed for debugging (default = " + std::to_string(debugLevel) + ")").c_str())
-		    ("log-level",                                                   po::value<int>(&logLevel)->default_value(logLevel),                                                                                                         ("Determines which print statements are included in the logfile (default = " + std::to_string(logLevel) + ")").c_str())
-		    ("maximum-number-timestep-iterations",                                   po::value<int>(&maxNumberOfTimestepIterations)->default_value(maxNumberOfTimestepIterations),                                                               ("Maximum number of timesteps to evolve binary before giving up (default = " + std::to_string(maxNumberOfTimestepIterations) + ")").c_str())
-			// AVG - 17/03/2020 - Floor will uncomment when tested.
-            // ("nbatches-used",                                               po::value<int>(&nBatchesUsed)->default_value(nBatchesUsed),                                                                                                 ("Number of batches used, for STROOPWAFEL (AIS), -1 = not required (default = " + std::to_string(nBatchesUsed) + ")").c_str())
-			("number-of-binaries,n",                                        po::value<int>(&nBinaries)->default_value(nBinaries),                                                                                                       ("Specify the number of binaries to simulate (default = " + std::to_string(nBinaries) + ")").c_str())
-			("single-star-mass-steps",                                      po::value<int>(&singleStarMassSteps)->default_value(singleStarMassSteps),                                                                                   ("Specify the number of mass steps for single star evolution (default = " + std::to_string(singleStarMassSteps) + ")").c_str())
-
-		    // double
-		    ("common-envelope-alpha",                                       po::value<double>(&commonEnvelopeAlpha)->default_value(commonEnvelopeAlpha),                                                                                ("Common Envelope efficiency alpha (default = " + std::to_string(commonEnvelopeAlpha) + ")").c_str())
-		    ("common-envelope-alpha-thermal",                               po::value<double>(&commonEnvelopeAlphaThermal)->default_value(commonEnvelopeAlphaThermal),                                                                  ("Defined such that lambda = alpha_th * lambda_b + (1.0 - alpha_th) * lambda_g (default = " + std::to_string(commonEnvelopeAlphaThermal) + ")").c_str())
-		    ("common-envelope-lambda",                                      po::value<double>(&commonEnvelopeLambda)->default_value(commonEnvelopeLambda),                                                                              ("Common Envelope lambda (default = " + std::to_string(commonEnvelopeLambda) + ")").c_str())
-		    ("common-envelope-lambda-multiplier",                           po::value<double>(&commonEnvelopeLambdaMultiplier)->default_value(commonEnvelopeLambdaMultiplier),                                                          ("Multiply lambda by some constant (default = " + std::to_string(commonEnvelopeLambdaMultiplier) + ")").c_str())
-	    	("common-envelope-mass-accretion-constant",                     po::value<double>(&commonEnvelopeMassAccretionConstant)->default_value(commonEnvelopeMassAccretionConstant),                                                ("Value of mass accreted by NS/BH during common envelope evolution if assuming all NS/BH accrete same amount of mass (common-envelope-mass-accretion-prescription CONSTANT). Ignored otherwise (default = " + std::to_string(commonEnvelopeMassAccretionConstant) + ")").c_str())
-		    ("common-envelope-mass-accretion-max",                          po::value<double>(&commonEnvelopeMassAccretionMax)->default_value(commonEnvelopeMassAccretionMax),                                                          ("Maximum amount of mass accreted by NS/BHs during common envelope evolution in solar masses (default = " + std::to_string(commonEnvelopeMassAccretionMax) + ")").c_str())
-		    ("common-envelope-mass-accretion-min",                          po::value<double>(&commonEnvelopeMassAccretionMin)->default_value(commonEnvelopeMassAccretionMin),                                                          ("Minimum amount of mass accreted by NS/BHs during common envelope evolution in solar masses (default = " + std::to_string(commonEnvelopeMassAccretionMin) + ")").c_str())
-		    ("common-envelope-recombination-energy-density",                po::value<double>(&commonEnvelopeRecombinationEnergyDensity)->default_value(commonEnvelopeRecombinationEnergyDensity),                                      ("Recombination energy density in erg/g (default = " + std::to_string(commonEnvelopeRecombinationEnergyDensity) + ")").c_str())
-		    ("common-envelope-slope-Kruckow",                               po::value<double>(&commonEnvelopeSlopeKruckow)->default_value(commonEnvelopeSlopeKruckow),                                                                  ("Common Envelope slope for Kruckow lambda (default = " + std::to_string(commonEnvelopeSlopeKruckow) + ")").c_str())
-
-            // AVG - 17/03/2020 - Uncomment mass-ratio options when fully implemented
-            /*
-            ("critical-mass-ratio-giant-degenerate-accretor",               po::value<double>(&massTransferCriticalMassRatioGiantDegenerateAccretor)->default_value(massTransferCriticalMassRatioGiantDegenerateAccretor),              ("Critical mass ratio for MT from a giant star (default = " + std::to_string(massTransferCriticalMassRatioGiantDegenerateAccretor) + ") Specify both giant flags to use. 0 is always stable, <0 is disabled").c_str())
-            ("critical-mass-ratio-giant-non-degenerate-accretor",           po::value<double>(&massTransferCriticalMassRatioGiantNonDegenerateAccretor)->default_value(massTransferCriticalMassRatioGiantNonDegenerateAccretor),        ("Critical mass ratio for MT from a giant star (default = " + std::to_string(massTransferCriticalMassRatioGiantNonDegenerateAccretor) + ") Specify both giant flags to use. 0 is always stable, <0 is disabled").c_str())
-            ("critical-mass-ratio-helium-giant-degenerate-accretor",        po::value<double>(&massTransferCriticalMassRatioHeliumGiantDegenerateAccretor)->default_value(massTransferCriticalMassRatioHeliumGiantDegenerateAccretor),  ("Critical mass ratio for MT from a helium giant star (default = " + std::to_string(massTransferCriticalMassRatioHeliumGiantDegenerateAccretor) + ") Specify both helium giant flags to use. 0 is always stable, <0 is disabled").c_str())
-            ("critical-mass-ratio-helium-giant-non-degenerate-accretor",    po::value<double>(&massTransferCriticalMassRatioHeliumGiantNonDegenerateAccretor)->default_value(massTransferCriticalMassRatioHeliumGiantNonDegenerateAccretor),    ("Critical mass ratio for MT from a helium giant star (default = " + std::to_string(massTransferCriticalMassRatioHeliumGiantNonDegenerateAccretor) + ") Specify both helium giant flags to use. 0 is always stable, <0 is disabled").c_str())
-            ("critical-mass-ratio-helium-HG-degenerate-accretor",           po::value<double>(&massTransferCriticalMassRatioHeliumHGDegenerateAccretor)->default_value(massTransferCriticalMassRatioHeliumHGDegenerateAccretor),        ("Critical mass ratio for MT from a helium HG star (default = " + std::to_string(massTransferCriticalMassRatioHeliumHGDegenerateAccretor) + ") Specify both helium HG flags to use. 0 is always stable, <0 is disabled").c_str())
-            ("critical-mass-ratio-helium-HG-non-degenerate-accretor",       po::value<double>(&massTransferCriticalMassRatioHeliumHGNonDegenerateAccretor)->default_value(massTransferCriticalMassRatioHeliumHGNonDegenerateAccretor),  ("Critical mass ratio for MT from a helium HG star (default = " + std::to_string(massTransferCriticalMassRatioHeliumHGNonDegenerateAccretor) + ") Specify both helium HG flags to use. 0 is always stable, <0 is disabled").c_str())
-            ("critical-mass-ratio-helium-MS-degenerate-accretor",           po::value<double>(&massTransferCriticalMassRatioHeliumMSDegenerateAccretor)->default_value(massTransferCriticalMassRatioHeliumMSDegenerateAccretor),        ("Critical mass ratio for MT from a helium MS star (default = " + std::to_string(massTransferCriticalMassRatioHeliumMSDegenerateAccretor) + ") Specify both helium MS flags to use. 0 is always stable, <0 is disabled").c_str())
-            ("critical-mass-ratio-helium-MS-non-degenerate-accretor",       po::value<double>(&massTransferCriticalMassRatioHeliumMSNonDegenerateAccretor)->default_value(massTransferCriticalMassRatioHeliumMSNonDegenerateAccretor),  ("Critical mass ratio for MT from a helium MS star (default = " + std::to_string(massTransferCriticalMassRatioHeliumMSNonDegenerateAccretor) + ") Specify both helium MS flags to use. 0 is always stable, <0 is disabled").c_str())
-            ("critical-mass-ratio-HG-degenerate-accretor",                  po::value<double>(&massTransferCriticalMassRatioHGDegenerateAccretor)->default_value(massTransferCriticalMassRatioHGDegenerateAccretor),                    ("Critical mass ratio for MT from a HG star (default = " + std::to_string(massTransferCriticalMassRatioHGDegenerateAccretor) + ") Specify both HG flags to use. 0 is always stable, <0 is disabled").c_str())
-            ("critical-mass-ratio-HG-non-degenerate-accretor",              po::value<double>(&massTransferCriticalMassRatioHGNonDegenerateAccretor)->default_value(massTransferCriticalMassRatioHGNonDegenerateAccretor),              ("Critical mass ratio for MT from a HG star (default = " + std::to_string(massTransferCriticalMassRatioHGNonDegenerateAccretor) + ") Specify both HG flags to use. 0 is always stable, <0 is disabled").c_str())
-            ("critical-mass-ratio-MS-high-mass-degenerate-accretor",        po::value<double>(&massTransferCriticalMassRatioMSHighMassDegenerateAccretor)->default_value(massTransferCriticalMassRatioMSHighMassDegenerateAccretor),    ("Critical mass ratio for MT from a MS star to a degenerate accretor (default = " + std::to_string(massTransferCriticalMassRatioMSHighMassDegenerateAccretor) + " Specify both MS high mass flags to use. 0 is always stable, <0 is disabled").c_str())
-            ("critical-mass-ratio-MS-high-mass-non-degenerate-accretor",    po::value<double>(&massTransferCriticalMassRatioMSHighMassNonDegenerateAccretor)->default_value(massTransferCriticalMassRatioMSHighMassNonDegenerateAccretor),  ("Critical mass ratio for MT from a MS star (default = " + std::to_string(massTransferCriticalMassRatioMSHighMassNonDegenerateAccretor) + ") Specify both MS high mass flags to use. 0 is always stable, <0 is disabled").c_str())
-            ("critical-mass-ratio-MS-low-mass-degenerate-accretor",         po::value<double>(&massTransferCriticalMassRatioMSLowMassDegenerateAccretor)->default_value(massTransferCriticalMassRatioMSLowMassDegenerateAccretor),      ("Critical mass ratio for MT from a MS star to a degenerate accretor (default = " + std::to_string(massTransferCriticalMassRatioMSLowMassDegenerateAccretor) + " Specify both MS low mass flags to use. 0 is always stable, <0 is disabled").c_str())
-            ("critical-mass-ratio-MS-low-mass-non-degenerate-accretor",     po::value<double>(&massTransferCriticalMassRatioMSLowMassNonDegenerateAccretor)->default_value(massTransferCriticalMassRatioMSLowMassNonDegenerateAccretor),    ("Critical mass ratio for MT from a MS star (default = " + std::to_string(massTransferCriticalMassRatioMSLowMassNonDegenerateAccretor) + ") Specify both MS low mass flags to use. 0 is always stable, <0 is disabled").c_str())
-            ("critical-mass-ratio-white-dwarf-degenerate-accretor",         po::value<double>(&massTransferCriticalMassRatioWhiteDwarfDegenerateAccretor)->default_value(massTransferCriticalMassRatioWhiteDwarfDegenerateAccretor),    ("Critical mass ratio for MT from a white dwarf (default = " + std::to_string(massTransferCriticalMassRatioWhiteDwarfDegenerateAccretor) + ") Specify both white dwarf flags to use. 0 is always stable, <0 is disabled").c_str())
-            ("critical-mass-ratio-white-dwarf-non-degenerate-accretor",     po::value<double>(&massTransferCriticalMassRatioWhiteDwarfNonDegenerateAccretor)->default_value(massTransferCriticalMassRatioWhiteDwarfNonDegenerateAccretor),  ("Critical mass ratio for MT from a white dwarf (default = " + std::to_string(massTransferCriticalMassRatioWhiteDwarfNonDegenerateAccretor) + ") Specify both white dwarf flags to use. 0 is always stable, <0 is disabled").c_str())
-            */
-
-		    ("eccentricity-max",                                            po::value<double>(&eccentricityDistributionMax)->default_value(eccentricityDistributionMax),                                                                ("Maximum eccentricity to generate (default = " + std::to_string(eccentricityDistributionMax) + ")").c_str())
-		    ("eccentricity-min",                                            po::value<double>(&eccentricityDistributionMin)->default_value(eccentricityDistributionMin),                                                                ("Minimum eccentricity to generate (default = " + std::to_string(eccentricityDistributionMin) + ")").c_str())
-			("eddington-accretion-factor",                                  po::value<double>(&eddingtonAccretionFactor)->default_value(eddingtonAccretionFactor),                                                                      ("Multiplication factor for eddington accretion for NS & BH, i.e. >1 is super-eddington and 0. is no accretion (default = " + std::to_string(eddingtonAccretionFactor) + ")").c_str())
-
-   		    ("fix-dimensionless-kick-magnitude",                             po::value<double>(&fixedUK)->default_value(fixedUK),                                                                                                        ("Fix dimensionless kick magnitude uk to this value (default = " + std::to_string(fixedUK) + ", -ve values false, +ve values true)").c_str())
-
-		    ("initial-mass-max",                                            po::value<double>(&initialMassFunctionMax)->default_value(initialMassFunctionMax),                                                                          ("Maximum mass (in Msol) to generate using given IMF (default = " + std::to_string(initialMassFunctionMax) + ")").c_str())
-		    ("initial-mass-min",                                            po::value<double>(&initialMassFunctionMin)->default_value(initialMassFunctionMin),                                                                          ("Minimum mass (in Msol) to generate using given IMF (default = " + std::to_string(initialMassFunctionMin) + ")").c_str())
-		    ("initial-mass-power",                                          po::value<double>(&initialMassFunctionPower)->default_value(initialMassFunctionPower),                                                                      ("Single power law power to generate primary mass using given IMF (default = " + std::to_string(initialMassFunctionPower) + ")").c_str())
-
-            // AVG - 17/03/2020 - Floor will uncomment when tested.
-		    // ("kappa-gaussians",                                             po::value<double>(&kappaGaussians)->default_value(kappaGaussians),                                                                                          ("Scaling factor for the width of the Gaussian distributions in STROOPWAFEL main sampling phase (default = " + std::to_string(kappaGaussians) + ")").c_str())
-		    ("kick-direction-power",                                        po::value<double>(&kickDirectionPower)->default_value(kickDirectionPower),                                                                                  ("Power for power law kick direction distribution (default = " + std::to_string(kickDirectionPower) + " = isotropic, +ve = polar, -ve = in plane)").c_str())
-			("kick-scaling-factor",                                         po::value<double>(&kickScalingFactor)->default_value(kickScalingFactor),                                                                                    ("Arbitrary factor used to scale kicks (default = " + std::to_string(kickScalingFactor) + ")").c_str())
-		    ("kick-magnitude-max",                                           po::value<double>(&kickMagnitudeDistributionMaximum)->default_value(kickMagnitudeDistributionMaximum),                                                        ("Maximum drawn kick magnitude in km s^-1. Ignored if < 0. Must be > 0 if using kick-magnitude-distribution=FLAT (default = " + std::to_string(kickMagnitudeDistributionMaximum) + ")").c_str())
-		    ("kick-magnitude-sigma-CCSN-BH",                                 po::value<double>(&kickMagnitudeDistributionSigmaCCSN_BH)->default_value(kickMagnitudeDistributionSigmaCCSN_BH),                                              ("Sigma for chosen kick magnitude distribution for black holes (default = " + std::to_string(kickMagnitudeDistributionSigmaCCSN_BH) + " km s^-1 )").c_str())
-		    ("kick-magnitude-sigma-CCSN-NS",                                 po::value<double>(&kickMagnitudeDistributionSigmaCCSN_NS)->default_value(kickMagnitudeDistributionSigmaCCSN_NS),                                              ("Sigma for chosen kick magnitude distribution for neutron stars (default = " + std::to_string(kickMagnitudeDistributionSigmaCCSN_NS) + " km s^-1 )").c_str())
-			("kick-magnitude-sigma-ECSN",                                    po::value<double>(&kickMagnitudeDistributionSigmaForECSN)->default_value(kickMagnitudeDistributionSigmaForECSN),                                              ("Sigma for chosen kick magnitude distribution for ECSN (default = " + std::to_string(kickMagnitudeDistributionSigmaForECSN) + " km s^-1 )").c_str())
-			("kick-magnitude-sigma-USSN",                                    po::value<double>(&kickMagnitudeDistributionSigmaForUSSN)->default_value(kickMagnitudeDistributionSigmaForUSSN),                                              ("Sigma for chosen kick magnitude distribution for USSN (default = " + std::to_string(kickMagnitudeDistributionSigmaForUSSN) + " km s^-1 )").c_str())
-
-		    ("luminous-blue-variable-multiplier",                           po::value<double>(&luminousBlueVariableFactor)->default_value(luminousBlueVariableFactor),                                                                  ("Multiplicitive constant for LBV mass loss (default = " + std::to_string(luminousBlueVariableFactor) + ", use 10 for Mennekens & Vanbeveren 2014)").c_str())
-
-		    ("mass-ratio-max",                                              po::value<double>(&massRatioDistributionMax)->default_value(massRatioDistributionMax),                                                                      ("Maximum mass ratio m2/m1 to generate (default = " + std::to_string(massRatioDistributionMax) + ")").c_str())
-		    ("mass-ratio-min",                                              po::value<double>(&massRatioDistributionMin)->default_value(massRatioDistributionMin),                                                                      ("Minimum mass ratio m2/m1 to generate (default = " + std::to_string(massRatioDistributionMin) + ")").c_str())
-		    ("mass-transfer-fa",                                            po::value<double>(&massTransferFractionAccreted)->default_value(massTransferFractionAccreted),                                                              ("Mass Transfer fraction accreted in FIXED prescription (default = " + std::to_string(massTransferFractionAccreted) + ", fully conservative)").c_str())
-		    ("mass-transfer-jloss",                                         po::value<double>(&massTransferJloss)->default_value(massTransferJloss),                                                                                    ("Specific angular momentum with which the non-accreted system leaves the system (default = " + std::to_string(massTransferJloss) + ")").c_str())
-			("mass-transfer-thermal-limit-C",                               po::value<double>(&massTransferCParameter)->default_value(massTransferCParameter),                                                                          ("Mass Transfer Thermal rate factor fo the accretor (default = " + std::to_string(massTransferCParameter) + ")").c_str())
-		    ("maximum-evolution-time",                                      po::value<double>(&maxEvolutionTime)->default_value(maxEvolutionTime),                                                                                      ("Maximum time to evolve binaries in Myrs (default = " + std::to_string(maxEvolutionTime) + ")").c_str())
-		    ("maximum-mass-donor-Nandez-Ivanova",                           po::value<double>(&maximumMassDonorNandezIvanova)->default_value(maximumMassDonorNandezIvanova),                                                            ("Maximum donor mass allowed for the revised common envelope formalism in Msol (default = " + std::to_string(maximumMassDonorNandezIvanova) + ")").c_str())
-			("maximum-neutron-star-mass",                                   po::value<double>(&maximumNeutronStarMass)->default_value(maximumNeutronStarMass),                                                                          ("Maximum mass of a neutron star (default = " + std::to_string(maximumNeutronStarMass) + ")").c_str())
-            ("MCBUR1",                                                      po::value<double>(&mCBUR1)->default_value(mCBUR1),                                                                                                          ("MCBUR1: Min core mass at BAGB to avoid fully degenerate CO core  (default = " + std::to_string(mCBUR1) + ")").c_str())
-            ("metallicity,z",                                               po::value<double>(&metallicity)->default_value(metallicity),                                                                                                ("Metallicity to use (default " + std::to_string(metallicity) + " Zsol)").c_str())
-		    ("minimum-secondary-mass",                                      po::value<double>(&minimumMassSecondary)->default_value(minimumMassSecondary),                                                                              ("Minimum mass of secondary to generate in Msol (default = " + std::to_string(minimumMassSecondary) + ")").c_str())
-
-		    ("neutrino-mass-loss-bh-formation-value",                       po::value<double>(&neutrinoMassLossValueBH)->default_value(neutrinoMassLossValueBH),                                                                        ("Value corresponding to neutrino mass loss assumption (default = " + std::to_string(neutrinoMassLossValueBH) + ")").c_str())
-
-		    ("orbital-period-max",                                          po::value<double>(&periodDistributionMax)->default_value(periodDistributionMax),                                                                            ("Maximum period in days to generate (default = " + std::to_string(periodDistributionMax) + ")").c_str())
-		   	("orbital-period-min",                                          po::value<double>(&periodDistributionMin)->default_value(periodDistributionMin),                                                                            ("Minimum period in days to generate (default = " + std::to_string(periodDistributionMin) + ")").c_str())
-
-		    ("PISN-lower-limit",                                            po::value<double>(&pairInstabilityLowerLimit)->default_value(pairInstabilityLowerLimit),                                                                    ("Minimum core mass for PISN (default = " + std::to_string(pairInstabilityLowerLimit) + ")").c_str())
-		    ("PISN-upper-limit",                                            po::value<double>(&pairInstabilityUpperLimit)->default_value(pairInstabilityUpperLimit),                                                                    ("Maximum core mass for PISN (default = " + std::to_string(pairInstabilityUpperLimit) + ")").c_str())
-		    ("PPI-lower-limit",                                             po::value<double>(&pulsationalPairInstabilityLowerLimit)->default_value(pulsationalPairInstabilityLowerLimit),                                              ("Minimum core mass for PPI (default = " + std::to_string(pulsationalPairInstabilityLowerLimit) + ")").c_str())
-		    ("PPI-upper-limit",                                             po::value<double>(&pulsationalPairInstabilityUpperLimit)->default_value(pulsationalPairInstabilityUpperLimit),                                              ("Maximum core mass for PPI (default = " + std::to_string(pulsationalPairInstabilityUpperLimit) + ")").c_str())
-		    ("pulsar-birth-magnetic-field-distribution-max",                po::value<double>(&pulsarBirthMagneticFieldDistributionMax)->default_value(pulsarBirthMagneticFieldDistributionMax),                                        ("Maximum (log10) pulsar birth magnetic field (default = " + std::to_string(pulsarBirthMagneticFieldDistributionMax) + ")").c_str())
-		    ("pulsar-birth-magnetic-field-distribution-min",                po::value<double>(&pulsarBirthMagneticFieldDistributionMin)->default_value(pulsarBirthMagneticFieldDistributionMin),                                        ("Minimum (log10) pulsar birth magnetic field) (default = " + std::to_string(pulsarBirthMagneticFieldDistributionMin) + ")").c_str())
-		    ("pulsar-birth-spin-period-distribution-max",                   po::value<double>(&pulsarBirthSpinPeriodDistributionMax)->default_value(pulsarBirthSpinPeriodDistributionMax),                                              ("Maximum pulsar birth spin period in ms (default = " + std::to_string(pulsarBirthSpinPeriodDistributionMax) + ")").c_str())
-		    ("pulsar-birth-spin-period-distribution-min",                   po::value<double>(&pulsarBirthSpinPeriodDistributionMin)->default_value(pulsarBirthSpinPeriodDistributionMin),                                              ("Minimum pulsar birth spin period in ms (default = " + std::to_string(pulsarBirthSpinPeriodDistributionMin) + ")").c_str())
-		    ("pulsar-magnetic-field-decay-massscale",                       po::value<double>(&pulsarMagneticFieldDecayMassscale)->default_value(pulsarMagneticFieldDecayMassscale),                                                    ("Mass scale on which magnetic field decays during accretion in solar masses (default = " + std::to_string(pulsarMagneticFieldDecayMassscale) + ")").c_str())
-		    ("pulsar-magnetic-field-decay-timescale",                       po::value<double>(&pulsarMagneticFieldDecayTimescale)->default_value(pulsarMagneticFieldDecayTimescale),                                                    ("Timescale on which magnetic field decays in Myrs (default = " + std::to_string(pulsarMagneticFieldDecayTimescale) + ")").c_str())
-		    ("pulsar-minimum-magnetic-field",                               po::value<double>(&pulsarLog10MinimumMagneticField)->default_value(pulsarLog10MinimumMagneticField),                                                        ("log10 of the minimum pulsar magnetic field in Gauss (default = " + std::to_string(pulsarLog10MinimumMagneticField) + ")").c_str())
-
-            // AVG
-            /*
-			("sample-common-envelope-alpha-max",                            po::value<double>(&sampleCommonEnvelopeAlphaMax)->default_value(sampleCommonEnvelopeAlphaMax),                                                              ("Maximum for Uniform sampling over common envelope alpha (default = " + std::to_string(sampleCommonEnvelopeAlphaMax) + ")").c_str())
-			("sample-common-envelope-alpha-min",                            po::value<double>(&sampleCommonEnvelopeAlphaMin)->default_value(sampleCommonEnvelopeAlphaMin),                                                              ("Minimum for Uniform sampling over common envelope alpha (default = " + std::to_string(sampleCommonEnvelopeAlphaMin) + ")").c_str())
-			("sample-kick-direction-power-max",                             po::value<double>(&sampleKickDirectionPowerMax)->default_value(sampleKickDirectionPowerMax),                                                                ("Maximum for Uniform sampling over kick direction powerlaw exponent (default = " + std::to_string(sampleKickDirectionPowerMax) + ")").c_str())
-			("sample-kick-direction-power-min",                             po::value<double>(&sampleKickDirectionPowerMin)->default_value(sampleKickDirectionPowerMin),                                                                ("Minimum for Uniform sampling over kick direction powerlaw exponent (default = " + std::to_string(sampleKickDirectionPowerMin) + ")").c_str())
-			("sample-kick-magnitude-sigma-max",                              po::value<double>(&sampleKickMagnitudeSigmaMax)->default_value(sampleKickMagnitudeSigmaMax),                                                                  ("Maximum for Uniform sampling over kick magnitude sigma (default = " + std::to_string(sampleKickMagnitudeSigmaMax) + ")").c_str())
-			("sample-kick-magnitude-sigma-min",                              po::value<double>(&sampleKickMagnitudeSigmaMin)->default_value(sampleKickMagnitudeSigmaMin),                                                                  ("Minimum for Uniform sampling over kick magnitude sigma (default = " + std::to_string(sampleKickMagnitudeSigmaMin) + ")").c_str())
-			("sample-luminous-blue-variable-multiplier-max",                po::value<double>(&sampleLuminousBlueVariableMultiplierMax)->default_value(sampleLuminousBlueVariableMultiplierMax),                                        ("Maximum for Uniform sampling over multiplicative constant for LBV mass loss (default = " + std::to_string(sampleLuminousBlueVariableMultiplierMax) + ")").c_str())
-			("sample-luminous-blue-variable-multiplier-min",                po::value<double>(&sampleLuminousBlueVariableMultiplierMin)->default_value(sampleLuminousBlueVariableMultiplierMin),                                        ("Minimum for Uniform sampling over multiplicative constant for LBV mass loss (default = " + std::to_string(sampleLuminousBlueVariableMultiplierMin) + ")").c_str())
-			("sample-wolf-rayet-multiplier-max",                            po::value<double>(&sampleWolfRayetMultiplierMax)->default_value(sampleWolfRayetMultiplierMax),                                                              ("Maximum for Uniform sampling over multiplicative constant for WR winds (default = " + std::to_string(sampleWolfRayetMultiplierMax) + ")").c_str())
-			("sample-wolf-rayet-multiplier-min",                            po::value<double>(&sampleWolfRayetMultiplierMin)->default_value(sampleWolfRayetMultiplierMin),                                                              ("Minimum for Uniform sampling over multiplicative constant for WR winds (default = " + std::to_string(sampleWolfRayetMultiplierMin) + ")").c_str())
-		    */
-            ("semi-major-axis-max",                                         po::value<double>(&semiMajorAxisDistributionMax)->default_value(semiMajorAxisDistributionMax),                                                              ("Maximum semi major axis in AU to generate (default = " + std::to_string(semiMajorAxisDistributionMax) + ")").c_str())
-		    ("semi-major-axis-min",                                         po::value<double>(&semiMajorAxisDistributionMin)->default_value(semiMajorAxisDistributionMin),                                                              ("Minimum semi major axis in AU to generate (default = " + std::to_string(semiMajorAxisDistributionMin) + ")").c_str())
-		    ("single-star-mass-max",                                        po::value<double>(&singleStarMassMax)->default_value(singleStarMassMax),                                                                                    ("Maximum mass (in Msol) for single star evolution (default = " + std::to_string(singleStarMassMax) + ")").c_str())
-            ("single-star-mass-min",                                        po::value<double>(&singleStarMassMin)->default_value(singleStarMassMin),                                                                                    ("Minimum mass (in Msol) for single star evolution (default = " + std::to_string(singleStarMassMin) + ")").c_str())
-            ("timestep-multiplier",                                         po::value<double>(&timestepMultiplier)->default_value(timestepMultiplier),                                                                                        ("Timestep multiplier for SSE and BSE (default = " + std::to_string(timestepMultiplier) + ")").c_str())
-		    ("wolf-rayet-multiplier",                                       po::value<double>(&wolfRayetFactor)->default_value(wolfRayetFactor),                                                                                        ("Multiplicitive constant for WR winds (default = " + std::to_string(wolfRayetFactor) + ")").c_str())
-
-		    ("zeta-adiabatic-arbitrary",                                    po::value<double>(&zetaAdiabaticArbitrary)->default_value(zetaAdiabaticArbitrary),                                                                          ("Value of mass-radius exponent zeta adiabatic (default = " + std::to_string(zetaAdiabaticArbitrary) + ")").c_str())
-		    ("zeta-radiative-envelope-giant",                               po::value<double>(&zetaRadiativeEnvelopeGiant)->default_value(zetaRadiativeEnvelopeGiant),                                                                                  ("Value of mass-radius exponent zeta for radiative envelope giants (default = " + std::to_string(zetaRadiativeEnvelopeGiant) + ")").c_str())
-		    ("zeta-main-sequence",                                          po::value<double>(&zetaMainSequence)->default_value(zetaMainSequence),                                                                                      ("Value of mass-radius exponent zeta on the main sequence (default = " + std::to_string(zetaMainSequence) + ")").c_str())
-
-
-		    // string options - alphabetically
-            // AVG - 17/03/2020 - Floor will uncomment when tested.
-            // ("AIS-DCOtype",                                                 po::value<string>(&AISDCOtypeString)->default_value(AISDCOtypeString),                                                                                      ("DCO type selection in exploratory phase of STROOPWAFEL, (options: ALL, BBH, BNS or BHNS), default = " + AISDCOtypeString + ")").c_str())
-
-		  	("black-hole-kicks",                                            po::value<string>(&blackHoleKicksString)->default_value(blackHoleKicksString),                                                                              ("Black hole kicks relative to NS kicks (options: FULL, REDUCED, ZERO, FALLBACK), default = " + blackHoleKicksString + ")").c_str())
-
-            ("case-bb-stability-prescription",                              po::value<string>(&caseBBStabilityPrescriptionString)->default_value(caseBBStabilityPrescriptionString),                                                    ("Case BB/BC mass transfer stability prescription (options: ALWAYS_STABLE, ALWAYS_STABLE_ONTO_NSBH, TREAT_AS_OTHER_MT, ALWAYS_UNSTABLE), default = " + caseBBStabilityPrescriptionString + ")").c_str())
-        
-		  	("chemically-homogeneous-evolution",                            po::value<string>(&cheString)->default_value(cheString),                                                                                                    ("Chemically Homogeneous Evolution (options: NONE, OPTIMISTIC, PESSIMISTIC), default = " + cheString + ")").c_str())
-
-			("common-envelope-lambda-prescription",                         po::value<string>(&commonEnvelopeLambdaPrescriptionString)->default_value(commonEnvelopeLambdaPrescriptionString),                                          ("CE lambda prescription (options: LAMBDA_FIXED, LAMBDA_LOVERIDGE, LAMBDA_NANJING, LAMBDA_KRUCKOW, LAMBDA_DEWI), default = " + commonEnvelopeLambdaPrescriptionString + ")").c_str())
-		    ("common-envelope-mass-accretion-prescription",                 po::value<string>(&commonEnvelopeMassAccretionPrescriptionString)->default_value(commonEnvelopeMassAccretionPrescriptionString),                            ("Assumption about whether NS/BHs can accrete mass during common envelope evolution (options: ZERO, CONSTANT, UNIFORM, MACLEOD), default = " + commonEnvelopeMassAccretionPrescriptionString + ")").c_str())
->>>>>>> 22626539
         
         (
             "eccentricity-distribution",                                 
@@ -2771,15 +2561,9 @@
                 default: break;                                         // already checked before we get here
             }
 
-<<<<<<< HEAD
         }
 
         m_GridLine.complexOptionValues[idx] = std::make_tuple(optionName, details);  // reset values
-=======
-            COMPLAIN_IF(timestepMultiplier <= 0.0, "Timestep multiplier (--timestep-multiplier) <= 0");
-            
-            m_OptionsDetails = ProgramOptionDetails(vm);                                                                                  // construct options details string for output
->>>>>>> 22626539
 
         retVal = 1;
         idx--;                                                          // next (outer) iterator
