#ifndef __vector3d_h__
#define __vector3d_h__

#include "constants.h"
#include "errors.h"
#include <vector>
#include <array>


class Vector3d {

public:

    // constructors
    Vector3d();
    Vector3d(const double p_x, const double p_y, const double p_z);
    Vector3d(DBL_VECTOR p_Vec);

    // destructor
    virtual ~Vector3d() {}


    // object identifiers - all classes have these 
    OBJECT_ID          ObjectId()          { return m_ObjectId; }                                       // object id for vectors - ordinal value from enum
    OBJECT_TYPE        ObjectType()        { return OBJECT_TYPE::NONE; }                                // object type for vectors - always "NONE"
    OBJECT_PERSISTENCE ObjectPersistence() { return OBJECT_PERSISTENCE::PERMANENT; }                    // object persistence for vectors - always "PERMANENT"
    STELLAR_TYPE       StellarType()       { return STELLAR_TYPE::NONE; }                               // stellar type for vectors - always "NONE"


    // getters 
    double      xValue() const       { return m_x; }
    double      yValue() const       { return m_y; }
    double      zValue() const       { return m_z; }
    double      Magnitude() const    { return std::sqrt(Dot((*this), (*this))); }
    DBL_VECTOR  asDBL_VECTOR() const { return { (*this)[0], (*this)[1] , (*this)[2]} ; }

    // Operator overloads
    double   operator [] (const size_t p_i) const { return (*const_cast<Vector3d*>(this))[p_i]; }
    double&  operator [] (const size_t p_i) {

        // check that supplied index is in range.
        // if index is not in range, issue a warning and use index modulo 3
        size_t index = p_i;
        if (index > 2) {
            SHOW_WARN(ERROR::INDEX_OUT_OF_RANGE, "Using index modulo 3");                               // index out of range
            index %= 3;                                                                                 // use index modulo 3
        }
        
             if (index == 1) return m_x;
        else if (index == 2) return m_y;
        else                 return m_z;
    }
   
    void     operator = (const Vector3d p_Vec) { UpdateVector(p_Vec[0], p_Vec[1], p_Vec[2]); }

    void     operator += (const Vector3d p_Vec) { (*this) = (*this) + p_Vec; }

    Vector3d operator + (const Vector3d p_Vec) {
        Vector3d vec;
        for (size_t i=0; i<3; i++) vec[i] = (*this)[i] + p_Vec[i];
        return vec;
    }
    
<<<<<<< HEAD
    Vector3d operator - (const Vector3d p_Vec) {
        Vector3d vec;
        for (size_t i = 0; i < 3; i++) vec[i] = (*this)[i] - p_Vec[i];
        return vec;
    }
=======
    // member functions 
    Vector3d    RotateVectorAboutX( const double p_Theta);
    Vector3d    RotateVectorAboutY( const double p_Theta);
    Vector3d    RotateVectorAboutZ( const double p_Theta);
    Vector3d    ChangeBasis( const double p_ThetaE, 
                              const double p_PhiE, 
                              const double p_PsiE);
    Vector3d    UnitVector();

    // Overload operators
>>>>>>> 1c1c42c8
    
    Vector3d operator * (const double p_Scalar) {                                                       // for Vector3d * scalar
        Vector3d vec;
        for (size_t i = 0; i < 3; i++) vec[i] = (*this)[i] * p_Scalar; 
        return vec;
    }
    friend Vector3d operator * (const double p_Scalar, Vector3d p_Vec) { return p_Vec * p_Scalar; };    // for scalar * Vector3d

    Vector3d operator / (const double p_Scalar) {                                                       // for Vector3d / scalar
        Vector3d vec;
        for (size_t i = 0; i < 3; i++) vec[i] = (*this)[i] / p_Scalar;
        return vec;
    }

    friend std::ostream &operator << (std::ostream &p_os, Vector3d const p_Vec) { return p_os << "{" << p_Vec[0] << ", " << p_Vec[1] << ", " << p_Vec[2] << "}"; }


    // member functions 
    Vector3d        RotateVector(const double p_ThetaE, const double p_PhiE, const double p_PsiE);

    static double   AngleBetween(const Vector3d& p_Vec1, const Vector3d& p_Vec2) { return std::acos(Dot(p_Vec1, p_Vec2) / (p_Vec1.Magnitude() * p_Vec2.Magnitude())); }

    static Vector3d Cross(const Vector3d& p_a, const Vector3d& p_b) {
    
        Vector3d result = Vector3d(0.0, 0.0, 0.0);
    
        result[0] = p_a[1] * p_b[2] - p_a[2] * p_b[1];
        result[1] = p_a[2] * p_b[0] - p_a[0] * p_b[2];
        result[2] = p_a[0] * p_b[1] - p_a[1] * p_b[0];
    
        return result;
    }

    static double   Dot(const Vector3d& p_Vec1, const Vector3d& p_Vec2) {
        double result = 0.0;
        for (size_t i = 0; i < 3; i++) result += p_Vec1[i] * p_Vec2[i];
        return result;
    }

    Vector3d        UnitVector() { return (*this) / (*this).Magnitude(); } 


protected:

    OBJECT_ID   m_ObjectId;

    // member variables
    double m_x;
    double m_y;
    double m_z;


    // member functions
    void UpdateVector(const double p_x, const double p_y, const double p_z) { m_x = p_x; m_y = p_y; m_z = p_z; }
};

<<<<<<< HEAD
=======
// Free functions, 
// Overload * with reversed order of inputs
Vector3d operator *(double p_Scalar, Vector3d p_Vec);

// Overload output << operator for Vector3d
std::ostream &operator <<(std::ostream &os, Vector3d const p_Vec);



///////////////////////////////////////////////////////////
// 
// Linear Algebra Functions
// 
///////////////////////////////////////////////////////////

namespace linalg {

    double      dot(const Vector3d& p_a, const Vector3d& p_b);

    Vector3d    cross(const Vector3d& p_a, const Vector3d& p_b);

    double      angleBetween(const Vector3d& p_a, const Vector3d& p_b);

    Vector3d    matrixMult(const std::vector<DBL_VECTOR>& p_matrix, const Vector3d& p_vector);

}

>>>>>>> 1c1c42c8
#endif // __vector3d_h__<|MERGE_RESOLUTION|>--- conflicted
+++ resolved
@@ -28,11 +28,11 @@
 
 
     // getters 
+    DBL_VECTOR  asDBL_VECTOR() const { return { (*this)[0], (*this)[1] , (*this)[2]} ; }
+    double      Magnitude() const    { return std::sqrt(Dot(*this, *this)); }
     double      xValue() const       { return m_x; }
     double      yValue() const       { return m_y; }
     double      zValue() const       { return m_z; }
-    double      Magnitude() const    { return std::sqrt(Dot((*this), (*this))); }
-    DBL_VECTOR  asDBL_VECTOR() const { return { (*this)[0], (*this)[1] , (*this)[2]} ; }
 
     // Operator overloads
     double   operator [] (const size_t p_i) const { return (*const_cast<Vector3d*>(this))[p_i]; }
@@ -53,7 +53,7 @@
    
     void     operator = (const Vector3d p_Vec) { UpdateVector(p_Vec[0], p_Vec[1], p_Vec[2]); }
 
-    void     operator += (const Vector3d p_Vec) { (*this) = (*this) + p_Vec; }
+    void     operator += (const Vector3d p_Vec) { *this = (*this) + p_Vec; }
 
     Vector3d operator + (const Vector3d p_Vec) {
         Vector3d vec;
@@ -61,24 +61,11 @@
         return vec;
     }
     
-<<<<<<< HEAD
     Vector3d operator - (const Vector3d p_Vec) {
         Vector3d vec;
         for (size_t i = 0; i < 3; i++) vec[i] = (*this)[i] - p_Vec[i];
         return vec;
     }
-=======
-    // member functions 
-    Vector3d    RotateVectorAboutX( const double p_Theta);
-    Vector3d    RotateVectorAboutY( const double p_Theta);
-    Vector3d    RotateVectorAboutZ( const double p_Theta);
-    Vector3d    ChangeBasis( const double p_ThetaE, 
-                              const double p_PhiE, 
-                              const double p_PsiE);
-    Vector3d    UnitVector();
-
-    // Overload operators
->>>>>>> 1c1c42c8
     
     Vector3d operator * (const double p_Scalar) {                                                       // for Vector3d * scalar
         Vector3d vec;
@@ -97,9 +84,9 @@
 
 
     // member functions 
-    Vector3d        RotateVector(const double p_ThetaE, const double p_PhiE, const double p_PsiE);
+    static double   AngleBetween(const Vector3d& p_Vec1, const Vector3d& p_Vec2) { return std::acos(Dot(p_Vec1, p_Vec2) / (p_Vec1.Magnitude() * p_Vec2.Magnitude())); }
 
-    static double   AngleBetween(const Vector3d& p_Vec1, const Vector3d& p_Vec2) { return std::acos(Dot(p_Vec1, p_Vec2) / (p_Vec1.Magnitude() * p_Vec2.Magnitude())); }
+    Vector3d        ChangeBasis(const double p_ThetaE, const double p_PhiE, const double p_PsiE);
 
     static Vector3d Cross(const Vector3d& p_a, const Vector3d& p_b) {
     
@@ -118,7 +105,13 @@
         return result;
     }
 
-    Vector3d        UnitVector() { return (*this) / (*this).Magnitude(); } 
+    Vector3d        MatrixMult(const std::vector<DBL_VECTOR>& p_matrix, const Vector3d& p_vector);
+
+    Vector3d        RotateVectorAboutX(const double p_Theta);
+    Vector3d        RotateVectorAboutY(const double p_Theta);
+    Vector3d        RotateVectorAboutZ(const double p_Theta);
+
+    Vector3d        UnitVector() { return *this / (*this).Magnitude(); } 
 
 
 protected:
@@ -135,34 +128,4 @@
     void UpdateVector(const double p_x, const double p_y, const double p_z) { m_x = p_x; m_y = p_y; m_z = p_z; }
 };
 
-<<<<<<< HEAD
-=======
-// Free functions, 
-// Overload * with reversed order of inputs
-Vector3d operator *(double p_Scalar, Vector3d p_Vec);
-
-// Overload output << operator for Vector3d
-std::ostream &operator <<(std::ostream &os, Vector3d const p_Vec);
-
-
-
-///////////////////////////////////////////////////////////
-// 
-// Linear Algebra Functions
-// 
-///////////////////////////////////////////////////////////
-
-namespace linalg {
-
-    double      dot(const Vector3d& p_a, const Vector3d& p_b);
-
-    Vector3d    cross(const Vector3d& p_a, const Vector3d& p_b);
-
-    double      angleBetween(const Vector3d& p_a, const Vector3d& p_b);
-
-    Vector3d    matrixMult(const std::vector<DBL_VECTOR>& p_matrix, const Vector3d& p_vector);
-
-}
-
->>>>>>> 1c1c42c8
 #endif // __vector3d_h__