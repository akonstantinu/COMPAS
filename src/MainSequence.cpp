--- conflicted
+++ resolved
@@ -483,11 +483,7 @@
     if ( utils::Compare(m_Mass, 1.25) >= 0)
         radiusEnvelope0 = 0.0;
     else if (utils::Compare(m_Mass, 0.35) > 0) {
-<<<<<<< HEAD
-        double radiusM035 = m_Radius;          // /*ILYA*/ to fix: radius of a 0.35 solar mass star of fractional age Tau
-=======
         double radiusM035 = CalculateRadiusAtZAMS(0.35);          // uses radius of a 0.35 solar mass star at ZAMS rather than at fractional age Tau, but such low-mass stars only grow by a maximum factor of 1.5 [just above Eq. (10) in Hurley, Pols, Tout (2000), so this is a reasonable approximation
->>>>>>> 5d81d492
         radiusEnvelope0 = radiusM035 * std::sqrt((1.25 - m_Mass) / 0.9);
     }
     return radiusEnvelope0 * std::sqrt(std::sqrt(1.0 - m_Tau));
@@ -495,17 +491,6 @@
 
 double MainSequence::CalculateConvectiveCoreRadius() const {
     if (utils::Compare(m_Mass, 1.25) < 0)       // /*ILYA*/ To check
-<<<<<<< HEAD
-        return 0;
-    return ( m_Mass * (0.06 + 0.05 * exp(-m_Mass / 61.57))); // Preliminary fit from Minori
-}
-
-
-///////////////////////////////////////////////////////////////////////////////////////
-//                                            //
-//             MASS CALCULATIONS              //
-//                                            //
-=======
         return 0.0;
     return ( m_Mass * (0.06 + 0.05 * exp(-m_Mass / 61.57))); // Preliminary fit from Minori Shikauchi @ ZAMS, does not take evolution into account yet
 }
@@ -515,7 +500,6 @@
 //                                                                                   //
 //                                 MASS CALCULATIONS                                 //
 //                                                                                   //
->>>>>>> 5d81d492
 ///////////////////////////////////////////////////////////////////////////////////////
 
 
@@ -530,13 +514,6 @@
  * @return                                      Mass of convective core in Msol
  */
 double MainSequence::CalculateConvectiveCoreMass() const {
-<<<<<<< HEAD
-    HG clone             = *this;                           //create an HG star clone to query its core mass just after TAMS
-    double TAMSCoreMass  = clone.CoreMass();
-    double finalConvectiveCoreMass = TAMSCoreMass;
-    double initialConvectiveCoreMass = finalConvectiveCoreMass / 0.6;
-    return ( initialConvectiveCoreMass - m_Tau * (initialConvectiveCoreMass - finalConvectiveCoreMass) );
-=======
 
     // We need TAMSCoreMass, which is just the core mass at the start of the HG phase.
     // Since we are on the main sequence here, we can clone this object as an HG object
@@ -553,34 +530,11 @@
     double finalConvectiveCoreMass   = TAMSCoreMass;
     double initialConvectiveCoreMass = finalConvectiveCoreMass / 0.6;
     return (initialConvectiveCoreMass - m_Tau * (initialConvectiveCoreMass - finalConvectiveCoreMass));
->>>>>>> 5d81d492
 }
 
 /*
  * Calculate the mass of the convective envelope
  *
-<<<<<<< HEAD
- * Based on Hurley et al. 2000, after Eq. (111)
- *
- * std::tuple<double, double> MainSequence::CalculateConvectiveEnvelopeMass()
- *
- * @return                                      Tuple containing the mass of the outer convective envelope and its maximum value
- */
-std::tuple<double, double> MainSequence::CalculateConvectiveEnvelopeMass() const {
-    double envMass0 = 0.0; // default is 0.0
-
-    if (utils::Compare(m_Mass, 0.35) < 0) {                  // star is fully convective so Menv = M
-        envMass0 = m_Mass;
-    }
-    else if (utils::Compare(m_Mass, 1.25) < 0) {
-        double brackets = (1.25 - m_Mass) / 0.9;             // pow() is slow - use multiplication
-        envMass0         = 0.35 * brackets * brackets;       
-    }
-
-    double convectiveEnvelopeMass = envMass0 * std::sqrt(std::sqrt(1.0 - m_Tau));
-    return std::tuple<double, double> (convectiveEnvelopeMass, 0.0); // (Veome: set Mconvmax to 0.0 to avoid unintended consequences during Double CE, should check though). 
-
-=======
  * Based on section 7.2 (after Eq. 111) of Hurley, Pols, Tout (2000)
  *
  *
@@ -597,7 +551,6 @@
     double massEnvelope  = massEnvelope0 * sqrt(sqrt(1.0 - m_Tau));
     
     return std::tuple<double, double> (massEnvelope, massEnvelope0);
->>>>>>> 5d81d492
 }
 
 
