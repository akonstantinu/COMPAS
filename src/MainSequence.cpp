#include "MainSequence.h"
#include "MS_gt_07.h"
#include "HG.h"


///////////////////////////////////////////////////////////////////////////////////////
//                                                                                   //
//             PARAMETERS, MISCELLANEOUS CALCULATIONS AND FUNCTIONS ETC.             //
//                                                                                   //
///////////////////////////////////////////////////////////////////////////////////////


/*
 * Calculate the helium abundance in the core of the star
 * 
 * Currently just a simple linear model from the initial helium abundance to 
 * the maximum helium abundance (assuming that all hydrogen is converted to
 * helium). 
 * 
 * When tau = 0, heliumAbundanceCore = m_InitialHeliumAbundance
 * When tau = 1, heliumAbundanceCore = heliumAbundanceCoreMax = 1.0 - m_Metallicity
 * 
 * Should be updated to match detailed models.
 *
 * double CalculateHeliumAbundanceCoreOnPhase(const double p_Tau)
 * 
 * @param   [IN]    p_Tau                       Fraction of main sequence lifetime
 *
 * @return                                      Helium abundance in the core (Y_c)
 */
double MainSequence::CalculateHeliumAbundanceCoreOnPhase(const double p_Tau) const {
    
    // If SHIKAUCHI core mass prescription is used, core helium abundance is calculated with the core mass
    if ((OPTIONS->MainSequenceCoreMassPrescription() == CORE_MASS_PRESCRIPTION::SHIKAUCHI) && (m_MZAMS >= 10.0))
        return m_HeliumAbundanceCore;
    
    double heliumAbundanceCoreMax = 1.0 - m_Metallicity;
    return ((heliumAbundanceCoreMax - m_InitialHeliumAbundance) * p_Tau) + m_InitialHeliumAbundance;
}


/*
 * Calculate the hydrogen abundance in the core of the star
 * 
 * Currently just a simple linear model. Assumes that hydrogen in the core of 
 * the star is burned to helium at a constant rate throughout the lifetime. 
 * 
 * Should be updated to match detailed models.
 *
 * double CalculateHydrogenAbundanceCoreOnPhase(const double p_Tau)
 * 
 * @param   [IN]    p_Tau                       Fraction of main sequence lifetime
 *
 * @return                                      Hydrogen abundance in the core (X_c)
 */
double MainSequence::CalculateHydrogenAbundanceCoreOnPhase(const double p_Tau) const {
    
    // If SHIKAUCHI core mass prescription is used, core helium abundance is calculated with the core mass
    if ((OPTIONS->MainSequenceCoreMassPrescription() == CORE_MASS_PRESCRIPTION::SHIKAUCHI) && (m_MZAMS >= 10.0))
        return 1.0 - m_HeliumAbundanceCore - m_Metallicity;
    
    return m_InitialHydrogenAbundance * (1.0 - p_Tau);
}


/*
 * Calculate timescales in units of Myr
 *
 * Timescales depend on a star's mass, so this needs to be called at least each timestep
 *
 * Vectors are passed by reference here for performance - preference would be to pass const& and
 * pass modified value back by functional return, but this way is faster - and this function is
 * called many, many times.
 *
 *
 * void CalculateTimescales(const double p_Mass, DBL_VECTOR &p_Timescales)
 *
 * @param   [IN]        p_Mass                  Mass in Msol
 * @param   [IN/OUT]    p_Timescales            Timescales
 */
void MainSequence::CalculateTimescales(const double p_Mass, DBL_VECTOR &p_Timescales) {
#define timescales(x) p_Timescales[static_cast<int>(TIMESCALE::x)]  // for convenience and readability - undefined at end of function
    timescales(tBGB) = CalculateLifetimeToBGB(p_Mass);
    timescales(tMS)  = CalculateLifetimeOnPhase(p_Mass, timescales(tBGB));
#undef timescales
}


///////////////////////////////////////////////////////////////////////////////////////
//                                                                                   //
//                              LUMINOSITY CALCULATIONS                              //
//                                                                                   //
///////////////////////////////////////////////////////////////////////////////////////


/*
 * Calculate the luminosity perturbation delta_L
 *
 * Hurley et al. 2000, eq 16
 *
 *
 * double CalculateDeltaL(const double p_Mass)
 *
 * @param   [IN]    p_Mass                      Mass in Msol
 * @return                                      Luminosity perturbation (delta_L in Hurley et al. 2000)
 */
double MainSequence::CalculateDeltaL(const double p_Mass) const {
#define a m_AnCoefficients                                              // for convenience and readability - undefined at end of function
#define massCutoffs(x) m_MassCutoffs[static_cast<int>(MASS_CUTOFF::x)]  // for convenience and readability - undefined at end of function

    double deltaL;

    if (utils::Compare(p_Mass, massCutoffs(MHook)) <= 0) {              // per Hurley et al. 2000, eq 16
        deltaL = 0.0;                                                   // this really is supposed to be zero
    }
    else if (utils::Compare(p_Mass, a[33]) < 0) {
        double top    = p_Mass - massCutoffs(MHook);
        double bottom = a[33] - massCutoffs(MHook);
        deltaL        = m_LConstants[static_cast<int>(L_CONSTANTS::B_DELTA_L)] * PPOW((top / bottom), 0.4);
    }
    else {
        deltaL = std::min((a[34] / PPOW(p_Mass, a[35])), (a[36] / PPOW(p_Mass, a[37])));
    }

    return deltaL;

#undef massCutoffs
#undef a
}


/*
 * Calculate the luminosity beta coefficient
 *
 * Hurley et al. 2000, eq 20
 *
 *
 * double CalculateBetaL(const double p_Mass)
 *
 * @param   [IN]    p_Mass                      Mass in Msol
 * @return                                      Luminosity beta coefficient (beta_L in Hurley et al. 2000)
 */
double MainSequence::CalculateBetaL(const double p_Mass) const {
#define a m_AnCoefficients    // for convenience and readability - undefined at end of function

    double betaL  = std::max(0.0, (a[54] - (a[55] * PPOW(p_Mass, a[56]))));
    if ((utils::Compare(p_Mass, a[57]) > 0) && (utils::Compare(betaL, 0.0) > 0)) {
        double bBetaL = m_LConstants[static_cast<int>(L_CONSTANTS::B_BETA_L)];

        betaL = std::max(0.0, (bBetaL - 10.0 * (p_Mass - a[57]) * bBetaL));
    }

    return betaL;

#undef a
}


/*
 * Calculate the luminosity alpha constant alpha_L
 *
 * Hurley et al. 2000, eqs 19a & 19b
 *
 *
 * double CalculateAlphaL(const double p_Mass)
 *
 * @param   [IN]    p_Mass                      Mass in Msol
 * @return                                      Luminosity alpha constant (alpha_L in Hurley et al. 2000)
 */
double MainSequence::CalculateAlphaL(const double p_Mass) const {
#define a m_AnCoefficients    // for convenience and readability - undefined at end of function

    // You might find that functions you give Metallicity to as an argument don't actually need it -- metallicity dependence is in an/MFGB etc.
    // Also, if this is likely to be called in a loop, try to precompute it (only depends on initial values of mass/metallicity right?
    // Of course the only problem with this kind of thing is it makes it less flexible if you have to change one of those)

    double alphaL  = 0.0;

         if (utils::Compare(p_Mass, 0.5)   < 0) alphaL = a[49];
    else if (utils::Compare(p_Mass, 0.7)   < 0) alphaL = a[49] + (5.0 * (0.3 - a[49]) * (p_Mass - 0.5));
    else if (utils::Compare(p_Mass, a[52]) < 0) alphaL = 0.3 + ((a[50] - 0.3) * (p_Mass - 0.7) / (a[52] - 0.7));
    else if (utils::Compare(p_Mass, a[53]) < 0) alphaL = a[50] + ((a[51] - a[50]) * (p_Mass - a[52]) / (a[53] - a[52]));
    else if (utils::Compare(p_Mass, 2.0)   < 0) alphaL = a[51] + ((m_LConstants[static_cast<int>(L_CONSTANTS::B_ALPHA_L)] - a[51]) * (p_Mass - a[53]) / (2.0 - a[53]));
    else                                        alphaL = (a[45] + (a[46] * PPOW(p_Mass, a[48]))) / (PPOW(p_Mass, 0.4) + (a[47] * PPOW(p_Mass, 1.9)));

    return alphaL;

#undef a
}


/*
 * Calculate the exponent eta (for Hurley et al. 2000, eq 12)
 *
 * Hurley et al. 2000, eq 18
 *
 *
 * double CalculateEta(const double p_Mass)
 *
 * @param   [IN]    p_Mass                      Mass in Msol
 * @return                                      The exponent eta (for Hurley et al. 2000, eq 12)
 */
double MainSequence::CalculateEta(const double p_Mass) const {

    double eta = 10.0;

    if (utils::Compare(m_Metallicity, 0.0009) <= 0) {
        if (utils::Compare(p_Mass, 1.1) >= 0) {
            eta = 20.0;
        }
        else if (utils::Compare(p_Mass, 1.0) > 0) {
            eta = (100.0 * p_Mass) - 90.0;  // linear interpolation between end points
        }
    }

    return eta;
}


/*
 * Calculate the gamma coefficient
 *
 * Hurley et al. 2000, eq 23
 *
 *
 * double CalculateGamma(const double p_Mass)
 *
 * @param   [IN]    p_Mass                      Mass in Msol
 * @return                                      The exponent eta (for Hurley et al. 2000, eq 12)
 */
double MainSequence::CalculateGamma(const double p_Mass) const {
#define a m_AnCoefficients                                                      // for convenience and readability - undefined at end of function
#define B_GAMMA m_GammaConstants[static_cast<int>(GAMMA_CONSTANTS::B_GAMMA)]    // for convenience and readability - undefined at end of function
#define C_GAMMA m_GammaConstants[static_cast<int>(GAMMA_CONSTANTS::C_GAMMA)]    // for convenience and readability - undefined at end of function

    double gamma;

         if (utils::Compare(p_Mass,  1.0)          <= 0) gamma = a[76] + (a[77] * PPOW(p_Mass - a[78], a[79]));
    else if (utils::Compare(p_Mass,  a[75])        <= 0) gamma = B_GAMMA + (a[80] - B_GAMMA) * PPOW((p_Mass - 1.0) / (a[75] - 1.0), a[81]);
    else if (utils::Compare(p_Mass, (a[75] + 0.1)) <= 0) gamma = C_GAMMA - (10.0 * (p_Mass - a[75]) * C_GAMMA);                                                             // included = case, missing from Hurley+ 2000
    else                                                 gamma = 0.0;           // this really is zero

    return gamma;

#undef C_GAMMA
#undef B_GAMMA
#undef a
}


/*
 * Calculate luminosity at the end of the Main Sequence
 *
 * Hurley et al. 2000, eq 8
 *
 *
 * double CalculateLuminosityAtPhaseEnd(const double p_Mass)
 *
 * @param   [IN]    p_Mass                      Mass in Msol
 * @return                                      Luminosity at the end of the Main Sequence in Lsol
 */
double MainSequence::CalculateLuminosityAtPhaseEnd(const double p_Mass) const {
#define a m_AnCoefficients    // for convenience and readability - undefined at end of function

    // pow() is slow - use multiplication
    double m_3 = p_Mass * p_Mass * p_Mass;
    double m_4 = m_3 * p_Mass;
    double m_5 = m_4 * p_Mass;

    double top    = (a[11] * m_3) + (a[12] * m_4) + (a[13] * PPOW(p_Mass, (a[16] + 1.8)));
    double bottom = a[14] + (a[15] * m_5) + PPOW(p_Mass, a[16]);

    return top / bottom;

#undef a
}


/*
 * Calculate luminosity on the Main Sequence
 *
 * Hurley et al. 2000, eq 12
 *
 *
 * double CalculateLuminosityOnPhase(const double p_Time, const double p_Mass, const double p_LZAMS)
 *
 * @param   [IN]    p_Time                      Time (after ZAMS) in Myr
 * @param   [IN]    p_Mass                      Mass in Msol
 * @param   [IN]    p_LZAMS0                    Zero Age Main Sequence (ZAMS) Luminosity
 * @return                                      Luminosity on the Main Sequence as a function of time
 */
double MainSequence::CalculateLuminosityOnPhase(const double p_Time, const double p_Mass, const double p_LZAMS) const {
#define a m_AnCoefficients                                          // for convenience and readability - undefined at end of function
#define timescales(x) m_Timescales[static_cast<int>(TIMESCALE::x)]  // for convenience and readability - undefined at end of function
    
    // If SHIKAUCHI core prescription is used, return Shikauchi luminosity
    if ((OPTIONS->MainSequenceCoreMassPrescription() == CORE_MASS_PRESCRIPTION::SHIKAUCHI) && (m_MZAMS >= 10.0)) {
            return CalculateLuminosityShikauchi(m_MainSequenceCoreMass, m_HeliumAbundanceCore, p_Time);
    }
    
    const double epsilon = 0.01;

    double LTMS   = CalculateLuminosityAtPhaseEnd(p_Mass);
    double alphaL = CalculateAlphaL(p_Mass);
    double betaL  = CalculateBetaL(p_Mass);
    double deltaL = CalculateDeltaL(p_Mass);
    double eta    = CalculateEta(p_Mass);

    double mu     = std::max(0.5, (1.0 - (0.01 * std::max((a[6] / PPOW(p_Mass, a[7])), (a[8] + (a[9] / PPOW(p_Mass, a[10]))))))); // Hurley et al. 2000, eq 7
    double tHook  = mu * timescales(tBGB);                                                                                      // Hurley et al. 2000, just after eq 5
    double tau    = p_Time / timescales(tMS);                                                                                   // Hurley et al. 2000, eq 11
    double tau1   = std::min(1.0, (p_Time / tHook));                                                                            // Hurley et al. 2000, eq 14
    double tau2   = std::max(0.0, std::min(1.0, (p_Time - ((1.0 - epsilon) * tHook)) / (epsilon * tHook)));                     // Hurley et al. 2000, eq 15

    // pow() is slow - use multipliaction where it makes sense
    double logLMS_LZAMS  = alphaL * tau;                                                                                        // Hurley et al. 2000, eq 12, part 1
           logLMS_LZAMS += betaL * PPOW(tau, eta);                                                                              // Hurley et al. 2000, eq 12, part 2
           logLMS_LZAMS += (log10(LTMS / p_LZAMS) - alphaL - betaL) * tau * tau;                                                // Hurley et al. 2000, eq 12, part 3
           logLMS_LZAMS -= deltaL * ((tau1 * tau1) - (tau2 * tau2));                                                            // Hurley et al. 2000, eq 12, part 4

    return p_LZAMS * PPOW(10.0, logLMS_LZAMS);                                                                                  // rewrite Hurley et al. 2000, eq 12 for L(t)

#undef timescales
#undef a
}


/*
 * Calculate luminosity on the Main Sequence when Shikauchi et al. (2024) core mass prescription is used
 *
 * During core hydrogen burning uses eq (A5) from Shikauchi et al. (2024)
 *
 * When the Main Sequence hook starts (at age 0.99 * tMS) calculates luminosity that smoothly connects the last point
 * of core hydrogen burning with the first point of the HG
 *
 * double CalculateLuminosityShikauchi(const double p_CoreMass, const double p_HeliumAbundanceCore, const double p_Age)
 *
 * @param   [IN]    p_CoreMass                  Main sequence core mass in Msol
 * @param   [IN]    p_HeliumAbundanceCore       Central helium fraction
 * @param   [IN]    p_Age                       Current age in Myr
 * @return                                      Luminosity on the Main Sequence as a function of current core mass and central helium fraction
 */
double MainSequence::CalculateLuminosityShikauchi(const double p_CoreMass, const double p_HeliumAbundanceCore, const double p_Age) const {
    DBL_VECTOR L_COEFFICIENTS    = std::get<2>(SHIKAUCHI_COEFFICIENTS);
    double centralHeliumFraction = p_HeliumAbundanceCore;
    double logMixingCoreMass     = std::log10(p_CoreMass);
    
    double logL = L_COEFFICIENTS[0] * logMixingCoreMass + L_COEFFICIENTS[1] * centralHeliumFraction + L_COEFFICIENTS[2] * logMixingCoreMass * centralHeliumFraction + L_COEFFICIENTS[3] * logMixingCoreMass * logMixingCoreMass + L_COEFFICIENTS[4] * centralHeliumFraction * centralHeliumFraction + L_COEFFICIENTS[5] * logMixingCoreMass * logMixingCoreMass * logMixingCoreMass + L_COEFFICIENTS[6] * centralHeliumFraction * centralHeliumFraction * centralHeliumFraction + L_COEFFICIENTS[7] * logMixingCoreMass * logMixingCoreMass * centralHeliumFraction + L_COEFFICIENTS[8] * logMixingCoreMass * centralHeliumFraction * centralHeliumFraction + L_COEFFICIENTS[9];
    double luminosity = PPOW(10.0, logL);
    
    if ((p_HeliumAbundanceCore == 1.0 - m_Metallicity) && (m_TotalMassLossRate == -m_Mdot)) {                                // star in MS hook and mass transfer not ongoing?
        HG *clone = HG::Clone(static_cast<HG&>(const_cast<MainSequence&>(*this)), OBJECT_PERSISTENCE::EPHEMERAL);
        double luminosityTAMS = clone->Luminosity();                                                                         // Get luminosity from clone (with updated Mass0)
        delete clone; clone = nullptr;                                                                                       // Return the memory allocated for the clone
        
        double tMS                   = m_Timescales[static_cast<int>(TIMESCALE::tMS)];
        double ageAtHookStart        = 0.99 * tMS;
        double luminosityAtHookStart = luminosity;
        
        // Linear interpolation
        luminosity = (luminosityAtHookStart * (tMS - p_Age) + luminosityTAMS * (p_Age - ageAtHookStart)) / (tMS - ageAtHookStart);
    }
    
    return luminosity;
}


///////////////////////////////////////////////////////////////////////////////////////
//                                                                                   //
//                                RADIUS CALCULATIONS                                //
//                                                                                   //
///////////////////////////////////////////////////////////////////////////////////////


/*
 * Calculate the radius constant alpha_R
 * Hurley et al. 2000, eqs 21a & 21b
 *
 *
 * double CalculateAlphaR(const double p_Mass)
 *
 * @param   [IN]    p_Mass                      Mass in Msol
 * @return                                      Radius constant alpha_R
 */
double MainSequence::CalculateAlphaR(const double p_Mass) const {
#define a m_AnCoefficients    // for convenience and readability - undefined at end of function

    double alphaR = 0.0;

         if (utils::Compare(p_Mass,   0.5) <  0) alphaR = a[62];
    else if (utils::Compare(p_Mass,  0.65) <  0) alphaR = a[62] + (a[63] - a[62]) * (p_Mass - 0.5) / 0.15;
    else if (utils::Compare(p_Mass, a[68]) <  0) alphaR = a[63] + (a[64] - a[63]) * (p_Mass - 0.65) / (a[68] - 0.65);
    else if (utils::Compare(p_Mass, a[66]) <  0) alphaR = a[64] + (m_RConstants[static_cast<int>(R_CONSTANTS::B_ALPHA_R)] - a[64]) * (p_Mass - a[68]) / (a[66] - a[68]);
    else if (utils::Compare(p_Mass, a[67]) <= 0) alphaR = a[58] * PPOW(p_Mass, a[60]) / (a[59] + PPOW(p_Mass, a[61]));
    else                                         alphaR = m_RConstants[static_cast<int>(R_CONSTANTS::C_ALPHA_R)] + a[65] * (p_Mass - a[67]);

    return alphaR;

#undef a
}


/*
 * Calculate the radius constant beta_R
 *
 * Hurley et al. 2000, eqs 22a & 22b
 *
 *
 * double Star::CalculateBetaR(const double p_Mass)
 *
 * @param   [IN]    p_Mass                      Mass in Msol
 * @return                                      Radius constant beta_R
 */
double MainSequence::CalculateBetaR(const double p_Mass) const {
#define a m_AnCoefficients    // for convenience and readability - undefined at end of function

    double betaRPrime = 0.0;

         if (utils::Compare(p_Mass, 1.0)   <= 0) betaRPrime = 1.06;
    else if (utils::Compare(p_Mass, a[74]) <  0) betaRPrime = 1.06 + (a[72] - 1.06) * (p_Mass - 1.0) / (a[74] - 1.06);
    else if (utils::Compare(p_Mass, 2.0)   <  0) betaRPrime = a[72] + (m_RConstants[static_cast<int>(R_CONSTANTS::B_BETA_R)] - a[72]) * (p_Mass - a[74]) / (2.0 - a[74]);
    else if (utils::Compare(p_Mass, 16.0)  <= 0) betaRPrime = (a[69] * p_Mass * p_Mass * p_Mass * std::sqrt(p_Mass)) / (a[70] + PPOW(p_Mass, a[71]));  // pow()is slow - use multiplication (sqrt() is faster than pow())
    else                                         betaRPrime = m_RConstants[static_cast<int>(R_CONSTANTS::C_BETA_R)] + a[73] * (p_Mass - 16.0);

    return betaRPrime - 1.0;

#undef a
}


/*
 * Calculate the value of the radius perturbation DeltaR
 *
 * Hurley et al. 2000, eq 17
 *
 *
 * double CalculateDeltaR(const double p_Mass)
 *
 * @param   [IN]    p_Mass                      Mass in Msol
 * @return                                      The radius perturbation DeltaR
 */
double MainSequence::CalculateDeltaR(const double p_Mass) const {
#define a m_AnCoefficients                                              // for convenience and readability - undefined at end of function
#define massCutoffs(x) m_MassCutoffs[static_cast<int>(MASS_CUTOFF::x)]  // for convenience and readability - undefined at end of function

    double deltaR;

    if (utils::Compare(p_Mass, massCutoffs(MHook)) <= 0) deltaR = 0.0;   // this really is supposed to be 0
    else if (utils::Compare(p_Mass, a[42])         <= 0) deltaR = a[43] * std::sqrt((p_Mass - massCutoffs(MHook)) / (a[42] - massCutoffs(MHook)));
    else if (utils::Compare(p_Mass, 2.0)            < 0) deltaR = a[43] + ((m_RConstants[static_cast<int>(R_CONSTANTS::B_DELTA_R)] - a[43]) * PPOW(((p_Mass - a[42]) / (2.0 - a[42])), a[44]));
    else {
        // pow() is slow - use multiplication (sqrt() is faster than pow())
        double top    = a[38] + (a[39] * p_Mass * p_Mass * p_Mass * std::sqrt(p_Mass));
        double bottom = (a[40] * p_Mass * p_Mass * p_Mass) + PPOW(p_Mass, a[41]);
        deltaR = (top / bottom) - 1.0;
    }

    return deltaR;

#undef massCutoffs
#undef a
}


/*
 * Calculate radius at the end of the Main Sequence
 *
 * Hurley et al. 2000, eqs 9a & 9b
 *
 *
 * double CalculateRadiusAtPhaseEnd(const double p_Mass, const double p_RZAMS)
 *
 * @param   [IN]    p_Mass                      Stellar mass (Msol)
 * @param   [IN]    p_RZAMS                     Zero Age Main Sequence (ZAMS) Radius
 * @return                                      Radius at the end of the Main Sequence in Rsol
 */
double MainSequence::CalculateRadiusAtPhaseEnd(const double p_Mass, const double p_RZAMS) const {
#define a m_AnCoefficients    // for convenience and readability - undefined at end of function

    double RTMS;
    double mAsterisk = a[17] + 0.1;

    if (utils::Compare(p_Mass, a[17]) <= 0) {
        RTMS = (a[18] + (a[19] * PPOW(p_Mass, a[21]))) / (a[20] + PPOW(p_Mass, a[22]));

        if (utils::Compare(p_Mass, 0.5) < 0) {
            RTMS = std::max(RTMS, 1.5 * p_RZAMS);
        }
    }
    else if (utils::Compare(p_Mass, mAsterisk) >= 0) {
        // pow() is slow - use multiplication
        double m_3 = p_Mass * p_Mass * p_Mass;
        double m_5 = m_3 * p_Mass * p_Mass;

        RTMS = ((C_COEFF.at(1) * m_3) + (a[23] * PPOW(p_Mass, a[26])) + (a[24] * PPOW(p_Mass, a[26] + 1.5))) / (a[25] + m_5);
    }
    else {
        // for stars with masses between a17, a17 + 0.1 interpolate between the end points (y = mx + c)

        // pow() is slow - use multiplication
        double mA_3 = mAsterisk * mAsterisk * mAsterisk;
        double mA_5 = mA_3 * mAsterisk * mAsterisk;

        double y2   = ((C_COEFF.at(1) * mA_3) + (a[23] * PPOW(mAsterisk, a[26])) + (a[24] * PPOW(mAsterisk, a[26] + 1.5))) / (a[25] + mA_5);    // RTMS(mAsterisk)
        double y1   = (a[18] + (a[19] * PPOW(a[17], a[21]))) / (a[20] + PPOW(a[17], a[22]));                                                    // RTMS(a17)

        double gradient  = (y2 - y1) / 0.1;
        double intercept = y1 - (gradient * a[17]);

        RTMS = (gradient * p_Mass) + intercept;
    }

    return RTMS;

#undef a
}


/*
 * Calculate radius on the Main Sequence
 *
 * Hurley et al. 2000, eq 13
 *
 *
 * double CalculateRadiusOnPhase(const double p_Mass, const double p_Time, const double p_RZAMS)
 *
 * @param   [IN]    p_Mass                      Mass in Msol
 * @param   [IN]    p_Time                      Time (after ZAMS) in Myr
 * @param   [IN]    p_RZAMS                     Zero Age Main Sequence (ZAMS) Radius
 * @return                                      Radius on the Main Sequence in Rsol
 */
double MainSequence::CalculateRadiusOnPhase(const double p_Mass, const double p_Time, const double p_RZAMS) const {
#define a m_AnCoefficients                                          // for convenience and readability - undefined at end of function
#define timescales(x) m_Timescales[static_cast<int>(TIMESCALE::x)]  // for convenience and readability - undefined at end of function
    
    // If SHIKAUCHI core prescription is used, return radius that smoothly connects the beginning of MS hook and the beginning of HG
    if ((OPTIONS->MainSequenceCoreMassPrescription() == CORE_MASS_PRESCRIPTION::SHIKAUCHI) && (m_MZAMS >= 10.0)) {
        if ((m_HeliumAbundanceCore == 1.0 - m_Metallicity) && (m_TotalMassLossRate == -m_Mdot))                                 // star in MS hook and mass transfer not ongoing?
            return CalculateRadiusTransitionToHG(p_Mass, p_Time, p_RZAMS);
    }
        
    const double epsilon = 0.01;

    double RTMS   = CalculateRadiusAtPhaseEnd(p_Mass, p_RZAMS);
    double alphaR = CalculateAlphaR(p_Mass);
    double betaR  = CalculateBetaR(p_Mass);
    double deltaR = CalculateDeltaR(p_Mass);
    double gamma  = CalculateGamma(p_Mass);

    double mu     = std::max(0.5, (1.0 - (0.01 * std::max((a[6] / PPOW(p_Mass, a[7])), (a[8] + (a[9] / PPOW(p_Mass, a[10]))))))); // Hurley et al. 2000, eq 7
    double tHook  = mu * timescales(tBGB);                                                                                      // Hurley et al. 2000, just after eq 5
    double tau    = p_Time / timescales(tMS);                                                                                   // Hurley et al. 2000, eq 11
    double tau1   = std::min(1.0, (p_Time / tHook));                                                                            // Hurley et al. 2000, eq 14
    double tau2   = std::max(0.0, std::min(1.0, (p_Time - ((1.0 - epsilon) * tHook)) / (epsilon * tHook)));                     // Hurley et al. 2000, eq 15

    // pow() is slow - use multiplication where it makes sense
    double tau_3  = tau * tau * tau;
    double tau_10 = tau < FLOAT_TOLERANCE_ABSOLUTE ? 0.0: tau_3 * tau_3 * tau_3 * tau;                                          // direct comparison, to avoid underflow
    double tau_40 = tau_10 < FLOAT_TOLERANCE_ABSOLUTE ? 0.0: tau_10 * tau_10 * tau_10 * tau_10;                                 // direct comparison, to avoid underflow
    
    double tau1_3 = tau1 * tau1 * tau1;
    double tau2_3 = tau2 * tau2 * tau2;

    double logRMS_RZAMS  = alphaR * tau;                                                                                        // Hurley et al. 2000, eq 13, part 1
           logRMS_RZAMS += betaR * tau_10;                                                                                      // Hurley et al. 2000, eq 13, part 2
           logRMS_RZAMS += gamma * tau_40;                                                                                      // Hurley et al. 2000, eq 13, part 3
           logRMS_RZAMS += (log10(RTMS / p_RZAMS) - alphaR - betaR - gamma) * tau_3;                                            // Hurley et al. 2000, eq 13, part 4
           logRMS_RZAMS -= deltaR * (tau1_3 - tau2_3);                                                                          // Hurley et al. 2000, eq 13, part 5

    return p_RZAMS * PPOW(10.0, logRMS_RZAMS);                                                                                   // rewrite Hurley et al. 2000, eq 13 for R(t)

#undef timescales
#undef a
}


/*
 * Calculate radius on the Main Sequence
 *
 * Hurley et al. 2000, eq 13
 *
 *
 * double CalculateRadiusOnPhaseTau(const double p_Mass, const double p_Tau)
 *
 * @param   [IN]    p_Mass                      Mass in Msol
 * @param   [IN]    p_Tau                       Fractional age on Main Sequence
 * @return                                      Radius on the Main Sequence in Rsol
 */
double MainSequence::CalculateRadiusOnPhaseTau(const double p_Mass, const double p_Tau) const {
#define a m_AnCoefficients                                          // for convenience and readability - undefined at end of function

    const double epsilon = 0.01;
    double tBGB = CalculateLifetimeToBGB(p_Mass);
    double tMS  = CalculateLifetimeOnPhase(p_Mass, tBGB);

    double RZAMS  = CalculateRadiusAtZAMS(p_Mass);
    double RTMS   = CalculateRadiusAtPhaseEnd(p_Mass, RZAMS);
    double alphaR = CalculateAlphaR(p_Mass);
    double betaR  = CalculateBetaR(p_Mass);
    double deltaR = CalculateDeltaR(p_Mass);
    double gamma  = CalculateGamma(p_Mass);

    double mu     = std::max(0.5, (1.0 - (0.01 * std::max((a[6] / PPOW(p_Mass, a[7])), (a[8] + (a[9] / PPOW(p_Mass, a[10]))))))); // Hurley et al. 2000, eq 7
    double tHook  = mu * tBGB;                                                                                      // Hurley et al. 2000, just after eq 5
    double time   = tMS * p_Tau;
    double tau1   = std::min(1.0, (time / tHook));                                                                            // Hurley et al. 2000, eq 14
    double tau2   = std::max(0.0, std::min(1.0, (time - ((1.0 - epsilon) * tHook)) / (epsilon * tHook)));                     // Hurley et al. 2000, eq 15

    // pow() is slow - use multipliaction where it makes sense
    double tau_3  = p_Tau * p_Tau * p_Tau;
    double tau_10 = tau_3 * tau_3 * tau_3 * p_Tau;
    double tau_40 = tau_10 * tau_10 * tau_10 * tau_10;
    double tau1_3 = tau1 * tau1 * tau1;
    double tau2_3 = tau2 * tau2 * tau2;

    double logRMS_RZAMS  = alphaR * p_Tau;                                                                                        // Hurley et al. 2000, eq 13, part 1
           logRMS_RZAMS += betaR * tau_10;                                                                                      // Hurley et al. 2000, eq 13, part 2
           logRMS_RZAMS += gamma * tau_40;                                                                                      // Hurley et al. 2000, eq 13, part 3
           logRMS_RZAMS += (log10(RTMS / RZAMS) - alphaR - betaR - gamma) * tau_3;                                            // Hurley et al. 2000, eq 13, part 4
           logRMS_RZAMS -= deltaR * (tau1_3 - tau2_3);                                                                          // Hurley et al. 2000, eq 13, part 5

    return RZAMS * PPOW(10.0, logRMS_RZAMS);                                                                                   // rewrite Hurley et al. 2000, eq 13 for R(t)

#undef a
}


/*
 * Calculate radius on the transition from the Main Sequence to the HG when Shikauchi et al. (2024) core mass prescription is used
 *
 * SHIKAUCHI core mass prescription cannot be used beyond the MS hook (beyond age 0.99 * tMS), and this function smoothly connects
 * the radius between the beginning of the hook and the beginning of the HG
 *
 *
 * double CalculateRadiusShikauchiTransitionToHG(const double p_Mass, const double p_Age, double const p_RZAMS)
 
 * @param   [IN]    p_Mass                      Mass in Msol
 * @param   [IN]    p_Age                       Age in Myr
 * @param   [IN]    p_RZAMS                     Zero Age Main Sequence (ZAMS) Radius
 * @return                                      Radius on the Main Sequence (for age between tHook and tMS)
 */
double MainSequence::CalculateRadiusTransitionToHG(const double p_Mass, const double p_Age, double const p_RZAMS) const {
    double radiusTAMS        = CalculateRadiusAtPhaseEnd(p_Mass, p_RZAMS);
    double tMS               = m_Timescales[static_cast<int>(TIMESCALE::tMS)];
    double tauAtHookStart    = 0.99;
    double ageAtHookStart    = tauAtHookStart * tMS;
    double radiusAtHookStart = CalculateRadiusOnPhaseTau(p_Mass, tauAtHookStart);
    
    // Linear interpolation
    double radius = (radiusAtHookStart * (tMS - p_Age) + radiusTAMS * (p_Age - ageAtHookStart)) / (tMS - ageAtHookStart);
    return radius;
}


/*
 * Calculate the radial extent of the star's convective envelope (if it has one)
 *
 * Hurley et al. 2002, sec. 2.3, particularly subsec. 2.3.1, eqs 36-38
 *
 *
 * double CalculateRadialExtentConvectiveEnvelope()
 *
 * @return                                      Radial extent of the star's convective envelope in Rsol
 */
double MainSequence::CalculateRadialExtentConvectiveEnvelope() const {
    double radiusEnvelope0 = m_Radius;
    if ( utils::Compare(m_Mass, 1.25) >= 0)
        radiusEnvelope0 = 0.0;
    else if (utils::Compare(m_Mass, 0.35) > 0) {
        double radiusM035 = CalculateRadiusAtZAMS(0.35);        // uses radius of a 0.35 solar mass star at ZAMS rather than at fractional age Tau, but such low-mass stars only grow by a maximum factor of 1.5 [just above Eq. (10) in Hurley, Pols, Tout (2000), so this is a reasonable approximation
        radiusEnvelope0   = radiusM035 * std::sqrt((1.25 - m_Mass) / 0.9);
    }

    return radiusEnvelope0 * std::sqrt(std::sqrt(1.0 - m_Tau));
}

/*
 * Calculate the radial extent of the star's convective core (if it has one)
 *
 * Uses preliminary fit from Minori Shikauchi @ ZAMS, then a smooth interpolation to the HG
 *
 *
 * double CalculateRadialExtentConvectiveEnvelope()
 *
 * @return                                      Radial extent of the star's convective core in Rsol
 */
double MainSequence::CalculateConvectiveCoreRadius() const {
    if(utils::Compare(m_Mass, 1.25) < 0) return 0.0;                                            // low-mass star with a radiative core
       
    double convectiveCoreRadiusZAMS = m_Mass * (0.06 + 0.05 * exp(-m_Mass / 61.57));
    
    // We need TAMSCoreRadius, which is just the core radius at the start of the HG phase.
    // Since we are on the main sequence here, we can clone this object as an HG object
    // and, as long as it is initialised (to correctly set Tau to 0.0 on the HG phase),
    // we can query the cloned object for its core mass.
    //
    // The clone should not evolve, and so should not log anything, but to be sure the
    // clone does not participate in logging, we set its persistence to EPHEMERAL.

    HG *clone = HG::Clone(static_cast<HG&>(const_cast<MainSequence&>(*this)), OBJECT_PERSISTENCE::EPHEMERAL);
    double TAMSCoreRadius = clone->CalculateRemnantRadius();                                    // get core radius from clone
    delete clone; clone = nullptr;                                                              // return the memory allocated for the clone

    return (convectiveCoreRadiusZAMS - m_Tau * (convectiveCoreRadiusZAMS - TAMSCoreRadius));
}


///////////////////////////////////////////////////////////////////////////////////////
//                                                                                   //
//                                 MASS CALCULATIONS                                 //
//                                                                                   //
///////////////////////////////////////////////////////////////////////////////////////


/*
 * Calculate the mass of the convective core
 *
 * Based on Shikauchi, Hirai, Mandel (2024), core mass shrinks to 60% of initial value over the course of the MS
 *
 *
 * double CalculateConvectiveCoreMass() const
 *
 * @return                                      Mass of convective core in Msol
 */
double MainSequence::CalculateConvectiveCoreMass() const {
    double finalConvectiveCoreMass   = TAMSCoreMass();                                          // core mass at TAMS
    double initialConvectiveCoreMass = finalConvectiveCoreMass / 0.6;
    return (initialConvectiveCoreMass - m_Tau * (initialConvectiveCoreMass - finalConvectiveCoreMass));
}

/*
 * Calculate the mass of the convective envelope
 *
 * Based on section 7.2 (after Eq. 111) of Hurley, Pols, Tout (2000)
 *
 *
 * double CalculateConvectiveEnvelopeMass() const
 *
 * @return                                      Mass of convective envelope in Msol
 */
DBL_DBL MainSequence::CalculateConvectiveEnvelopeMass() const {
    if (utils::Compare(m_Mass, 1.25) > 0) return std::tuple<double, double> (0.0, 0.0);

    double massEnvelope0 = m_Mass;
    if (utils::Compare(m_Mass, 0.35) > 0) massEnvelope0 = 0.35 * (1.25 - m_Mass) * (1.25 - m_Mass) / 0.81;
    
    double massEnvelope  = massEnvelope0 * sqrt(sqrt(1.0 - m_Tau));
    
    return std::tuple<double, double> (massEnvelope, massEnvelope0);
}


/*
 * Calculate the minimum core mass of a main sequence star that loses mass through Case A mass transfer as
 * the core mass of a TAMS star, scaled by the fractional age.
 *
 * double CalculateMainSequenceCoreMassMandel()
 *
 * @return                                      Minimum convective core mass in Msol
 */
double MainSequence::CalculateMainSequenceCoreMassMandel() {
    // We need TAMSCoreMass, which is just the core mass at the start of the HG phase.
    // Since we are on the main sequence here, we can clone this object as an HG object
    // and, as long as it is initialised (to correctly set Tau to 0.0 on the HG phase),
    // we can query the cloned object for its core mass.
    //
    // The clone should not evolve, and so should not log anything, but to be sure the
    // clone does not participate in logging, we set its persistence to EPHEMERAL.
    
    HG *clone = HG::Clone(static_cast<HG&>(const_cast<MainSequence&>(*this)), OBJECT_PERSISTENCE::EPHEMERAL);
    double TAMSCoreMass = clone->CoreMass();                                                         // get core mass from clone
    delete clone; clone = nullptr;                                                                   // return the memory allocated for the clone
    double minimumCoreMass = std::max(m_MainSequenceCoreMass, CalculateTauOnPhase() * TAMSCoreMass);
    return minimumCoreMass;
}


/*
 * Calculate the convective core mass of a main sequence star that loses mass either through winds or
 * Case A mass transfer according to Shikauchi et al. (2024)
 *
 * This function also accounts for mass gain by modeling rejuvenation and updates the initial mixing core mass
 * and the helium abundance just outside the core
 *
 * double CalculateMainSequenceCoreMassShikauchi(const double p_Dt)
 *
 * @param   [IN]    p_Dt                        Current time step in Myr
 * @return                                      Tuple containing the mass of the convective core in Msol and core helium abundance
 */
DBL_DBL MainSequence::CalculateMainSequenceCoreMassShikauchi(const double p_Dt) {
    DBL_VECTOR ALPHA_COEFFICIENTS = std::get<0>(SHIKAUCHI_COEFFICIENTS);
    DBL_VECTOR FMIX_COEFFICIENTS  = std::get<1>(SHIKAUCHI_COEFFICIENTS);
    DBL_VECTOR L_COEFFICIENTS     = std::get<2>(SHIKAUCHI_COEFFICIENTS);
    
    double totalMass             = m_Mass;
    double centralHeliumFraction = m_HeliumAbundanceCore;
    double mixingCoreMass        = m_MainSequenceCoreMass;
    double lnMixingCoreMass      = std::log(mixingCoreMass);
    double heliumFractionOut     = m_HeliumAbundanceCoreOut;
        
    // Eq (A3)
    double fmix  = FMIX_COEFFICIENTS[0] + FMIX_COEFFICIENTS[1] * std::exp(-m_MZAMS / FMIX_COEFFICIENTS[2]);
    // Eq (A4)
    double beta  = 1.0 - FMIX_COEFFICIENTS[1] * totalMass / (FMIX_COEFFICIENTS[2] * fmix) * std::exp(-totalMass / FMIX_COEFFICIENTS[2]);
    // Eq (A5)
    double logL  = std::log10(CalculateLuminosityShikauchi(mixingCoreMass, centralHeliumFraction, 0.0));
    // Eq (A2)
    double alpha = PPOW(10.0, std::max(-2.0, ALPHA_COEFFICIENTS[1] * mixingCoreMass + ALPHA_COEFFICIENTS[2])) + ALPHA_COEFFICIENTS[0];
    // Eq (A7)
    double g     = -0.0044 * m_MZAMS + 0.27;
    // Eq (10)
    double Yhat  = (centralHeliumFraction - m_InitialHeliumAbundance) / (1.0 - m_InitialHeliumAbundance - m_Metallicity);
    // Eq (A6)
    double delta = std::min(PPOW(10.0, -Yhat + g), 1.0);
    
    double currentTimestepInYrs = p_Dt * MYR_TO_YEAR;
    double mDot                 = m_TotalMassLossRate;                                          // Positive for mass gain, negative for mass loss
    
    // Use boost adaptive ODE solver
    controlled_stepper_type controlled_stepper;
    state_type x(2);
    x[0] = centralHeliumFraction;
    x[1] = lnMixingCoreMass;
    auto ode = [&](const state_type &x, state_type &dxdt, const double) {
        // Eq (13)
        dxdt[0] = PPOW(10.0, logL) / (Q_CNO * mixingCoreMass);
        // Eq (12)
        dxdt[1] = - alpha / (1.0 - alpha * centralHeliumFraction) * dxdt[0] + beta * delta * mDot / totalMass;
    };
    integrate_adaptive(controlled_stepper, ode, x, 0.0, currentTimestepInYrs, currentTimestepInYrs/100.0);
    
    double newMixingCoreMass        = std::exp(x[1]);                                           // New mixing core mass
    double newCentralHeliumFraction = x[0];                                                     // New central helium fraction
    double deltaCoreMass            = newMixingCoreMass - mixingCoreMass;                       // Difference in core mass

    if (deltaCoreMass > 0.0) {                                                                  // If the core grows, we need to account for rejuvenation
        if (newMixingCoreMass < m_InitialMainSequenceCoreMass) {                                // New core mass less than initial core mass?
            // Use boost adaptive ODE solver
            state_type x(1);
            x[0] = heliumFractionOut;
            auto ode = [&](const state_type &x, state_type &dxdt, const double) {
                // Calculate the change in helium abundance just outside the core, assuming linear profile
                dxdt[0] = (heliumFractionOut - m_InitialHeliumAbundance) / (mixingCoreMass - m_InitialMainSequenceCoreMass) * (deltaCoreMass / currentTimestepInYrs);
            };
            integrate_adaptive(controlled_stepper, ode, x, 0.0, currentTimestepInYrs, currentTimestepInYrs/100.0);
        
            // Calculate the change in helium abundance in the core, assuming linear profile between Yc and Y0, and that the the accreted gas has helium fraction Y0
            double deltaY            = (heliumFractionOut - centralHeliumFraction) / (mixingCoreMass + deltaCoreMass) * deltaCoreMass + 0.5 / (mixingCoreMass + deltaCoreMass) * (heliumFractionOut - m_InitialHeliumAbundance) / (mixingCoreMass - m_InitialMainSequenceCoreMass) * deltaCoreMass * deltaCoreMass;
            newCentralHeliumFraction = centralHeliumFraction + deltaY;
            m_HeliumAbundanceCoreOut = x[0];
        }
        else {                                                                                  // New core mass greater or equal to the initial core mass?
            double firstTerm  = (heliumFractionOut - centralHeliumFraction) / (mixingCoreMass + deltaCoreMass) * deltaCoreMass;
            // Second term is set to zero if the initial core mass had been previously exceeded
            double secondTerm = (m_InitialMainSequenceCoreMass != CalculateInitialMainSequenceCoreMass(m_MZAMS)) ? 0.0 : 0.5 / (mixingCoreMass + deltaCoreMass) * (heliumFractionOut - m_InitialHeliumAbundance) / (mixingCoreMass - m_InitialMainSequenceCoreMass) * deltaCoreMass * deltaCoreMass;
            
            double deltaY                 = firstTerm + secondTerm;                             // Change in helium abundance
            newCentralHeliumFraction      = centralHeliumFraction + deltaY;
            m_HeliumAbundanceCoreOut      = m_InitialHeliumAbundance;
            m_InitialMainSequenceCoreMass = newMixingCoreMass;
        }
    }
    else
        m_HeliumAbundanceCoreOut = newCentralHeliumFraction;                                    // If core did not grow, Y_out = Y_c
    
    return std::tuple<double, double> (newMixingCoreMass, newCentralHeliumFraction);
}


/*
 * Calculate the initial core mass of a main sequence star using Equation (A3) from Shikauchi et al. (2024)
 *
 *
 * double CalculateInitialMainSequenceCoreMass(const double p_MZAMS)
 *
 * @param   [IN]    p_MZAMS                     Mass at ZAMS in Msol
 * @return                                      Mass of the convective core in Msol at ZAMS
 */
double MainSequence::CalculateInitialMainSequenceCoreMass(const double p_MZAMS) {
    DBL_VECTOR fmixCoefficients = std::get<1>(SHIKAUCHI_COEFFICIENTS);
    double fmix = fmixCoefficients[0] + fmixCoefficients[1] * std::exp(-p_MZAMS / fmixCoefficients[2]);
    return fmix * p_MZAMS;
}


/*
 * Update the core mass of a main sequence star that loses mass through winds or Case A mass transfer
 * When Shikauchi et al. (2024) core prescription is used, also update the core helium abundance and effective age
 *
 *
 * void UpdateMainSequenceCoreMass(const double p_Dt, const double p_TotalMassLossRate)
 *
 * @param   [IN]      p_Dt                      Current timestep
 * @param   [IN]      p_TotalMassLossRate       Mass loss rate either from stellar winds or mass transfer (Msol/yr)
 */
void MainSequence::UpdateMainSequenceCoreMass(const double p_Dt, const double p_TotalMassLossRate) {
    switch (OPTIONS->MainSequenceCoreMassPrescription()) {
        case CORE_MASS_PRESCRIPTION::NONE: {
            m_MainSequenceCoreMass = 0.0;
            break;
        }
        case CORE_MASS_PRESCRIPTION::MANDEL: {                                                                                              // Set minimal core mass following Main Sequence mass transfer to MS age fraction of TAMS core mass
            if ((p_Dt != 0.0) && (p_TotalMassLossRate != -m_Mdot) && (p_TotalMassLossRate < 0.0))                                           // Only update core mass if total mass loss rate was updated in binary evolution, not applied to SSE and only applied to donors
                m_MainSequenceCoreMass = CalculateMainSequenceCoreMassMandel();
            break;
        }
        case CORE_MASS_PRESCRIPTION::SHIKAUCHI: {                                                                                           // Set core mass following Shikauchi et al. (2024)
            if ((p_Dt == 0.0) || (p_TotalMassLossRate != m_TotalMassLossRate))                                                              // Do not proceed with updating the core mass if time does not advance or calculation was done in binary evolution (total mass loss rate had been updated)
                return;
            double mixingCoreMass;
            double centralHeliumFraction;
            std::tuple<double, double> ShikauchiSolution;
            double tMS = m_Timescales[static_cast<int>(TIMESCALE::tMS)];

            if ((m_MZAMS >= 10.0) && (m_HeliumAbundanceCore < 1.0 - m_Metallicity))  {                                                      // MZAMS >= 10 Msol (SHIKAUCHI prescription) and no calculations past the MS hook (Yc = 1 - Z)
                ShikauchiSolution      = CalculateMainSequenceCoreMassShikauchi(p_Dt);
                mixingCoreMass         = std::get<0>(ShikauchiSolution);
                centralHeliumFraction  = std::get<1>(ShikauchiSolution);
                m_HeliumAbundanceCore  = std::min(centralHeliumFraction, 1.0 - m_Metallicity);                                              // Update the core helium abundance
                m_MainSequenceCoreMass = mixingCoreMass;                                                                                    // Update the core mass
                m_Age                  = (m_HeliumAbundanceCore - m_InitialHeliumAbundance) / m_InitialHydrogenAbundance * 0.99 * tMS;      // Update the effective age based on central helium fraction
            }
            else if ((p_TotalMassLossRate < 0.0) && (m_MZAMS < 10.0) && (p_TotalMassLossRate != -m_Mdot)) {                                 // Mass loss and MZAMS < 10 Msol (Mandel core prescription used, which retains higher core mass after case A mass transfer -- does not take into account mass loss from winds)
                m_MainSequenceCoreMass = CalculateMainSequenceCoreMassMandel();
            }
            else { };                                                                                                                       // Other cases
            break;
        }
    }
}


///////////////////////////////////////////////////////////////////////////////////////
//                                                                                   //
//                            LIFETIME / AGE CALCULATIONS                            //
//                                                                                   //
///////////////////////////////////////////////////////////////////////////////////////


/*
 * Calculate relative age on the Main Sequence
 *
 * Hurley et al. 2000, eq 11
 * Naturally bounded by [0, 1], but clamp here anyway
 *
 * double CalculateTauOnPhase()
 *
 * @return                                      MS relative age, clamped to [0, 1]
 */
double MainSequence::CalculateTauOnPhase() const {
#define timescales(x) m_Timescales[static_cast<int>(TIMESCALE::x)]  // for convenience and readability - undefined at end of function
    return std::max(0.0, std::min(1.0, m_Age / timescales(tMS)));
#undef timescales
}


/*
 * Calculate lifetime of Main Sequence
 *
 * Hurley et al. 2000, eq 5
 *
 *
 * double CalculatePhaseLifetime(const double p_Mass, const double p_TBGB)
 *
 * @param   [IN]    p_Mass                      Mass in Msol
 * @param   [IN]    p_TBGB                      Lifetime to Base of Giant Branch
 * @return                                      Lifetime of Main Sequence in Myr
 */
double MainSequence::CalculateLifetimeOnPhase(const double p_Mass, const double p_TBGB) const {
#define a m_AnCoefficients    // for convenience and readability - undefined at end of function

    // Calculate time to Hook
    // Hurley et al. 2000, eqs 5, 6 & 7
    double mu    = std::max(0.5, (1.0 - (0.01 * std::max((a[6] / PPOW(p_Mass, a[7])), (a[8] + (a[9] / PPOW(p_Mass, a[10])))))));
    double tHook = mu * p_TBGB;

    // For mass < Mhook, x > mu (i.e. for stars without a hook)
    double x = std::max(0.95, std::min((0.95 - (0.03 * (LogMetallicityXi() + 0.30103))), 0.99));

    return std::max(tHook, (x * p_TBGB));

#undef a
}


/*
 * Recalculates the star's age after mass loss
 *
 * Hurley et al. 2000, section 7.1
 *
 * Modifies attribute m_Age
 *
 *
 * UpdateAgeAfterMassLoss()
 *
 */
void MainSequence::UpdateAgeAfterMassLoss() {

    double tMS       = m_Timescales[static_cast<int>(TIMESCALE::tMS)];
    double tBGBprime = CalculateLifetimeToBGB(m_Mass);
    double tMSprime  = MainSequence::CalculateLifetimeOnPhase(m_Mass, tBGBprime);
    
    m_Age *= tMSprime / tMS;
    CalculateTimescales(m_Mass, m_Timescales);                                      // must update timescales
}


///////////////////////////////////////////////////////////////////////////////////////
//                                                                                   //
//                    MISCELLANEOUS FUNCTIONS / CONTROL FUNCTIONS                    //
//                                                                                   //
///////////////////////////////////////////////////////////////////////////////////////


/*
 * Set parameters required before evolving one timestep - modify star values
 *
 *
 * void EvolveOneTimestepPreamble()
 */
void MainSequence::EvolveOneTimestepPreamble() {
    m_LZAMS0 = CalculateLuminosityAtZAMS(m_Mass0);
    m_RZAMS0 = CalculateRadiusAtZAMS(m_Mass0);
}


/*
 * Choose timestep for evolution
 *
 * Given in the discussion in Hurley et al. 2000
 *
 *
 * ChooseTimestep(const double p_Time)
 *
 * @param   [IN]    p_Time                      Current age of star in Myr
 * @return                                      Suggested timestep (dt)
 */
double MainSequence::ChooseTimestep(const double p_Time) const {
#define timescales(x) m_Timescales[static_cast<int>(TIMESCALE::x)]  // for convenience and readability - undefined at end of function

    double dtk = 1.0E-2 * timescales(tMS);  // 0.01 of MS timescale (sse uses 0.05)
    double dte = timescales(tMS) - p_Time;  // time remaining on MS

    if (utils::Compare(dte, dtk) < 0) {     // short enough to resolve the hook at the end of the MS for HM stars? JAR: why not check for HM star?
        dtk /= 10.0;                        // no - go an order-of-magnitude shorter
    }

    return std::max(std::min(dtk, dte), NUCLEAR_MINIMUM_TIMESTEP);

#undef timescales
}


/*
 * Resolve changes to the remnant after the star loses its envelope
 *
 * Where necessary updates attributes of star (depending upon stellar type):
 *
 *     - m_StellarType
 *     - m_Timescales
 *     - m_GBParams
 *     - m_Luminosity
 *     - m_Radius
 *     - m_Mass
 *     - m_Mass0
 *     - m_CoreMass
 *     - m_HeCoreMass
 *     - m_COCoreMass
 *     - m_Age
 *
 *
 * STELLAR_TYPE ResolveEnvelopeLoss(bool p_Force)
 *
 * @param   [IN]    p_Force                     Boolean to indicate whether the resolution of the loss of the envelope should be performed
 *                                              without checking the precondition(s).
 *                                              Default is false.
 *
 * @return                                      Stellar type to which star should evolve
 */
STELLAR_TYPE MainSequence::ResolveEnvelopeLoss(bool p_Force) {

    STELLAR_TYPE stellarType = m_StellarType;
    
    if (p_Force || utils::Compare(m_Mass, 0.0) <= 0) {      // envelope loss
        stellarType = STELLAR_TYPE::MASSLESS_REMNANT;
        m_Radius    = 0.0;
        m_Mass      = 0.0;
    }
    
    return stellarType;
}


/*
<<<<<<< HEAD
=======
 * Update the minimum core mass of a main sequence star that loses mass through Case A mass transfer by
 * setting it equal to the core mass of a TAMS star, scaled by the fractional age.
 * 
 * The minimum core mass of the star is updated only if the retain-core-mass-during-caseA-mass-transfer
 * option is specified, otherwise it is left unchanged.
 *
 *
 * void UpdateMinimumCoreMass()
 *
 */
void MainSequence::UpdateMinimumCoreMass() {
    if (OPTIONS->RetainCoreMassDuringCaseAMassTransfer()) {
        m_MinimumCoreMass = std::max(m_MinimumCoreMass, CalculateTauOnPhase() * TAMSCoreMass());      // update minimum core mass
    }
}

/*
 * Return the expected core mass at terminal age main sequence, i.e., at the start of the HG phase
 *
 * double TAMSCoreMass() const
 *
 *
 * @return                                      TAMS core Mass (Msol)
 *
 */
double MainSequence::TAMSCoreMass() const {
    // Since we are on the main sequence here, we can clone this object as an HG object
    // and, as long as it is initialised (to correctly set Tau to 0.0 on the HG phase),
    // we can query the cloned object for its core mass.
    //
    // The clone should not evolve, and so should not log anything, but to be sure the
    // clone does not participate in logging, we set its persistence to EPHEMERAL.
    
    HG *clone = HG::Clone(static_cast<HG&>(const_cast<MainSequence&>(*this)), OBJECT_PERSISTENCE::EPHEMERAL);
    double TAMSCoreMass = clone->CoreMass();                                                    // get core mass from clone
    delete clone; clone = nullptr;                                                              // return the memory allocated for the clone
    
    return TAMSCoreMass;
}


/*
>>>>>>> 1f2e3826
 * Sets the mass and age of a merge product of two main sequence stars
 * (note: treats merger products as main-sequence stars, not CHE, and does not check for MS_lte_07)
 *
 * Uses prescription of Wang et al., 2022, https://www.nature.com/articles/s41550-021-01597-5
 *
 * void UpdateAfterMerger(double p_Mass, double p_HydrogenMass)
 *
 * @param   [IN]    p_Mass                      New value of stellar mass
 * @param   [IN]    p_HydrogenMass              Desired value of hydrogen mass of merger remnant
 *
 */
void MainSequence::UpdateAfterMerger(double p_Mass, double p_HydrogenMass) {
    #define timescales(x) m_Timescales[static_cast<int>(TIMESCALE::x)]  // for convenience and readability - undefined at end of function

    m_Mass                 = p_Mass;
    m_Mass0                = m_Mass;
    m_MainSequenceCoreMass = 0.0;
    
    double initialHydrogenFraction = m_InitialHydrogenAbundance;
    
    CalculateTimescales();
    CalculateGBParams();
            
    m_Tau = (initialHydrogenFraction - p_HydrogenMass / m_Mass) / initialHydrogenFraction;       // assumes uniformly mixed merger product and a uniform rate of H fusion on main sequence
    
    m_Age = m_Tau * timescales(tMS);
    
    m_HeliumAbundanceCore   = 1.0 - m_Metallicity - p_HydrogenMass / p_Mass;
    
    m_HydrogenAbundanceCore = 1.0 - m_Metallicity - m_HeliumAbundanceCore;
    
    if ((OPTIONS->MainSequenceCoreMassPrescription() == CORE_MASS_PRESCRIPTION::SHIKAUCHI) && (p_Mass >= 10.0)) {
        m_InitialMainSequenceCoreMass = CalculateInitialMainSequenceCoreMass(p_Mass);                         // update initial mixing core mass
        m_MainSequenceCoreMass        = m_InitialMainSequenceCoreMass;
    }
    
    UpdateAttributesAndAgeOneTimestep(0.0, 0.0, 0.0, true);
    
    #undef timescales
}



/* 
 * Interpolate Ge+ Critical Mass Ratios, for H-rich stars
 * 
 * Function takes input QCRIT_PRESCRIPTION, currently either of the prescriptions for critical mass ratios
 * from Ge et al. (2020), GE or GE_IC. The first is the full adiabatic response, the second assumes
 * artificially isentropic envelopes. From private communication with Ge, we have an updated datatable that
 * includes qCrit for fully conservative and fully non-conservative MT, so we now interpolate on those as well.
 *
 * Interpolation is done linearly in logM, logR, and logZ
 * 
 * double BaseStar::InterpolateGeEtAlQCrit(const QCRIT_PRESCRIPTION p_qCritPrescription, const double p_massTransferEfficiencyBeta) 
 * 
 * @param   [IN]    p_qCritPrescription          Adopted critical mass ratio prescription
 * @param   [IN]    p_massTransferEfficiencyBeta Mass transfer accretion efficiency
 * @return                                       Interpolated value of either the critical mass ratio or zeta for given stellar mass / radius
 */ 
double MainSequence::InterpolateGeEtAlQCrit(const QCRIT_PRESCRIPTION p_qCritPrescription, const double p_massTransferEfficiencyBeta) {

    // Iterate over the two QCRIT_GE tables to get the qcrits at each metallicity
    double qCritPerMetallicity[2];
    std::vector<GE_QCRIT_TABLE> qCritTables = { QCRIT_GE_LOW_Z, QCRIT_GE_HIGH_Z };

    for (int ii=0; ii<2; ii++) { // iterate over the vector of tables to store qCrits per metallicity

        // Get vector of masses from qCritTable
        GE_QCRIT_TABLE &qCritTable = qCritTables[ii];
        DBL_VECTOR massesFromQCritTable = std::get<0>(qCritTable);
        GE_QCRIT_RADII_QCRIT_VECTOR radiiQCritsFromQCritTable = std::get<1>(qCritTable);

        INT_VECTOR indices = utils::BinarySearch(massesFromQCritTable, m_Mass);
        int lowerMassIndex = indices[0];
        int upperMassIndex = indices[1];
    
        if (lowerMassIndex == -1) {                                                   // if masses are out of range, set to endpoints
            lowerMassIndex = 0; 
            upperMassIndex = 1;
        } 
        else if (upperMassIndex == -1) { 
            lowerMassIndex = massesFromQCritTable.size() - 2; 
            upperMassIndex = massesFromQCritTable.size() - 1;
        } 
    
        // Get vector of radii from qCritTable for the lower and upper mass indices
        std::vector<double> logRadiusVectorLowerMass = std::get<0>(radiiQCritsFromQCritTable[lowerMassIndex]);
        std::vector<double> logRadiusVectorUpperMass = std::get<0>(radiiQCritsFromQCritTable[upperMassIndex]);
    
        // Get the qCrit vector for the lower and upper mass bounds 
        std::vector<double> qCritVectorUpperEffLowerMass;
        std::vector<double> qCritVectorUpperEffUpperMass;
        std::vector<double> qCritVectorLowerEffLowerMass;
        std::vector<double> qCritVectorLowerEffUpperMass;
        
        // Set the appropriate qCrit vector, depends on MT eff and whether you use GE STD or IC
        if (p_qCritPrescription == QCRIT_PRESCRIPTION::GE) {
            if (p_massTransferEfficiencyBeta > 0.5) {
                qCritVectorUpperEffLowerMass = std::get<1>(radiiQCritsFromQCritTable[lowerMassIndex]);
                qCritVectorUpperEffUpperMass = std::get<1>(radiiQCritsFromQCritTable[upperMassIndex]);
                qCritVectorLowerEffLowerMass = std::get<2>(radiiQCritsFromQCritTable[lowerMassIndex]);
                qCritVectorLowerEffUpperMass = std::get<2>(radiiQCritsFromQCritTable[upperMassIndex]);
            }
            else {
                qCritVectorUpperEffLowerMass = std::get<2>(radiiQCritsFromQCritTable[lowerMassIndex]);
                qCritVectorUpperEffUpperMass = std::get<2>(radiiQCritsFromQCritTable[upperMassIndex]);
                qCritVectorLowerEffLowerMass = std::get<3>(radiiQCritsFromQCritTable[lowerMassIndex]);
                qCritVectorLowerEffUpperMass = std::get<3>(radiiQCritsFromQCritTable[upperMassIndex]);

            }
        }
        else if (p_qCritPrescription == QCRIT_PRESCRIPTION::GE_IC) {
            if (p_massTransferEfficiencyBeta > 0.5) {
                qCritVectorUpperEffLowerMass = std::get<4>(radiiQCritsFromQCritTable[lowerMassIndex]);
                qCritVectorUpperEffUpperMass = std::get<4>(radiiQCritsFromQCritTable[upperMassIndex]);
                qCritVectorLowerEffLowerMass = std::get<5>(radiiQCritsFromQCritTable[lowerMassIndex]);
                qCritVectorLowerEffUpperMass = std::get<5>(radiiQCritsFromQCritTable[upperMassIndex]);
            }
            else {
                qCritVectorUpperEffLowerMass = std::get<5>(radiiQCritsFromQCritTable[lowerMassIndex]);
                qCritVectorUpperEffUpperMass = std::get<5>(radiiQCritsFromQCritTable[upperMassIndex]);
                qCritVectorLowerEffLowerMass = std::get<6>(radiiQCritsFromQCritTable[lowerMassIndex]);
                qCritVectorLowerEffUpperMass = std::get<6>(radiiQCritsFromQCritTable[upperMassIndex]);

            }
        }
    
        // Get vector of radii from qCritTable for both lower and upper masses
        INT_VECTOR indicesR0          = utils::BinarySearch(logRadiusVectorLowerMass, log10(m_Radius));
        int lowerRadiusLowerMassIndex = indicesR0[0];
        int upperRadiusLowerMassIndex = indicesR0[1];
    
        if (lowerRadiusLowerMassIndex == -1) {                                        // if radii are out of range, set to endpoints
            lowerRadiusLowerMassIndex = 0; 
            upperRadiusLowerMassIndex = 1; 
        }
        else if (upperRadiusLowerMassIndex == -1) {                                                   
            lowerRadiusLowerMassIndex = logRadiusVectorLowerMass.size() - 2; 
            upperRadiusLowerMassIndex = logRadiusVectorLowerMass.size() - 1; 
        }
    
        INT_VECTOR indicesR1          = utils::BinarySearch(logRadiusVectorUpperMass, log10(m_Radius));
        int lowerRadiusUpperMassIndex = indicesR1[0];
        int upperRadiusUpperMassIndex = indicesR1[1];
    
        if (lowerRadiusUpperMassIndex == -1) {                                        // if radii are out of range, set to endpoints
            lowerRadiusUpperMassIndex = 0; 
            upperRadiusUpperMassIndex = 1; 
        }
        else if (upperRadiusUpperMassIndex == -1) {                                                   
            lowerRadiusUpperMassIndex = logRadiusVectorUpperMass.size() - 2; 
            upperRadiusUpperMassIndex = logRadiusVectorUpperMass.size() - 1; 
        }
    
        // Set the 4 boundary points for the 2D interpolation
        double qUppLowLow = qCritVectorUpperEffLowerMass[lowerRadiusLowerMassIndex];
        double qUppLowUpp = qCritVectorUpperEffLowerMass[upperRadiusLowerMassIndex];
        double qUppUppLow = qCritVectorUpperEffUpperMass[lowerRadiusUpperMassIndex];
        double qUppUppUpp = qCritVectorUpperEffUpperMass[upperRadiusUpperMassIndex];
        double qLowLowLow = qCritVectorLowerEffLowerMass[lowerRadiusLowerMassIndex];
        double qLowLowUpp = qCritVectorLowerEffLowerMass[upperRadiusLowerMassIndex];
        double qLowUppLow = qCritVectorLowerEffUpperMass[lowerRadiusUpperMassIndex];
        double qLowUppUpp = qCritVectorLowerEffUpperMass[upperRadiusUpperMassIndex];
    
        double lowerLogRadiusLowerMass = logRadiusVectorLowerMass[lowerRadiusLowerMassIndex];
        double upperLogRadiusLowerMass = logRadiusVectorLowerMass[upperRadiusLowerMassIndex];
        double lowerLogRadiusUpperMass = logRadiusVectorUpperMass[lowerRadiusUpperMassIndex];
        double upperLogRadiusUpperMass = logRadiusVectorUpperMass[upperRadiusUpperMassIndex];

        double logLowerMass   = log10(massesFromQCritTable[lowerMassIndex]);
        double logUpperMass   = log10(massesFromQCritTable[upperMassIndex]);
    
        // Interpolate on logR first, then logM, then on the efficiency, using nearest neighbor for extrapolation
        double logRadius = log10(m_Radius);
        double qCritUpperEffLowerMass = (logRadius < lowerLogRadiusLowerMass) ? qUppLowLow
                                      : (logRadius > upperLogRadiusLowerMass) ? qUppLowUpp
                                      : qUppLowLow + (upperLogRadiusLowerMass - logRadius) / (upperLogRadiusLowerMass - lowerLogRadiusLowerMass) * (qUppLowUpp - qUppLowLow);
        double qCritUpperEffUpperMass = (logRadius < lowerLogRadiusUpperMass) ? qUppUppLow
                                      : (logRadius > upperLogRadiusUpperMass) ? qUppUppUpp
                                      : qUppUppLow + (upperLogRadiusUpperMass - logRadius) / (upperLogRadiusUpperMass - lowerLogRadiusUpperMass) * (qUppUppUpp - qUppUppLow);
        double qCritLowerEffLowerMass = (logRadius < lowerLogRadiusLowerMass) ? qLowLowLow
                                      : (logRadius > upperLogRadiusLowerMass) ? qLowLowUpp
                                      : qLowLowLow + (upperLogRadiusLowerMass - logRadius) / (upperLogRadiusLowerMass - lowerLogRadiusLowerMass) * (qLowLowUpp - qLowLowLow);
        double qCritLowerEffUpperMass = (logRadius < lowerLogRadiusUpperMass) ? qLowUppLow
                                      : (logRadius > upperLogRadiusUpperMass) ? qLowUppUpp
                                      : qLowUppLow + (upperLogRadiusUpperMass - logRadius) / (upperLogRadiusUpperMass - lowerLogRadiusUpperMass) * (qLowUppUpp - qLowUppLow);
    
        double logMass = log10(m_Mass);
        double interpolatedQCritUpperEff = (logMass < logLowerMass) ? qCritUpperEffLowerMass
                                         : (logMass > logUpperMass) ? qCritUpperEffUpperMass
                                         : qCritUpperEffLowerMass + (logUpperMass - logMass) / (logUpperMass - logLowerMass) * (qCritUpperEffUpperMass - qCritUpperEffLowerMass);
        double interpolatedQCritLowerEff = (logMass < logLowerMass) ? qCritLowerEffLowerMass
                                         : (logMass > logUpperMass) ? qCritLowerEffUpperMass
                                         : qCritLowerEffLowerMass + (logUpperMass - logMass) / (logUpperMass - logLowerMass) * (qCritLowerEffUpperMass - qCritLowerEffLowerMass);
    
        double interpolatedQCritForZ = p_massTransferEfficiencyBeta * interpolatedQCritUpperEff + (1.0 - p_massTransferEfficiencyBeta) * interpolatedQCritLowerEff;                 // Don't need to use nearest neighbor for this, beta is always between 0 and 1
        qCritPerMetallicity[ii] = interpolatedQCritForZ;
    }
    double logZlo = -3;         // log10(0.001)
    double logZhi = LOG10_ZSOL; // log10(0.02) 
    
    return qCritPerMetallicity[1] + (m_Log10Metallicity - logZhi)*(qCritPerMetallicity[1] - qCritPerMetallicity[0])/(logZhi - logZlo);
}


/*
 * Linear interpolation/extrapolation for coefficients from Shikauchi et al. (2024), used for core mass calculations
 *
 * std::tuple <DBL_VECTOR, DBL_VECTOR, DBL_VECTOR> MainSequence::InterpolateShikauchiCoefficients(const double p_Metallicity)
 *
 * @param   [IN]     p_Metallicity               Metallicity
 * @return                                       Tuple containing vectors of coefficients for the specified metallicity
 */
std::tuple <DBL_VECTOR, DBL_VECTOR, DBL_VECTOR> MainSequence::InterpolateShikauchiCoefficients(const double p_Metallicity) const {
    double logZ = std::log10(p_Metallicity);
    DBL_VECTOR alphaCoeff(3, 0.0);
    DBL_VECTOR fmixCoeff(3, 0.0);
    DBL_VECTOR lCoeff(10, 0.0);
    
    // Skip calculation if SHIKAUCHI core prescription is not used
    if (OPTIONS->MainSequenceCoreMassPrescription() != CORE_MASS_PRESCRIPTION::SHIKAUCHI)
        return std::tuple<DBL_VECTOR, DBL_VECTOR, DBL_VECTOR> (alphaCoeff, fmixCoeff, lCoeff);
    
    // Coefficients are given for these metallicities
    double low    = std::log10(0.1 * ZSOL_ASPLUND);
    double middle = std::log10(1.0/3.0 * ZSOL_ASPLUND);
    double high   = std::log10(ZSOL_ASPLUND);
    
    if (logZ <= low)                                                      // Linear extrapolation (constant) for metallicity lower than the lowest bound
        return std::tuple<DBL_VECTOR, DBL_VECTOR, DBL_VECTOR> (SHIKAUCHI_ALPHA_COEFFICIENTS[0], SHIKAUCHI_FMIX_COEFFICIENTS[0], SHIKAUCHI_L_COEFFICIENTS[0]);
    
    else if ((logZ > low) && (logZ <= middle)) {                          // Linear interpolation between metallicity low and middle
        for (int i = 0; i < 3; i++)
            alphaCoeff[i] = (SHIKAUCHI_ALPHA_COEFFICIENTS[0][i] * (middle - logZ) + SHIKAUCHI_ALPHA_COEFFICIENTS[1][i] * (logZ - low)) / (middle - low);
        for (int i = 0; i < 3; i++)
            fmixCoeff[i]  = (SHIKAUCHI_FMIX_COEFFICIENTS[0][i] * (middle - logZ) + SHIKAUCHI_FMIX_COEFFICIENTS[1][i] * (logZ - low)) / (middle - low);
        for (int i = 0; i < 10; i++)
            lCoeff[i]     = (SHIKAUCHI_L_COEFFICIENTS[0][i] * (middle - logZ) + SHIKAUCHI_L_COEFFICIENTS[1][i] * (logZ - low)) / (middle - low);
        return std::tuple<DBL_VECTOR, DBL_VECTOR, DBL_VECTOR> (alphaCoeff, fmixCoeff, lCoeff);
    }
    
    else if ((logZ > middle) && (logZ < high)) {                          // Linear interpolation between metallicity middle and high
        for (int i = 0; i < 3; i++)
            alphaCoeff[i] = (SHIKAUCHI_ALPHA_COEFFICIENTS[1][i] * (high - logZ) + SHIKAUCHI_ALPHA_COEFFICIENTS[2][i] * (logZ - middle)) / (high - middle);
        for (int i = 0; i < 3; i++)
            fmixCoeff[i]  = (SHIKAUCHI_FMIX_COEFFICIENTS[1][i] * (high - logZ) + SHIKAUCHI_FMIX_COEFFICIENTS[2][i] * (logZ - middle)) / (high - middle);
        for (int i = 0; i < 10; i++)
            lCoeff[i]     = (SHIKAUCHI_L_COEFFICIENTS[1][i] * (high - logZ) + SHIKAUCHI_L_COEFFICIENTS[2][i] * (logZ - middle)) / (high - middle);
        return std::tuple<DBL_VECTOR, DBL_VECTOR, DBL_VECTOR> (alphaCoeff, fmixCoeff, lCoeff);
    }
    
    else                                                                  // Linear extrapolation (constant) for metallicity equal to solar or higher
        return std::tuple<DBL_VECTOR, DBL_VECTOR, DBL_VECTOR> (SHIKAUCHI_ALPHA_COEFFICIENTS[2], SHIKAUCHI_FMIX_COEFFICIENTS[2], SHIKAUCHI_L_COEFFICIENTS[2]);
}<|MERGE_RESOLUTION|>--- conflicted
+++ resolved
@@ -747,31 +747,6 @@
     double massEnvelope  = massEnvelope0 * sqrt(sqrt(1.0 - m_Tau));
     
     return std::tuple<double, double> (massEnvelope, massEnvelope0);
-}
-
-
-/*
- * Calculate the minimum core mass of a main sequence star that loses mass through Case A mass transfer as
- * the core mass of a TAMS star, scaled by the fractional age.
- *
- * double CalculateMainSequenceCoreMassMandel()
- *
- * @return                                      Minimum convective core mass in Msol
- */
-double MainSequence::CalculateMainSequenceCoreMassMandel() {
-    // We need TAMSCoreMass, which is just the core mass at the start of the HG phase.
-    // Since we are on the main sequence here, we can clone this object as an HG object
-    // and, as long as it is initialised (to correctly set Tau to 0.0 on the HG phase),
-    // we can query the cloned object for its core mass.
-    //
-    // The clone should not evolve, and so should not log anything, but to be sure the
-    // clone does not participate in logging, we set its persistence to EPHEMERAL.
-    
-    HG *clone = HG::Clone(static_cast<HG&>(const_cast<MainSequence&>(*this)), OBJECT_PERSISTENCE::EPHEMERAL);
-    double TAMSCoreMass = clone->CoreMass();                                                         // get core mass from clone
-    delete clone; clone = nullptr;                                                                   // return the memory allocated for the clone
-    double minimumCoreMass = std::max(m_MainSequenceCoreMass, CalculateTauOnPhase() * TAMSCoreMass);
-    return minimumCoreMass;
 }
 
 
@@ -876,7 +851,7 @@
  * @param   [IN]    p_MZAMS                     Mass at ZAMS in Msol
  * @return                                      Mass of the convective core in Msol at ZAMS
  */
-double MainSequence::CalculateInitialMainSequenceCoreMass(const double p_MZAMS) {
+double MainSequence::CalculateInitialMainSequenceCoreMass(const double p_MZAMS) const {
     DBL_VECTOR fmixCoefficients = std::get<1>(SHIKAUCHI_COEFFICIENTS);
     double fmix = fmixCoefficients[0] + fmixCoefficients[1] * std::exp(-p_MZAMS / fmixCoefficients[2]);
     return fmix * p_MZAMS;
@@ -899,9 +874,9 @@
             m_MainSequenceCoreMass = 0.0;
             break;
         }
-        case CORE_MASS_PRESCRIPTION::MANDEL: {                                                                                              // Set minimal core mass following Main Sequence mass transfer to MS age fraction of TAMS core mass
+        case CORE_MASS_PRESCRIPTION::MANDEL: {                                                                                              // Calculate the minimum core mass of a main sequence star that loses mass through Case A mass transfer as the core mass of a TAMS star, scaled by the fractional age.
             if ((p_Dt != 0.0) && (p_TotalMassLossRate != -m_Mdot) && (p_TotalMassLossRate < 0.0))                                           // Only update core mass if total mass loss rate was updated in binary evolution, not applied to SSE and only applied to donors
-                m_MainSequenceCoreMass = CalculateMainSequenceCoreMassMandel();
+                m_MainSequenceCoreMass = std::max(m_MainSequenceCoreMass, CalculateTauOnPhase() * TAMSCoreMass());;
             break;
         }
         case CORE_MASS_PRESCRIPTION::SHIKAUCHI: {                                                                                           // Set core mass following Shikauchi et al. (2024)
@@ -1092,25 +1067,6 @@
 
 
 /*
-<<<<<<< HEAD
-=======
- * Update the minimum core mass of a main sequence star that loses mass through Case A mass transfer by
- * setting it equal to the core mass of a TAMS star, scaled by the fractional age.
- * 
- * The minimum core mass of the star is updated only if the retain-core-mass-during-caseA-mass-transfer
- * option is specified, otherwise it is left unchanged.
- *
- *
- * void UpdateMinimumCoreMass()
- *
- */
-void MainSequence::UpdateMinimumCoreMass() {
-    if (OPTIONS->RetainCoreMassDuringCaseAMassTransfer()) {
-        m_MinimumCoreMass = std::max(m_MinimumCoreMass, CalculateTauOnPhase() * TAMSCoreMass());      // update minimum core mass
-    }
-}
-
-/*
  * Return the expected core mass at terminal age main sequence, i.e., at the start of the HG phase
  *
  * double TAMSCoreMass() const
@@ -1136,7 +1092,6 @@
 
 
 /*
->>>>>>> 1f2e3826
  * Sets the mass and age of a merge product of two main sequence stars
  * (note: treats merger products as main-sequence stars, not CHE, and does not check for MS_lte_07)
  *
