<<<<<<< HEAD
#ifndef __Log_h__
#define __Log_h__

#define LOGGING Log::Instance()

#include <fstream>

#include <boost/variant.hpp>

#include "constants.h"
#include "typedefs.h"
#include "utils.h"

#include "Options.h"
#include "LogMacros.h"

using std::string;
using std::get;


/*
 * Log Singleton
 *
 * Provides global logging functionality
 *
 * Singletons are sometimes frowned-upon - but Logging functionality is one area
 * for which they are considered acceptable.  Doing it this way means the logging
 * class instance doesn't need to be passed around to all and sundry.
 *
 * Jeff Riley, May 2019
 */


 /*
  * Note: I wrote this class when I refactored the SSE code, without reference to the BSE code.
  * While refactoring the BSE code (later) I realised that the logging I had implemented for SSE
  * wasn't sufficient for the logging requirements of the BSE code.  To provide for the logging
  * needs of the BSE code I added new functionality almost as a wrapper around the original, SSE,
  * logging functionality.  Some of the original SSE logging functionality has almost been
  * rendered redundant by the new BSE code, but I have left it here (almost) in its entirety
  * because it may still be useful.  We'll see.
  *
  * When I wrote the SSE logging functionality I provided debugging functionality with it, as
  * well as a set of macros to make debugging and the issuing of warning messages easier.  I
  * also wrote a set of logging macros to make logging easier.  The debug macros are still
  * useful, and I would encourage their use.  As well as writing the BSE logging code, I also
  * wrote the Errors class, which is my attempt at making error handling easier.  Some of the
  * functionality in the Errors class supersedes the DBG_WARN* macros provided here, but the
  * DBG_WARN* macros are still useful in some circumstances (and in fact are still used in
  * various places in the code).  The LOG* macros are somewhat less useful, but are left here
  * in case the original SSE logging functionality (that which underlies the BSE logging
  * functionality) is used in the future (as mentioned above, it could still be useful in
  * some circumstances).
  *
  * Jeff Riley, September 2019
  */



/*
 * Format a boost::variant value
 *
 * This is defined as a class for use with boost::apply_visitor().
 * It is only ever used by the Log class, hence the reason it is define here.
 *
 * This function is applied to a boost::variant value via the boost::apply_visitor() function.
 * The function extracts the underlying primitive value stored in the boost::variant value and formats
 * it using the format string constructed here specifically for the underlying primitive type.
 *
 */
class FormatVariantValue: public boost::static_visitor<string> {
public:
    string operator()(const bool               v, const string fmtStr) const {
                                                                           string fmt = fmtStr; fmt = "%" + fmt + "s";
                                                                           string vS  = OPTIONS->PrintBoolAsString() ? (v ? "TRUE" : "FALSE") : (v ? "1" : "0");
                                                                           return utils::vFormat(fmt.c_str(), vS.c_str());
                                                                       }
    string operator()(const int                v, const string fmtStr) const { string fmt = fmtStr; fmt = "%"  + fmt + "d"; return utils::vFormat(fmt.c_str(), v); }
    string operator()(const short int          v, const string fmtStr) const { string fmt = fmtStr; fmt = "%"  + fmt + "d"; return utils::vFormat(fmt.c_str(), v); }
    string operator()(const long int           v, const string fmtStr) const { string fmt = fmtStr; fmt = "%"  + fmt + "d"; return utils::vFormat(fmt.c_str(), v); }
    string operator()(const unsigned int       v, const string fmtStr) const { string fmt = fmtStr; fmt = "%"  + fmt + "u"; return utils::vFormat(fmt.c_str(), v); }
    string operator()(const unsigned short int v, const string fmtStr) const { string fmt = fmtStr; fmt = "%"  + fmt + "u"; return utils::vFormat(fmt.c_str(), v); }
    string operator()(const unsigned long int  v, const string fmtStr) const { string fmt = fmtStr; fmt = "%"  + fmt + "u"; return utils::vFormat(fmt.c_str(), v); }     // also handles OBJECT_ID (typedef)
    string operator()(const float              v, const string fmtStr) const { string fmt = fmtStr; fmt = "%"  + fmt + "e"; return utils::vFormat(fmt.c_str(), v); }
    string operator()(const double             v, const string fmtStr) const { string fmt = fmtStr; fmt = "%"  + fmt + "e"; return utils::vFormat(fmt.c_str(), v); }
    string operator()(const long double        v, const string fmtStr) const { string fmt = fmtStr; fmt = "%"  + fmt + "e"; return utils::vFormat(fmt.c_str(), v); }
    string operator()(const string             v, const string fmtStr) const { string fmt = fmtStr; fmt = "%-" + fmt + "s"; return utils::vFormat(fmt.c_str(), v.c_str()); }
    string operator()(const ERROR              v, const string fmtStr) const { string fmt = fmtStr; fmt = "%"  + fmt + "d"; return utils::vFormat(fmt.c_str(), static_cast<int>(v)); }
    string operator()(const STELLAR_TYPE       v, const string fmtStr) const { string fmt = fmtStr; fmt = "%"  + fmt + "d"; return utils::vFormat(fmt.c_str(), static_cast<int>(v)); }
    string operator()(const MT_CASE            v, const string fmtStr) const { string fmt = fmtStr; fmt = "%"  + fmt + "d"; return utils::vFormat(fmt.c_str(), static_cast<int>(v)); }
    string operator()(const MT_TRACKING        v, const string fmtStr) const { string fmt = fmtStr; fmt = "%"  + fmt + "d"; return utils::vFormat(fmt.c_str(), static_cast<int>(v)); }
    string operator()(const SN_STATE           v, const string fmtStr) const { string fmt = fmtStr; fmt = "%"  + fmt + "d"; return utils::vFormat(fmt.c_str(), static_cast<int>(v)); }
};


class Log {

private:

    Log() {                                                                         // constructor - initialise variables
        m_Enabled = false;                                                          // logging disabled initially
        m_LogBasePath = "";                                                         // default log file base path
        m_LogNamePrefix = "";                                                       // default log file name prefix
=======
#ifndef __Log_h__
#define __Log_h__

#define LOGGING Log::Instance()

#include <boost/variant.hpp>
#include <fstream>

#include "constants.h"
#include "typedefs.h"
#include "utils.h"

#include "Options.h"
#include "LogMacros.h"

using std::string;
using std::get;


/*
 * Log Singleton
 *
 * Provides global logging functionality
 *
 * Singletons are sometimes frowned-upon - but Logging functionality is one area
 * for which they are considered acceptable.  Doing it this way means the logging
 * class instance doesn't need to be passed around to all and sundry.
 *
 * Jeff Riley, May 2019
 */


 /*
  * Note: I wrote this class when I refactored the SSE code, without reference to the BSE code.
  * While refactoring the BSE code (later) I realised that the logging I had implemented for SSE
  * wasn't sufficient for the logging requirements of the BSE code.  To provide for the logging
  * needs of the BSE code I added new functionality almost as a wrapper around the original, SSE,
  * logging functionality.  Some of the original SSE logging functionality has almost been
  * rendered redundant by the new BSE code, but I have left it here (almost) in its entirety
  * because it may still be useful.  We'll see.
  *
  * When I wrote the SSE logging functionality I provided debugging functionality with it, as
  * well as a set of macros to make debugging and the issuing of warning messages easier.  I
  * also wrote a set of logging macros to make logging easier.  The debug macros are still
  * useful, and I would encourage their use.  As well as writing the BSE logging code, I also
  * wrote the Errors class, which is my attempt at making error handling easier.  Some of the
  * functionality in the Errors class supersedes the DBG_WARN* macros provided here, but the
  * DBG_WARN* macros are still useful in some circumstances (and in fact are still used in
  * various places in the code).  The LOG* macros are somewhat less useful, but are left here
  * in case the original SSE logging functionality (that which underlies the BSE logging
  * functionality) is used in the future (as mentioned above, it could still be useful in
  * some circumstances).
  *
  * Jeff Riley, September 2019
  */



/*
 * Format a boost::variant value
 *
 * This is defined as a class for use with boost::apply_visitor().
 * It is only ever used by the Log class, hence the reason it is define here.
 *
 * This function is applied to a boost::variant value via the boost::apply_visitor() function.
 * The function extracts the underlying primitive value stored in the boost::variant value and formats
 * it using the format string constructed here specifically for the underlying primitive type.
 *
 */
class FormatVariantValue: public boost::static_visitor<string> {
public:
    string operator()(const bool               v, const string fmtStr) const {
                                                                           string fmt = fmtStr; fmt = "%" + fmt + "s";
                                                                           string vS  = OPTIONS->PrintBoolAsString() ? (v ? "TRUE" : "FALSE") : (v ? "1" : "0");
                                                                           return utils::vFormat(fmt.c_str(), vS.c_str());
                                                                       }
    string operator()(const int                v, const string fmtStr) const { string fmt = fmtStr; fmt = "%"  + fmt + "d"; return utils::vFormat(fmt.c_str(), v); }
    string operator()(const short int          v, const string fmtStr) const { string fmt = fmtStr; fmt = "%"  + fmt + "d"; return utils::vFormat(fmt.c_str(), v); }
    string operator()(const long int           v, const string fmtStr) const { string fmt = fmtStr; fmt = "%"  + fmt + "d"; return utils::vFormat(fmt.c_str(), v); }
    string operator()(const unsigned int       v, const string fmtStr) const { string fmt = fmtStr; fmt = "%"  + fmt + "u"; return utils::vFormat(fmt.c_str(), v); }
    string operator()(const unsigned short int v, const string fmtStr) const { string fmt = fmtStr; fmt = "%"  + fmt + "u"; return utils::vFormat(fmt.c_str(), v); }
    string operator()(const unsigned long int  v, const string fmtStr) const { string fmt = fmtStr; fmt = "%"  + fmt + "u"; return utils::vFormat(fmt.c_str(), v); }     // also handles OBJECT_ID (typedef)
    string operator()(const float              v, const string fmtStr) const { string fmt = fmtStr; fmt = "%"  + fmt + "e"; return utils::vFormat(fmt.c_str(), v); }
    string operator()(const double             v, const string fmtStr) const { string fmt = fmtStr; fmt = "%"  + fmt + "e"; return utils::vFormat(fmt.c_str(), v); }
    string operator()(const long double        v, const string fmtStr) const { string fmt = fmtStr; fmt = "%"  + fmt + "e"; return utils::vFormat(fmt.c_str(), v); }
    string operator()(const string             v, const string fmtStr) const { string fmt = fmtStr; fmt = "%-" + fmt + "s"; return utils::vFormat(fmt.c_str(), v.c_str()); }
    string operator()(const ERROR              v, const string fmtStr) const { string fmt = fmtStr; fmt = "%"  + fmt + "d"; return utils::vFormat(fmt.c_str(), static_cast<int>(v)); }
    string operator()(const STELLAR_TYPE       v, const string fmtStr) const { string fmt = fmtStr; fmt = "%"  + fmt + "d"; return utils::vFormat(fmt.c_str(), static_cast<int>(v)); }
    string operator()(const MT_CASE            v, const string fmtStr) const { string fmt = fmtStr; fmt = "%"  + fmt + "d"; return utils::vFormat(fmt.c_str(), static_cast<int>(v)); }
    string operator()(const MT_TRACKING        v, const string fmtStr) const { string fmt = fmtStr; fmt = "%"  + fmt + "d"; return utils::vFormat(fmt.c_str(), static_cast<int>(v)); }
    string operator()(const SN_STATE           v, const string fmtStr) const { string fmt = fmtStr; fmt = "%"  + fmt + "d"; return utils::vFormat(fmt.c_str(), static_cast<int>(v)); }
};


class Log {

private:

    Log() {                                                                         // constructor - initialise variables
        m_Enabled = false;                                                          // logging disabled initially
        m_LogBasePath = "";                                                         // default log file base path
        m_LogNamePrefix = "";                                                       // default log file name prefix
>>>>>>> d74d5bf7
        m_Delimiter = DELIMITERValue.at(DELIMITER::TAB);                            // default delimiter is TAB
        m_LogLevel = 0;                                                             // default log level - log everything
        m_LogClasses = {};                                                          // no default log classes
        m_DbgLevel = 0;                                                             // default debug level - debug everything
        m_DbgClasses = {};                                                          // no default debug classes
        m_DbgToLogfile = false;                                                     // default is not to log debug records to the log file
        m_DbgLogfileId = -1;                                                        // default is not valid
        m_Logfiles.empty();                                                         // default is no log files
        m_OpenStandardLogFileIds = {};                                              // no open COMPAS standard log files
    };
    Log(Log const&) = delete;                                                       // copy constructor does nothing, and not exposed publicly
    Log& operator = (Log const&) = delete;                                          // operator = does nothing, and not exposed publicly

    // instance variable
    static Log       *m_Instance;                                                   // pointer to the instance


    // member variables
    bool                 m_Enabled;                                                 // is logging enabled?

    string               m_LogBasePath;                                             // base path for log files
    string               m_LogNamePrefix;                                           // prefix for log files

    string               m_Delimiter;                                               // filed delimiter for logging

    int                  m_LogLevel;                                                // log level
    std::vector <string> m_LogClasses;                                              // log classes

    int                  m_DbgLevel;                                                // debug level
    std::vector <string> m_DbgClasses;                                              // debug classes

    bool                 m_DbgToLogfile;                                            // log debug records to log file?
    int                  m_DbgLogfileId;                                            // log file id of file to which debug statements should be written

    bool                 m_ErrToLogfile;                                            // log error records to log file?
    int                  m_ErrLogfileId;                                            // log file id of file to which error statements should be written


    struct logfileAttr {
        bool          active;                                                       // currently logging?  (ie log file open)
        std::ofstream file;                                                         // file pointer
        string        name;                                                         // name of log file
        string        delimiter;                                                    // field delimiter string
        bool          timestamp;                                                    // time stamp enabled?
        bool          label;                                                        // record labels enabled?
    };

    std::vector<logfileAttr> m_Logfiles;                                            // logfiles - in use and not

    COMPASUnorderedMap<LOGFILE, LOGFILE_DETAILS> m_OpenStandardLogFileIds;          // currently open standard logfiles: fileId, property details, field format strings

    ANY_PROPERTY_VECTOR m_SSE_Parms_Rec       = SSE_PARAMETERS_REC;                 // default specification
    ANY_PROPERTY_VECTOR m_BSE_SysParms_Rec    = BSE_SYSTEM_PARAMETERS_REC;          // default specification
    ANY_PROPERTY_VECTOR m_BSE_DCO_Rec         = BSE_DOUBLE_COMPACT_OBJECTS_REC;     // default specification
    ANY_PROPERTY_VECTOR m_BSE_SNE_Rec         = BSE_SUPERNOVAE_REC;                 // default specification
    ANY_PROPERTY_VECTOR m_BSE_CEE_Rec         = BSE_COMMON_ENVELOPES_REC;           // default specification
    ANY_PROPERTY_VECTOR m_BSE_RLOF_Rec        = BSE_RLOF_PARAMETERS_REC;            // default specification
    ANY_PROPERTY_VECTOR m_BSE_BE_Binaries_Rec = BSE_BE_BINARIES_REC;                // default specification
    ANY_PROPERTY_VECTOR m_BSE_Pulsars_Rec     = BSE_PULSAR_EVOLUTION_REC;           // default specification
    ANY_PROPERTY_VECTOR m_BSE_Detailed_Rec    = BSE_DETAILED_OUTPUT_REC;            // default specification


    // member functions

    bool IsValidId(const int p_LogfileId)    { return ((p_LogfileId >= 0) && ((unsigned int)p_LogfileId < m_Logfiles.size())); }
    bool IsActiveId(const int p_LogfileId)   { return IsValidId(p_LogfileId) && m_Logfiles[p_LogfileId].active; }

    void ClearEntry(const int p_LogfileId) {
        if (IsValidId(p_LogfileId)) {
            m_Logfiles[p_LogfileId].active    = false;                              // not active
            m_Logfiles[p_LogfileId].delimiter = "";                                 // clear delimiter
            m_Logfiles[p_LogfileId].name      = "";                                 // clear name
            m_Logfiles[p_LogfileId].timestamp = false;                              // clear timestamp
            m_Logfiles[p_LogfileId].label     = false;                              // clear label
        }
    }

    bool DoIt(const string p_Class, const int p_Level, const std::vector<string> p_EnabledClasses, const int p_EnabledLevel);
    void Say_(const string p_SayStr);
    bool Write_(const int p_LogfileId, const string p_LogStr);
    bool Put_(const int p_LogfileId, const string p_LogStr, const string p_Label = "");
    bool Debug_(const string p_DbgStr);
    bool Close_(const int p_LogfileId);

    PROPERTY_DETAILS StellarPropertyDetails(ANY_STAR_PROPERTY p_Property);
    PROPERTY_DETAILS BinaryPropertyDetails(BINARY_PROPERTY p_Property);
    PROPERTY_DETAILS ProgramOptionDetails(PROGRAM_OPTION p_Property);
    STR_STR_STR_STR  FormatFieldHeaders(PROPERTY_DETAILS p_Details, string p_HeaderSuffix = "");
    LOGFILE_DETAILS  StandardLogFileDetails(const LOGFILE p_Logfile, const string p_FileSuffix = "");


    std::tuple<bool, LOGFILE> GetLogfileDescriptorKey(const std::string p_Value);
    std::tuple<bool, LOGFILE> GetStandardLogfileKey(const int p_FileId);


    /*
     * Write a record to a standard logfile
     *
     * This function writes a log record to one of the standard COMPAS logfiles.
     * The record to be written is identified by the logfile to which it is to be written, and the data
     * is assembled on-the-fly.  The star from which the data should be gathered is passed as a parameter,
     * as is the logfile to which the record should be written, as well as a string suffix for the logfile
     * name.
     *
     * If the logfile is not already open, it will be opened by calling this function.
     *
     * The logging classes and level set by program options are honoured by this function.  The log class
     * and level for this record are passed as parameters.  If the log class for this record is not
     * configured to be logged, this function returns without performing any logging action (i.e. the log
     * file status (open, closed) and contents, will be unchanged by this function.  Similarly, if the
     * log level for this record indicates that the record should not be logged, no changes will be made
     * by this function.
     *
     *
     * template <class T>
     * void LogStandardRecord(const string   p_LogClass,
     *                        const int      p_LogLevel,
     *                        const LOGFILE  p_LogFile,
     *                        const T* const p_Star,
     *                        const string   p_FileSuffix = "")
     *
     * @param   [IN]    p_LogClass                  Class to determine if record should be written
     * @param   [IN]    p_LogLevel                  Level to determine if record should be written
     * @param   [IN]    p_LogFile                   The logfile to which the record should be written
     * @param   [IN]    p_Star                      The star object from which the field values should be retrieved
     * @param   [IN]    p_FileSuffix                String suffix to be added to the logfile name (optional, default = "")
     */
    template <class T>
    void LogStandardRecord(const string   p_LogClass,
                           const int      p_LogLevel,
                           const LOGFILE  p_LogFile,
                           const T* const p_Star,
                           const string   p_FileSuffix = "") {
        LOGFILE_DETAILS fileDetails;                                                                                                    // file details

        fileDetails = StandardLogFileDetails(p_LogFile, p_FileSuffix);                                                                  // get record details - open file (if necessary)
        if (get<0>(fileDetails) >= 0) {                                                                                                 // file is open

            int    fileId    = get<0>(fileDetails);                                                                                     // log file id
            string logRecord = "";                                                                                                      // the record to be written to the log file

            ANY_PROPERTY_VECTOR properties = get<2>(fileDetails);                                                                       // vector of properties to be printed

            // get and format values for printing
            bool                 ok;                                                                                                    // flag to indicate property value retrieved ok (or not)
            COMPAS_VARIABLE_TYPE value;                                                                                                 // property value
            string              valueStr;                                                                                               // string for formatted value

            int index = 0;
            for (auto &property : properties) {                                                                                         // for each property to be included in the log record

                std::tie(ok, value) = p_Star->PropertyValue(property);                                                                  // get property flag and value
                if (ok) {                                                                                                               // have valid property value
                    boost::variant<string> fmtStr(get<3>(fileDetails)[index++]);                                                        // format string
                    valueStr = boost::apply_visitor(FormatVariantValue(), value, fmtStr);                                               // format value
                }
                else valueStr = "ERROR!";                                                                                               // error formatting value

                logRecord += valueStr + m_Logfiles[fileId].delimiter;                                                                   // add value string to log record - with delimiter
            }

            if (!Put_(fileId, logRecord)) DBG_WARN(get<1>(ERROR_CATALOG.at(ERROR::FILE_WRITE_ERROR)));                                  // write the record - show warning if failure
        }
    }


    void PrintLogfileRecordDetails(const ANY_PROPERTY_VECTOR& p_LogfileRecord, const string p_LogfileRecordName);

    void UpdateLogfileRecordSpecs(const LOGFILE             p_Logfile,
                                  bool                      p_UseDefaultProps,
                                  const ANY_PROPERTY_VECTOR p_AddProps,
                                  const ANY_PROPERTY_VECTOR p_SubtractProps);

    bool UpdateAllLogfileRecordSpecs();


public:

    ~Log() {                                                                                                                            // destructor
        Stop();                                                                                                                         // stop logging - flushes and closes all open logfiles
        delete m_Instance;                                                                                                              // delete the instance variable
    }

    // instance function
    static Log* Instance();                                                                                                             // the singleton instance is exposed, not the constructor


    // member functions
    void   Start(const string              p_LogBasePath,
                 const string              p_LogNamePrefix,
                 const int                 p_LogLevel,
                 const std::vector<string> p_LogClasses,
                 const int                 p_DbgLevel,
                 const std::vector<string> p_DbgClasses,
                 const bool                p_DbgToFile,
                 const bool                p_ErrorsToFile,
                 const string              p_Delimiter);

    void   Stop();

    bool   Enabled() const { return m_Enabled; }

    int    Open(const string p_LogFileName, const bool p_Append, const bool p_TimeStamp, const bool p_Label, const string p_Delimiter = "");
    bool   Close(const int p_LogfileId);

    bool   Write(const int p_LogfileId, const string p_LogClass, const int p_LogLevel, const string p_LogStr);
    bool   Put(const int p_LogfileId, const string p_LogClass, const int p_LogLevel, const string p_LogStr);

    bool   Debug(const string p_DbgClass, const int p_DbgLevel, const string p_DbgStr);
    bool   DebugWait(const string p_DbgClass, const int p_DbgLevel, const string p_DbgStr);

    bool   Error(const string p_ErrStr);

    void   Squawk(const string squawkStr);

    void   Say(const string p_SayClass, const int p_SayLevel, const string p_SayStr);


    // standard logfile logging functions
    template <class T>
    void LogSingleStarParameters(const T* const p_Star, const int p_Id)  { LogStandardRecord(get<2>(LOGFILE_DESCRIPTOR.at(LOGFILE::SSE_PARAMETERS)), 0, LOGFILE::SSE_PARAMETERS, p_Star, "_" + std::to_string(p_Id)); }
    template <class T>
    void LogBinarySystemParameters(const T* const p_Binary)              { LogStandardRecord(get<2>(LOGFILE_DESCRIPTOR.at(LOGFILE::BSE_SYSTEM_PARAMETERS)), 0, LOGFILE::BSE_SYSTEM_PARAMETERS, p_Binary); }
    template <class T>
    void LogRLOFParameters(const T* const p_Binary)                      { LogStandardRecord(get<2>(LOGFILE_DESCRIPTOR.at(LOGFILE::BSE_RLOF_PARAMETERS)), 0, LOGFILE::BSE_RLOF_PARAMETERS, p_Binary); }
    template <class T>
    void LogDoubleCompactObject(const T* const p_Binary)                 { LogStandardRecord(get<2>(LOGFILE_DESCRIPTOR.at(LOGFILE::BSE_DOUBLE_COMPACT_OBJECTS)), 0, LOGFILE::BSE_DOUBLE_COMPACT_OBJECTS, p_Binary); }
    template <class T>
    void LogCommonEnvelope(const T* const p_Binary)                      { LogStandardRecord(get<2>(LOGFILE_DESCRIPTOR.at(LOGFILE::BSE_COMMON_ENVELOPES)), 0, LOGFILE::BSE_COMMON_ENVELOPES, p_Binary); }
    template <class T>
    void LogBeBinary(const T* const p_Binary)                            { LogStandardRecord(get<2>(LOGFILE_DESCRIPTOR.at(LOGFILE::BSE_BE_BINARIES)), 0, LOGFILE::BSE_BE_BINARIES, p_Binary); }
    template <class T>
    void LogDetailedOutput(const T* const p_Binary, const int p_Id)      { LogStandardRecord(get<2>(LOGFILE_DESCRIPTOR.at(LOGFILE::BSE_DETAILED_OUTPUT)), 0, LOGFILE::BSE_DETAILED_OUTPUT, p_Binary, "_" + std::to_string(p_Id)); }
    template <class T>
    void LogPulsarEvolutionParameters(const T* const p_Binary)           { LogStandardRecord(get<2>(LOGFILE_DESCRIPTOR.at(LOGFILE::BSE_PULSAR_EVOLUTION)), 0, LOGFILE::BSE_PULSAR_EVOLUTION, p_Binary); }
    template <class T>
    void LogSupernovaDetails(const T* const p_Binary)                    { LogStandardRecord(get<2>(LOGFILE_DESCRIPTOR.at(LOGFILE::BSE_SUPERNOVAE)), 0, LOGFILE::BSE_SUPERNOVAE, p_Binary); }

    bool CloseStandardFile(const LOGFILE p_LogFile);
    bool CloseAllStandardFiles();

};

#endif // __Log_h__
<|MERGE_RESOLUTION|>--- conflicted
+++ resolved
@@ -1,4 +1,3 @@
-<<<<<<< HEAD
 #ifndef __Log_h__
 #define __Log_h__
 
@@ -102,351 +101,247 @@
         m_Enabled = false;                                                          // logging disabled initially
         m_LogBasePath = "";                                                         // default log file base path
         m_LogNamePrefix = "";                                                       // default log file name prefix
-=======
-#ifndef __Log_h__
-#define __Log_h__
-
-#define LOGGING Log::Instance()
-
-#include <boost/variant.hpp>
-#include <fstream>
-
-#include "constants.h"
-#include "typedefs.h"
-#include "utils.h"
-
-#include "Options.h"
-#include "LogMacros.h"
-
-using std::string;
-using std::get;
-
-
-/*
- * Log Singleton
- *
- * Provides global logging functionality
- *
- * Singletons are sometimes frowned-upon - but Logging functionality is one area
- * for which they are considered acceptable.  Doing it this way means the logging
- * class instance doesn't need to be passed around to all and sundry.
- *
- * Jeff Riley, May 2019
- */
-
-
- /*
-  * Note: I wrote this class when I refactored the SSE code, without reference to the BSE code.
-  * While refactoring the BSE code (later) I realised that the logging I had implemented for SSE
-  * wasn't sufficient for the logging requirements of the BSE code.  To provide for the logging
-  * needs of the BSE code I added new functionality almost as a wrapper around the original, SSE,
-  * logging functionality.  Some of the original SSE logging functionality has almost been
-  * rendered redundant by the new BSE code, but I have left it here (almost) in its entirety
-  * because it may still be useful.  We'll see.
-  *
-  * When I wrote the SSE logging functionality I provided debugging functionality with it, as
-  * well as a set of macros to make debugging and the issuing of warning messages easier.  I
-  * also wrote a set of logging macros to make logging easier.  The debug macros are still
-  * useful, and I would encourage their use.  As well as writing the BSE logging code, I also
-  * wrote the Errors class, which is my attempt at making error handling easier.  Some of the
-  * functionality in the Errors class supersedes the DBG_WARN* macros provided here, but the
-  * DBG_WARN* macros are still useful in some circumstances (and in fact are still used in
-  * various places in the code).  The LOG* macros are somewhat less useful, but are left here
-  * in case the original SSE logging functionality (that which underlies the BSE logging
-  * functionality) is used in the future (as mentioned above, it could still be useful in
-  * some circumstances).
-  *
-  * Jeff Riley, September 2019
-  */
-
-
-
-/*
- * Format a boost::variant value
- *
- * This is defined as a class for use with boost::apply_visitor().
- * It is only ever used by the Log class, hence the reason it is define here.
- *
- * This function is applied to a boost::variant value via the boost::apply_visitor() function.
- * The function extracts the underlying primitive value stored in the boost::variant value and formats
- * it using the format string constructed here specifically for the underlying primitive type.
- *
- */
-class FormatVariantValue: public boost::static_visitor<string> {
-public:
-    string operator()(const bool               v, const string fmtStr) const {
-                                                                           string fmt = fmtStr; fmt = "%" + fmt + "s";
-                                                                           string vS  = OPTIONS->PrintBoolAsString() ? (v ? "TRUE" : "FALSE") : (v ? "1" : "0");
-                                                                           return utils::vFormat(fmt.c_str(), vS.c_str());
-                                                                       }
-    string operator()(const int                v, const string fmtStr) const { string fmt = fmtStr; fmt = "%"  + fmt + "d"; return utils::vFormat(fmt.c_str(), v); }
-    string operator()(const short int          v, const string fmtStr) const { string fmt = fmtStr; fmt = "%"  + fmt + "d"; return utils::vFormat(fmt.c_str(), v); }
-    string operator()(const long int           v, const string fmtStr) const { string fmt = fmtStr; fmt = "%"  + fmt + "d"; return utils::vFormat(fmt.c_str(), v); }
-    string operator()(const unsigned int       v, const string fmtStr) const { string fmt = fmtStr; fmt = "%"  + fmt + "u"; return utils::vFormat(fmt.c_str(), v); }
-    string operator()(const unsigned short int v, const string fmtStr) const { string fmt = fmtStr; fmt = "%"  + fmt + "u"; return utils::vFormat(fmt.c_str(), v); }
-    string operator()(const unsigned long int  v, const string fmtStr) const { string fmt = fmtStr; fmt = "%"  + fmt + "u"; return utils::vFormat(fmt.c_str(), v); }     // also handles OBJECT_ID (typedef)
-    string operator()(const float              v, const string fmtStr) const { string fmt = fmtStr; fmt = "%"  + fmt + "e"; return utils::vFormat(fmt.c_str(), v); }
-    string operator()(const double             v, const string fmtStr) const { string fmt = fmtStr; fmt = "%"  + fmt + "e"; return utils::vFormat(fmt.c_str(), v); }
-    string operator()(const long double        v, const string fmtStr) const { string fmt = fmtStr; fmt = "%"  + fmt + "e"; return utils::vFormat(fmt.c_str(), v); }
-    string operator()(const string             v, const string fmtStr) const { string fmt = fmtStr; fmt = "%-" + fmt + "s"; return utils::vFormat(fmt.c_str(), v.c_str()); }
-    string operator()(const ERROR              v, const string fmtStr) const { string fmt = fmtStr; fmt = "%"  + fmt + "d"; return utils::vFormat(fmt.c_str(), static_cast<int>(v)); }
-    string operator()(const STELLAR_TYPE       v, const string fmtStr) const { string fmt = fmtStr; fmt = "%"  + fmt + "d"; return utils::vFormat(fmt.c_str(), static_cast<int>(v)); }
-    string operator()(const MT_CASE            v, const string fmtStr) const { string fmt = fmtStr; fmt = "%"  + fmt + "d"; return utils::vFormat(fmt.c_str(), static_cast<int>(v)); }
-    string operator()(const MT_TRACKING        v, const string fmtStr) const { string fmt = fmtStr; fmt = "%"  + fmt + "d"; return utils::vFormat(fmt.c_str(), static_cast<int>(v)); }
-    string operator()(const SN_STATE           v, const string fmtStr) const { string fmt = fmtStr; fmt = "%"  + fmt + "d"; return utils::vFormat(fmt.c_str(), static_cast<int>(v)); }
-};
-
-
-class Log {
-
-private:
-
-    Log() {                                                                         // constructor - initialise variables
-        m_Enabled = false;                                                          // logging disabled initially
-        m_LogBasePath = "";                                                         // default log file base path
-        m_LogNamePrefix = "";                                                       // default log file name prefix
->>>>>>> d74d5bf7
-        m_Delimiter = DELIMITERValue.at(DELIMITER::TAB);                            // default delimiter is TAB
-        m_LogLevel = 0;                                                             // default log level - log everything
-        m_LogClasses = {};                                                          // no default log classes
-        m_DbgLevel = 0;                                                             // default debug level - debug everything
-        m_DbgClasses = {};                                                          // no default debug classes
-        m_DbgToLogfile = false;                                                     // default is not to log debug records to the log file
-        m_DbgLogfileId = -1;                                                        // default is not valid
-        m_Logfiles.empty();                                                         // default is no log files
-        m_OpenStandardLogFileIds = {};                                              // no open COMPAS standard log files
-    };
-    Log(Log const&) = delete;                                                       // copy constructor does nothing, and not exposed publicly
-    Log& operator = (Log const&) = delete;                                          // operator = does nothing, and not exposed publicly
-
-    // instance variable
-    static Log       *m_Instance;                                                   // pointer to the instance
-
-
-    // member variables
-    bool                 m_Enabled;                                                 // is logging enabled?
-
-    string               m_LogBasePath;                                             // base path for log files
-    string               m_LogNamePrefix;                                           // prefix for log files
-
-    string               m_Delimiter;                                               // filed delimiter for logging
-
-    int                  m_LogLevel;                                                // log level
-    std::vector <string> m_LogClasses;                                              // log classes
-
-    int                  m_DbgLevel;                                                // debug level
-    std::vector <string> m_DbgClasses;                                              // debug classes
-
-    bool                 m_DbgToLogfile;                                            // log debug records to log file?
-    int                  m_DbgLogfileId;                                            // log file id of file to which debug statements should be written
-
-    bool                 m_ErrToLogfile;                                            // log error records to log file?
-    int                  m_ErrLogfileId;                                            // log file id of file to which error statements should be written
-
-
-    struct logfileAttr {
-        bool          active;                                                       // currently logging?  (ie log file open)
-        std::ofstream file;                                                         // file pointer
-        string        name;                                                         // name of log file
-        string        delimiter;                                                    // field delimiter string
-        bool          timestamp;                                                    // time stamp enabled?
-        bool          label;                                                        // record labels enabled?
-    };
-
-    std::vector<logfileAttr> m_Logfiles;                                            // logfiles - in use and not
-
-    COMPASUnorderedMap<LOGFILE, LOGFILE_DETAILS> m_OpenStandardLogFileIds;          // currently open standard logfiles: fileId, property details, field format strings
-
-    ANY_PROPERTY_VECTOR m_SSE_Parms_Rec       = SSE_PARAMETERS_REC;                 // default specification
-    ANY_PROPERTY_VECTOR m_BSE_SysParms_Rec    = BSE_SYSTEM_PARAMETERS_REC;          // default specification
-    ANY_PROPERTY_VECTOR m_BSE_DCO_Rec         = BSE_DOUBLE_COMPACT_OBJECTS_REC;     // default specification
-    ANY_PROPERTY_VECTOR m_BSE_SNE_Rec         = BSE_SUPERNOVAE_REC;                 // default specification
-    ANY_PROPERTY_VECTOR m_BSE_CEE_Rec         = BSE_COMMON_ENVELOPES_REC;           // default specification
-    ANY_PROPERTY_VECTOR m_BSE_RLOF_Rec        = BSE_RLOF_PARAMETERS_REC;            // default specification
-    ANY_PROPERTY_VECTOR m_BSE_BE_Binaries_Rec = BSE_BE_BINARIES_REC;                // default specification
-    ANY_PROPERTY_VECTOR m_BSE_Pulsars_Rec     = BSE_PULSAR_EVOLUTION_REC;           // default specification
-    ANY_PROPERTY_VECTOR m_BSE_Detailed_Rec    = BSE_DETAILED_OUTPUT_REC;            // default specification
-
-
-    // member functions
-
-    bool IsValidId(const int p_LogfileId)    { return ((p_LogfileId >= 0) && ((unsigned int)p_LogfileId < m_Logfiles.size())); }
-    bool IsActiveId(const int p_LogfileId)   { return IsValidId(p_LogfileId) && m_Logfiles[p_LogfileId].active; }
-
-    void ClearEntry(const int p_LogfileId) {
-        if (IsValidId(p_LogfileId)) {
-            m_Logfiles[p_LogfileId].active    = false;                              // not active
-            m_Logfiles[p_LogfileId].delimiter = "";                                 // clear delimiter
-            m_Logfiles[p_LogfileId].name      = "";                                 // clear name
-            m_Logfiles[p_LogfileId].timestamp = false;                              // clear timestamp
-            m_Logfiles[p_LogfileId].label     = false;                              // clear label
-        }
-    }
-
-    bool DoIt(const string p_Class, const int p_Level, const std::vector<string> p_EnabledClasses, const int p_EnabledLevel);
-    void Say_(const string p_SayStr);
-    bool Write_(const int p_LogfileId, const string p_LogStr);
-    bool Put_(const int p_LogfileId, const string p_LogStr, const string p_Label = "");
-    bool Debug_(const string p_DbgStr);
-    bool Close_(const int p_LogfileId);
-
-    PROPERTY_DETAILS StellarPropertyDetails(ANY_STAR_PROPERTY p_Property);
-    PROPERTY_DETAILS BinaryPropertyDetails(BINARY_PROPERTY p_Property);
-    PROPERTY_DETAILS ProgramOptionDetails(PROGRAM_OPTION p_Property);
-    STR_STR_STR_STR  FormatFieldHeaders(PROPERTY_DETAILS p_Details, string p_HeaderSuffix = "");
-    LOGFILE_DETAILS  StandardLogFileDetails(const LOGFILE p_Logfile, const string p_FileSuffix = "");
-
-
-    std::tuple<bool, LOGFILE> GetLogfileDescriptorKey(const std::string p_Value);
-    std::tuple<bool, LOGFILE> GetStandardLogfileKey(const int p_FileId);
-
-
-    /*
-     * Write a record to a standard logfile
-     *
-     * This function writes a log record to one of the standard COMPAS logfiles.
-     * The record to be written is identified by the logfile to which it is to be written, and the data
-     * is assembled on-the-fly.  The star from which the data should be gathered is passed as a parameter,
-     * as is the logfile to which the record should be written, as well as a string suffix for the logfile
-     * name.
-     *
-     * If the logfile is not already open, it will be opened by calling this function.
-     *
-     * The logging classes and level set by program options are honoured by this function.  The log class
-     * and level for this record are passed as parameters.  If the log class for this record is not
-     * configured to be logged, this function returns without performing any logging action (i.e. the log
-     * file status (open, closed) and contents, will be unchanged by this function.  Similarly, if the
-     * log level for this record indicates that the record should not be logged, no changes will be made
-     * by this function.
-     *
-     *
-     * template <class T>
-     * void LogStandardRecord(const string   p_LogClass,
-     *                        const int      p_LogLevel,
-     *                        const LOGFILE  p_LogFile,
-     *                        const T* const p_Star,
-     *                        const string   p_FileSuffix = "")
-     *
-     * @param   [IN]    p_LogClass                  Class to determine if record should be written
-     * @param   [IN]    p_LogLevel                  Level to determine if record should be written
-     * @param   [IN]    p_LogFile                   The logfile to which the record should be written
-     * @param   [IN]    p_Star                      The star object from which the field values should be retrieved
-     * @param   [IN]    p_FileSuffix                String suffix to be added to the logfile name (optional, default = "")
-     */
-    template <class T>
-    void LogStandardRecord(const string   p_LogClass,
-                           const int      p_LogLevel,
-                           const LOGFILE  p_LogFile,
-                           const T* const p_Star,
-                           const string   p_FileSuffix = "") {
-        LOGFILE_DETAILS fileDetails;                                                                                                    // file details
-
-        fileDetails = StandardLogFileDetails(p_LogFile, p_FileSuffix);                                                                  // get record details - open file (if necessary)
-        if (get<0>(fileDetails) >= 0) {                                                                                                 // file is open
-
-            int    fileId    = get<0>(fileDetails);                                                                                     // log file id
-            string logRecord = "";                                                                                                      // the record to be written to the log file
-
-            ANY_PROPERTY_VECTOR properties = get<2>(fileDetails);                                                                       // vector of properties to be printed
-
-            // get and format values for printing
-            bool                 ok;                                                                                                    // flag to indicate property value retrieved ok (or not)
-            COMPAS_VARIABLE_TYPE value;                                                                                                 // property value
-            string              valueStr;                                                                                               // string for formatted value
-
-            int index = 0;
-            for (auto &property : properties) {                                                                                         // for each property to be included in the log record
-
-                std::tie(ok, value) = p_Star->PropertyValue(property);                                                                  // get property flag and value
-                if (ok) {                                                                                                               // have valid property value
-                    boost::variant<string> fmtStr(get<3>(fileDetails)[index++]);                                                        // format string
-                    valueStr = boost::apply_visitor(FormatVariantValue(), value, fmtStr);                                               // format value
-                }
-                else valueStr = "ERROR!";                                                                                               // error formatting value
-
-                logRecord += valueStr + m_Logfiles[fileId].delimiter;                                                                   // add value string to log record - with delimiter
-            }
-
-            if (!Put_(fileId, logRecord)) DBG_WARN(get<1>(ERROR_CATALOG.at(ERROR::FILE_WRITE_ERROR)));                                  // write the record - show warning if failure
-        }
-    }
-
-
-    void PrintLogfileRecordDetails(const ANY_PROPERTY_VECTOR& p_LogfileRecord, const string p_LogfileRecordName);
-
-    void UpdateLogfileRecordSpecs(const LOGFILE             p_Logfile,
-                                  bool                      p_UseDefaultProps,
-                                  const ANY_PROPERTY_VECTOR p_AddProps,
-                                  const ANY_PROPERTY_VECTOR p_SubtractProps);
-
-    bool UpdateAllLogfileRecordSpecs();
-
-
-public:
-
-    ~Log() {                                                                                                                            // destructor
-        Stop();                                                                                                                         // stop logging - flushes and closes all open logfiles
-        delete m_Instance;                                                                                                              // delete the instance variable
-    }
-
-    // instance function
-    static Log* Instance();                                                                                                             // the singleton instance is exposed, not the constructor
-
-
-    // member functions
-    void   Start(const string              p_LogBasePath,
-                 const string              p_LogNamePrefix,
-                 const int                 p_LogLevel,
-                 const std::vector<string> p_LogClasses,
-                 const int                 p_DbgLevel,
-                 const std::vector<string> p_DbgClasses,
-                 const bool                p_DbgToFile,
-                 const bool                p_ErrorsToFile,
-                 const string              p_Delimiter);
-
-    void   Stop();
-
-    bool   Enabled() const { return m_Enabled; }
-
-    int    Open(const string p_LogFileName, const bool p_Append, const bool p_TimeStamp, const bool p_Label, const string p_Delimiter = "");
-    bool   Close(const int p_LogfileId);
-
-    bool   Write(const int p_LogfileId, const string p_LogClass, const int p_LogLevel, const string p_LogStr);
-    bool   Put(const int p_LogfileId, const string p_LogClass, const int p_LogLevel, const string p_LogStr);
-
-    bool   Debug(const string p_DbgClass, const int p_DbgLevel, const string p_DbgStr);
-    bool   DebugWait(const string p_DbgClass, const int p_DbgLevel, const string p_DbgStr);
-
-    bool   Error(const string p_ErrStr);
-
-    void   Squawk(const string squawkStr);
-
-    void   Say(const string p_SayClass, const int p_SayLevel, const string p_SayStr);
-
-
-    // standard logfile logging functions
-    template <class T>
-    void LogSingleStarParameters(const T* const p_Star, const int p_Id)  { LogStandardRecord(get<2>(LOGFILE_DESCRIPTOR.at(LOGFILE::SSE_PARAMETERS)), 0, LOGFILE::SSE_PARAMETERS, p_Star, "_" + std::to_string(p_Id)); }
-    template <class T>
-    void LogBinarySystemParameters(const T* const p_Binary)              { LogStandardRecord(get<2>(LOGFILE_DESCRIPTOR.at(LOGFILE::BSE_SYSTEM_PARAMETERS)), 0, LOGFILE::BSE_SYSTEM_PARAMETERS, p_Binary); }
-    template <class T>
-    void LogRLOFParameters(const T* const p_Binary)                      { LogStandardRecord(get<2>(LOGFILE_DESCRIPTOR.at(LOGFILE::BSE_RLOF_PARAMETERS)), 0, LOGFILE::BSE_RLOF_PARAMETERS, p_Binary); }
-    template <class T>
-    void LogDoubleCompactObject(const T* const p_Binary)                 { LogStandardRecord(get<2>(LOGFILE_DESCRIPTOR.at(LOGFILE::BSE_DOUBLE_COMPACT_OBJECTS)), 0, LOGFILE::BSE_DOUBLE_COMPACT_OBJECTS, p_Binary); }
-    template <class T>
-    void LogCommonEnvelope(const T* const p_Binary)                      { LogStandardRecord(get<2>(LOGFILE_DESCRIPTOR.at(LOGFILE::BSE_COMMON_ENVELOPES)), 0, LOGFILE::BSE_COMMON_ENVELOPES, p_Binary); }
-    template <class T>
-    void LogBeBinary(const T* const p_Binary)                            { LogStandardRecord(get<2>(LOGFILE_DESCRIPTOR.at(LOGFILE::BSE_BE_BINARIES)), 0, LOGFILE::BSE_BE_BINARIES, p_Binary); }
-    template <class T>
-    void LogDetailedOutput(const T* const p_Binary, const int p_Id)      { LogStandardRecord(get<2>(LOGFILE_DESCRIPTOR.at(LOGFILE::BSE_DETAILED_OUTPUT)), 0, LOGFILE::BSE_DETAILED_OUTPUT, p_Binary, "_" + std::to_string(p_Id)); }
-    template <class T>
-    void LogPulsarEvolutionParameters(const T* const p_Binary)           { LogStandardRecord(get<2>(LOGFILE_DESCRIPTOR.at(LOGFILE::BSE_PULSAR_EVOLUTION)), 0, LOGFILE::BSE_PULSAR_EVOLUTION, p_Binary); }
-    template <class T>
-    void LogSupernovaDetails(const T* const p_Binary)                    { LogStandardRecord(get<2>(LOGFILE_DESCRIPTOR.at(LOGFILE::BSE_SUPERNOVAE)), 0, LOGFILE::BSE_SUPERNOVAE, p_Binary); }
-
-    bool CloseStandardFile(const LOGFILE p_LogFile);
-    bool CloseAllStandardFiles();
-
-};
-
-#endif // __Log_h__
+        m_Delimiter = DELIMITERValue.at(DELIMITER::TAB);                            // default delimiter is TAB
+        m_LogLevel = 0;                                                             // default log level - log everything
+        m_LogClasses = {};                                                          // no default log classes
+        m_DbgLevel = 0;                                                             // default debug level - debug everything
+        m_DbgClasses = {};                                                          // no default debug classes
+        m_DbgToLogfile = false;                                                     // default is not to log debug records to the log file
+        m_DbgLogfileId = -1;                                                        // default is not valid
+        m_Logfiles.empty();                                                         // default is no log files
+        m_OpenStandardLogFileIds = {};                                              // no open COMPAS standard log files
+    };
+    Log(Log const&) = delete;                                                       // copy constructor does nothing, and not exposed publicly
+    Log& operator = (Log const&) = delete;                                          // operator = does nothing, and not exposed publicly
+
+    // instance variable
+    static Log       *m_Instance;                                                   // pointer to the instance
+
+
+    // member variables
+    bool                 m_Enabled;                                                 // is logging enabled?
+
+    string               m_LogBasePath;                                             // base path for log files
+    string               m_LogNamePrefix;                                           // prefix for log files
+
+    string               m_Delimiter;                                               // filed delimiter for logging
+
+    int                  m_LogLevel;                                                // log level
+    std::vector <string> m_LogClasses;                                              // log classes
+
+    int                  m_DbgLevel;                                                // debug level
+    std::vector <string> m_DbgClasses;                                              // debug classes
+
+    bool                 m_DbgToLogfile;                                            // log debug records to log file?
+    int                  m_DbgLogfileId;                                            // log file id of file to which debug statements should be written
+
+    bool                 m_ErrToLogfile;                                            // log error records to log file?
+    int                  m_ErrLogfileId;                                            // log file id of file to which error statements should be written
+
+
+    struct logfileAttr {
+        bool          active;                                                       // currently logging?  (ie log file open)
+        std::ofstream file;                                                         // file pointer
+        string        name;                                                         // name of log file
+        string        delimiter;                                                    // field delimiter string
+        bool          timestamp;                                                    // time stamp enabled?
+        bool          label;                                                        // record labels enabled?
+    };
+
+    std::vector<logfileAttr> m_Logfiles;                                            // logfiles - in use and not
+
+    COMPASUnorderedMap<LOGFILE, LOGFILE_DETAILS> m_OpenStandardLogFileIds;          // currently open standard logfiles: fileId, property details, field format strings
+
+    ANY_PROPERTY_VECTOR m_SSE_Parms_Rec       = SSE_PARAMETERS_REC;                 // default specification
+    ANY_PROPERTY_VECTOR m_BSE_SysParms_Rec    = BSE_SYSTEM_PARAMETERS_REC;          // default specification
+    ANY_PROPERTY_VECTOR m_BSE_DCO_Rec         = BSE_DOUBLE_COMPACT_OBJECTS_REC;     // default specification
+    ANY_PROPERTY_VECTOR m_BSE_SNE_Rec         = BSE_SUPERNOVAE_REC;                 // default specification
+    ANY_PROPERTY_VECTOR m_BSE_CEE_Rec         = BSE_COMMON_ENVELOPES_REC;           // default specification
+    ANY_PROPERTY_VECTOR m_BSE_RLOF_Rec        = BSE_RLOF_PARAMETERS_REC;            // default specification
+    ANY_PROPERTY_VECTOR m_BSE_BE_Binaries_Rec = BSE_BE_BINARIES_REC;                // default specification
+    ANY_PROPERTY_VECTOR m_BSE_Pulsars_Rec     = BSE_PULSAR_EVOLUTION_REC;           // default specification
+    ANY_PROPERTY_VECTOR m_BSE_Detailed_Rec    = BSE_DETAILED_OUTPUT_REC;            // default specification
+
+
+    // member functions
+
+    bool IsValidId(const int p_LogfileId)    { return ((p_LogfileId >= 0) && ((unsigned int)p_LogfileId < m_Logfiles.size())); }
+    bool IsActiveId(const int p_LogfileId)   { return IsValidId(p_LogfileId) && m_Logfiles[p_LogfileId].active; }
+
+    void ClearEntry(const int p_LogfileId) {
+        if (IsValidId(p_LogfileId)) {
+            m_Logfiles[p_LogfileId].active    = false;                              // not active
+            m_Logfiles[p_LogfileId].delimiter = "";                                 // clear delimiter
+            m_Logfiles[p_LogfileId].name      = "";                                 // clear name
+            m_Logfiles[p_LogfileId].timestamp = false;                              // clear timestamp
+            m_Logfiles[p_LogfileId].label     = false;                              // clear label
+        }
+    }
+
+    bool DoIt(const string p_Class, const int p_Level, const std::vector<string> p_EnabledClasses, const int p_EnabledLevel);
+    void Say_(const string p_SayStr);
+    bool Write_(const int p_LogfileId, const string p_LogStr);
+    bool Put_(const int p_LogfileId, const string p_LogStr, const string p_Label = "");
+    bool Debug_(const string p_DbgStr);
+    bool Close_(const int p_LogfileId);
+
+    PROPERTY_DETAILS StellarPropertyDetails(ANY_STAR_PROPERTY p_Property);
+    PROPERTY_DETAILS BinaryPropertyDetails(BINARY_PROPERTY p_Property);
+    PROPERTY_DETAILS ProgramOptionDetails(PROGRAM_OPTION p_Property);
+    STR_STR_STR_STR  FormatFieldHeaders(PROPERTY_DETAILS p_Details, string p_HeaderSuffix = "");
+    LOGFILE_DETAILS  StandardLogFileDetails(const LOGFILE p_Logfile, const string p_FileSuffix = "");
+
+
+    std::tuple<bool, LOGFILE> GetLogfileDescriptorKey(const std::string p_Value);
+    std::tuple<bool, LOGFILE> GetStandardLogfileKey(const int p_FileId);
+
+
+    /*
+     * Write a record to a standard logfile
+     *
+     * This function writes a log record to one of the standard COMPAS logfiles.
+     * The record to be written is identified by the logfile to which it is to be written, and the data
+     * is assembled on-the-fly.  The star from which the data should be gathered is passed as a parameter,
+     * as is the logfile to which the record should be written, as well as a string suffix for the logfile
+     * name.
+     *
+     * If the logfile is not already open, it will be opened by calling this function.
+     *
+     * The logging classes and level set by program options are honoured by this function.  The log class
+     * and level for this record are passed as parameters.  If the log class for this record is not
+     * configured to be logged, this function returns without performing any logging action (i.e. the log
+     * file status (open, closed) and contents, will be unchanged by this function.  Similarly, if the
+     * log level for this record indicates that the record should not be logged, no changes will be made
+     * by this function.
+     *
+     *
+     * template <class T>
+     * void LogStandardRecord(const string   p_LogClass,
+     *                        const int      p_LogLevel,
+     *                        const LOGFILE  p_LogFile,
+     *                        const T* const p_Star,
+     *                        const string   p_FileSuffix = "")
+     *
+     * @param   [IN]    p_LogClass                  Class to determine if record should be written
+     * @param   [IN]    p_LogLevel                  Level to determine if record should be written
+     * @param   [IN]    p_LogFile                   The logfile to which the record should be written
+     * @param   [IN]    p_Star                      The star object from which the field values should be retrieved
+     * @param   [IN]    p_FileSuffix                String suffix to be added to the logfile name (optional, default = "")
+     */
+    template <class T>
+    void LogStandardRecord(const string   p_LogClass,
+                           const int      p_LogLevel,
+                           const LOGFILE  p_LogFile,
+                           const T* const p_Star,
+                           const string   p_FileSuffix = "") {
+        LOGFILE_DETAILS fileDetails;                                                                                                    // file details
+
+        fileDetails = StandardLogFileDetails(p_LogFile, p_FileSuffix);                                                                  // get record details - open file (if necessary)
+        if (get<0>(fileDetails) >= 0) {                                                                                                 // file is open
+
+            int    fileId    = get<0>(fileDetails);                                                                                     // log file id
+            string logRecord = "";                                                                                                      // the record to be written to the log file
+
+            ANY_PROPERTY_VECTOR properties = get<2>(fileDetails);                                                                       // vector of properties to be printed
+
+            // get and format values for printing
+            bool                 ok;                                                                                                    // flag to indicate property value retrieved ok (or not)
+            COMPAS_VARIABLE_TYPE value;                                                                                                 // property value
+            string              valueStr;                                                                                               // string for formatted value
+
+            int index = 0;
+            for (auto &property : properties) {                                                                                         // for each property to be included in the log record
+
+                std::tie(ok, value) = p_Star->PropertyValue(property);                                                                  // get property flag and value
+                if (ok) {                                                                                                               // have valid property value
+                    boost::variant<string> fmtStr(get<3>(fileDetails)[index++]);                                                        // format string
+                    valueStr = boost::apply_visitor(FormatVariantValue(), value, fmtStr);                                               // format value
+                }
+                else valueStr = "ERROR!";                                                                                               // error formatting value
+
+                logRecord += valueStr + m_Logfiles[fileId].delimiter;                                                                   // add value string to log record - with delimiter
+            }
+
+            if (!Put_(fileId, logRecord)) DBG_WARN(get<1>(ERROR_CATALOG.at(ERROR::FILE_WRITE_ERROR)));                                  // write the record - show warning if failure
+        }
+    }
+
+
+    void PrintLogfileRecordDetails(const ANY_PROPERTY_VECTOR& p_LogfileRecord, const string p_LogfileRecordName);
+
+    void UpdateLogfileRecordSpecs(const LOGFILE             p_Logfile,
+                                  bool                      p_UseDefaultProps,
+                                  const ANY_PROPERTY_VECTOR p_AddProps,
+                                  const ANY_PROPERTY_VECTOR p_SubtractProps);
+
+    bool UpdateAllLogfileRecordSpecs();
+
+
+public:
+
+    ~Log() {                                                                                                                            // destructor
+        Stop();                                                                                                                         // stop logging - flushes and closes all open logfiles
+        delete m_Instance;                                                                                                              // delete the instance variable
+    }
+
+    // instance function
+    static Log* Instance();                                                                                                             // the singleton instance is exposed, not the constructor
+
+
+    // member functions
+    void   Start(const string              p_LogBasePath,
+                 const string              p_LogNamePrefix,
+                 const int                 p_LogLevel,
+                 const std::vector<string> p_LogClasses,
+                 const int                 p_DbgLevel,
+                 const std::vector<string> p_DbgClasses,
+                 const bool                p_DbgToFile,
+                 const bool                p_ErrorsToFile,
+                 const string              p_Delimiter);
+
+    void   Stop();
+
+    bool   Enabled() const { return m_Enabled; }
+
+    int    Open(const string p_LogFileName, const bool p_Append, const bool p_TimeStamp, const bool p_Label, const string p_Delimiter = "");
+    bool   Close(const int p_LogfileId);
+
+    bool   Write(const int p_LogfileId, const string p_LogClass, const int p_LogLevel, const string p_LogStr);
+    bool   Put(const int p_LogfileId, const string p_LogClass, const int p_LogLevel, const string p_LogStr);
+
+    bool   Debug(const string p_DbgClass, const int p_DbgLevel, const string p_DbgStr);
+    bool   DebugWait(const string p_DbgClass, const int p_DbgLevel, const string p_DbgStr);
+
+    bool   Error(const string p_ErrStr);
+
+    void   Squawk(const string squawkStr);
+
+    void   Say(const string p_SayClass, const int p_SayLevel, const string p_SayStr);
+
+
+    // standard logfile logging functions
+    template <class T>
+    void LogSingleStarParameters(const T* const p_Star, const int p_Id)  { LogStandardRecord(get<2>(LOGFILE_DESCRIPTOR.at(LOGFILE::SSE_PARAMETERS)), 0, LOGFILE::SSE_PARAMETERS, p_Star, "_" + std::to_string(p_Id)); }
+    template <class T>
+    void LogBinarySystemParameters(const T* const p_Binary)              { LogStandardRecord(get<2>(LOGFILE_DESCRIPTOR.at(LOGFILE::BSE_SYSTEM_PARAMETERS)), 0, LOGFILE::BSE_SYSTEM_PARAMETERS, p_Binary); }
+    template <class T>
+    void LogRLOFParameters(const T* const p_Binary)                      { LogStandardRecord(get<2>(LOGFILE_DESCRIPTOR.at(LOGFILE::BSE_RLOF_PARAMETERS)), 0, LOGFILE::BSE_RLOF_PARAMETERS, p_Binary); }
+    template <class T>
+    void LogDoubleCompactObject(const T* const p_Binary)                 { LogStandardRecord(get<2>(LOGFILE_DESCRIPTOR.at(LOGFILE::BSE_DOUBLE_COMPACT_OBJECTS)), 0, LOGFILE::BSE_DOUBLE_COMPACT_OBJECTS, p_Binary); }
+    template <class T>
+    void LogCommonEnvelope(const T* const p_Binary)                      { LogStandardRecord(get<2>(LOGFILE_DESCRIPTOR.at(LOGFILE::BSE_COMMON_ENVELOPES)), 0, LOGFILE::BSE_COMMON_ENVELOPES, p_Binary); }
+    template <class T>
+    void LogBeBinary(const T* const p_Binary)                            { LogStandardRecord(get<2>(LOGFILE_DESCRIPTOR.at(LOGFILE::BSE_BE_BINARIES)), 0, LOGFILE::BSE_BE_BINARIES, p_Binary); }
+    template <class T>
+    void LogDetailedOutput(const T* const p_Binary, const int p_Id)      { LogStandardRecord(get<2>(LOGFILE_DESCRIPTOR.at(LOGFILE::BSE_DETAILED_OUTPUT)), 0, LOGFILE::BSE_DETAILED_OUTPUT, p_Binary, "_" + std::to_string(p_Id)); }
+    template <class T>
+    void LogPulsarEvolutionParameters(const T* const p_Binary)           { LogStandardRecord(get<2>(LOGFILE_DESCRIPTOR.at(LOGFILE::BSE_PULSAR_EVOLUTION)), 0, LOGFILE::BSE_PULSAR_EVOLUTION, p_Binary); }
+    template <class T>
+    void LogSupernovaDetails(const T* const p_Binary)                    { LogStandardRecord(get<2>(LOGFILE_DESCRIPTOR.at(LOGFILE::BSE_SUPERNOVAE)), 0, LOGFILE::BSE_SUPERNOVAE, p_Binary); }
+
+    bool CloseStandardFile(const LOGFILE p_LogFile);
+    bool CloseAllStandardFiles();
+
+};
+
+#endif // __Log_h__