#ifndef __Star_h__
#define __Star_h__

#include <fstream>

#include "constants.h"
#include "typedefs.h"
#include "profiling.h"
#include "utils.h"

#include "BaseStar.h"
#include "MS_lte_07.h"
#include "MS_gt_07.h"
#include "CH.h"
#include "HG.h"
#include "FGB.h"
#include "CHeB.h"
#include "EAGB.h"
#include "TPAGB.h"
#include "HeMS.h"
#include "HeHG.h"
#include "HeGB.h"
#include "HeWD.h"
#include "COWD.h"
#include "ONeWD.h"
#include "NS.h"
#include "BH.h"
#include "MR.h"

class BaseStar;
class MS_lte_07;
class MS_gt_07;
class CH;
class HG;
class FGB;
class CHeB;
class EAGB;
class TPAGB;
class HeMS;
class HeHG;
class HeGB;
class HeWD;
class COWD;
class ONeWD;
class NS;
class BH;
class MR;


class Star {

public:

    Star();
    Star(const unsigned long int p_RandomSeed, 
         const double            p_MZAMS, 
         const KickParameters    p_KickParameters = {});
    Star(const Star& p_Star);
    Star& operator = (const Star& p_Star);

    virtual ~Star() { delete m_Star; delete m_SaveStar; }


    // object identifiers - all classes have these
    OBJECT_ID                   ObjectId() const                                                                            { return m_ObjectId; }
    OBJECT_ID                   StarObjectId() const                                                                        { return m_ObjectId; }
    OBJECT_TYPE                 ObjectType() const                                                                          { return m_ObjectType; }
    STELLAR_TYPE                InitialStellarType() const                                                                  { return m_Star->InitialStellarType(); }
    STELLAR_TYPE                StellarType() const                                                                         { return m_Star->StellarType(); }


    // getters - alphabetically
    double                      Age() const                                                                                 { return m_Star->Age(); }
    double                      BindingEnergy_Fixed() const                                                                 { return m_Star->BindingEnergy_Fixed(); }
    double                      BindingEnergy_Loveridge() const                                                             { return m_Star->BindingEnergy_Loveridge(); }
    double                      BindingEnergy_Nanjing() const                                                               { return m_Star->BindingEnergy_Nanjing(); }
    double                      BindingEnergy_Kruckow() const                                                               { return m_Star->BindingEnergy_Kruckow(); }
    double                      CalculateDynamicalTimescale() const                                                         { return m_Star->CalculateDynamicalTimescale(); }
    double                      CalculateNuclearTimescale() const                                                           { return m_Star->CalculateNuclearTimescale(); }
    double                      CalculateRadialExpansionTimescale() const                                                   { return m_Star->CalculateRadialExpansionTimescale(); }
    double                      CalculateThermalTimescale() const                                                           { return m_Star->CalculateThermalTimescale(); }
    double                      COCoreMass() const                                                                          { return m_Star->COCoreMass(); }
    double                      CoreMass() const                                                                            { return m_Star->CoreMass(); }
    bool                        ExperiencedCCSN() const                                                                     { return m_Star->ExperiencedCCSN(); }
    bool                        ExperiencedECSN() const                                                                     { return m_Star->ExperiencedECSN(); }
    bool                        ExperiencedPISN() const                                                                     { return m_Star->ExperiencedPISN() ; }
    bool                        ExperiencedPPISN() const                                                                    { return m_Star->ExperiencedPPISN(); }
    bool                        ExperiencedRunaway() const                                                                  { return m_Star->ExperiencedRunaway(); }
    bool                        ExperiencedUSSN() const                                                                     { return m_Star->ExperiencedUSSN(); }
    double                      HeCoreMass() const                                                                          { return m_Star->HeCoreMass(); }
    bool                        IsCCSN() const                                                                              { return m_Star->IsCCSN(); }
    bool                        IsDegenerate() const                                                                        { return m_Star->IsDegenerate(); }
    bool                        IsECSN() const                                                                              { return m_Star->IsECSN(); }
    bool                        IsMassRatioUnstable(const double p_AccretorMass, const double p_IsAccretorDegenerate) const { return m_Star->IsMassRatioUnstable(p_AccretorMass, p_IsAccretorDegenerate); }
    bool                        IsOneOf(STELLAR_TYPE_LIST p_List) const                                                     { return m_Star->IsOneOf(p_List); }
    bool                        IsPISN() const                                                                              { return m_Star->IsPISN(); }
    bool                        IsPPISN() const                                                                             { return m_Star->IsPPISN(); }
    bool                        IsUSSN() const                                                                              { return m_Star->IsUSSN(); }
    double                      Lambda_Fixed() const                                                                        { return m_Star->Lambda_Fixed(); }
    double                      Lambda_Loveridge() const                                                                    { return m_Star->Lambda_Loveridge(); }
    double                      Lambda_Nanjing() const                                                                      { return m_Star->Lambda_Nanjing(); }
    double                      Lambda_Kruckow() const                                                                      { return m_Star->Lambda_Kruckow(); }
    double                      Luminosity() const                                                                          { return m_Star->Luminosity(); }
    double                      Mass() const                                                                                { return m_Star->Mass(); }
    double                      Mass0() const                                                                               { return m_Star->Mass0(); }
    double                      MassPrev() const                                                                            { return m_Star->MassPrev(); }
    double                      Metallicity() const                                                                         { return m_Star->Metallicity(); }
    double                      MZAMS() const                                                                               { return m_Star->MZAMS(); }
    double                      Omega() const                                                                               { return m_Star->Omega(); }
    double                      OmegaCHE() const                                                                            { return m_Star->OmegaCHE(); }
    double                      OmegaPrev() const                                                                           { return m_Star->OmegaPrev(); }
    double                      Radius() const                                                                              { return m_Star->Radius(); }
    double                      RadiusPrev() const                                                                          { return m_Star->RadiusPrev(); }
    double                      RZAMS() const                                                                               { return m_Star->RZAMS(); }
    SupernovaDetailsT           SN_Details() const                                                                          { return m_Star->SN_Details(); }
    double                      SN_Phi() const                                                                              { return m_Star->SN_Phi(); }
    double                      SN_Theta() const                                                                            { return m_Star->SN_Theta(); }
    double                      SN_TotalMassAtCOFormation() const                                                           { return m_Star->SN_TotalMassAtCOFormation(); }
    double                      SN_TrueAnomaly() const                                                                      { return m_Star->SN_TrueAnomaly(); }
    double                      SN_EccentricAnomaly() const                                                                 { return m_Star->SN_EccentricAnomaly(); }
    SN_EVENT                    SN_Type() const                                                                             { return m_Star->SN_Type(); }
    double                      Speed() const                                                                               { return m_Star->Speed(); }
    COMPAS_VARIABLE             StellarPropertyValue(const T_ANY_PROPERTY p_Property) const                                 { return m_Star->StellarPropertyValue(p_Property); }
    STELLAR_TYPE                StellarTypePrev() const                                                                     { return m_Star->StellarTypePrev(); }
    double                      Temperature() const                                                                         { return m_Star->Temperature(); }
    double                      Timescale(TIMESCALE p_Timescale) const                                                      { return m_Star->Timescale(p_Timescale); }
    double                      XExponent() const                                                                           { return m_Star->XExponent(); }


    // setters (JR: I don't really like this, but I think unavoidable - at least for now)
    void                        SetOmega(double p_vRot)                                                                     { m_Star->SetOmega(p_vRot); }


    // member functions - alphabetically
    STELLAR_TYPE    AgeOneTimestep(const double p_Dt, bool p_Switch = true);

    void            ApplyMassTransferRejuvenationFactor()                                                       { m_Star->ApplyMassTransferRejuvenationFactor(); }

    void            CalculateBindingEnergies(const double p_CoreMass,
                                             const double p_EnvMass,
                                             const double p_Radius)                                             { m_Star->CalculateBindingEnergies(p_CoreMass, p_EnvMass, p_Radius); }

    double          CalculateEddyTurnoverTimescale()                                                            { return m_Star->CalculateEddyTurnoverTimescale(); }

    double          CalculateGyrationRadius() const                                                             { return m_Star->CalculateGyrationRadius(); }

    void            CalculateLambdas()                                                                          { m_Star->CalculateLambdas(); }
    void            CalculateLambdas(const double p_EnvMass)                                                    { m_Star->CalculateLambdas(p_EnvMass); }

    DBL_DBL         CalculateMassAcceptanceRate(const double p_DonorMassRate, const double p_AccretorMassRate)  { return m_Star->CalculateMassAcceptanceRate(p_DonorMassRate, p_AccretorMassRate); }

    double          CalculateMassLossValues(const bool p_UpdateMDot = false, const bool p_UpdateMDt = false)    { return m_Star->CalculateMassLossValues(p_UpdateMDot, p_UpdateMDt); }

    double          CalculateMomentOfInertia(const double p_RemnantRadius = 0.0)                                { return m_Star->CalculateMomentOfInertia(p_RemnantRadius); }
    double          CalculateMomentOfInertiaAU(const double p_RemnantRadius = 0.0)                              { return m_Star->CalculateMomentOfInertiaAU(p_RemnantRadius); }

    void            CalculateSNAnomalies(const double p_Eccentricity)                                           { m_Star->CalculateSNAnomalies(p_Eccentricity); }
<<<<<<< HEAD
    double          CalculateSNKickMagnitude(const double p_RemnantMass, 
                                             const double p_EjectaMass, 
								             const STELLAR_TYPE p_StellarType)                                  { return m_Star->CalculateSNKickMagnitude(p_RemnantMass, p_EjectaMass, p_StellarType); }
=======
    double          CalculateSNKickMagnitude(const double p_RemnantMass, const double p_EjectaMass, 
                                             const STELLAR_TYPE p_StellarType)                                  { return m_Star->CalculateSNKickMagnitude(p_RemnantMass, 
                                                                                                                         p_EjectaMass, p_StellarType); }
>>>>>>> 22626539

    double          CalculateThermalMassLossRate()                                                              { return m_Star->CalculateThermalMassLossRate(); }

    double          CalculateThermalTimescale(const double p_Mass,
                                              const double p_Radius,
                                              const double p_Luminosity,
                                              const double p_EnvMass = 1.0)                                     { return m_Star->CalculateThermalTimescale(p_Mass, p_Radius, p_Luminosity, p_EnvMass); }

    double          CalculateTimestep()                                                                         { return m_Star->CalculateTimestep(); }

    double          CalculateZeta(ZETA_PRESCRIPTION p_ZetaPrescription)                                         { return m_Star->CalculateZeta(p_ZetaPrescription); }

    void            CheckRunaway(const bool p_Unbound)                                                          { m_Star->CheckRunaway(p_Unbound); }

    void            ClearCurrentSNEvent()                                                                       { m_Star->ClearCurrentSNEvent(); }

    BaseStar*       Clone(const BaseStar& p_Star);

    ENVELOPE        DetermineEnvelopeType() const                                                               { return m_Star->DetermineEnvelopeType(); }

    MT_CASE         DetermineMassTransferCase()                                                                 { return m_Star->DetermineMassTransferCase(); }

    void            Evolve(const long int p_Id);

    double          EvolveOneTimestep(const double p_Dt);

    void            IncrementOmega(const double p_OmegaDelta)                                                   { m_Star->IncrementOmega(p_OmegaDelta); }

    void            ResolveAccretion(const double p_AccretionMass)                                              { m_Star->ResolveAccretion(p_AccretionMass); }

    void            ResolveEnvelopeLossAndSwitch()                                                              { (void)SwitchTo(m_Star->ResolveEnvelopeLoss(true)); }

    void            ResolveRemnantAfterEnvelopeLossAndSwitch()                                                  { (void)SwitchTo(m_Star->ResolveRemnantAfterEnvelopeLoss()); }

    STELLAR_TYPE    ResolveRemnantAfterEnvelopeLoss()                                                           { return m_Star->ResolveRemnantAfterEnvelopeLoss(); }

    bool            RevertState();

    void            SaveState();

    void            SetSNCurrentEvent(const SN_EVENT p_SNEvent)                                                 { m_Star->SetSNCurrentEvent(p_SNEvent); }
    void            SetSNPastEvent(const SN_EVENT p_SNEvent)                                                    { m_Star->SetSNPastEvent(p_SNEvent); }

    double     	    SN_KickMagnitude()       									                                { return m_Star->SN_KickMagnitude() ; }

    STELLAR_TYPE    SwitchTo(const STELLAR_TYPE p_StellarType, bool p_SetInitialType = false);

    void            UpdateAgeAfterMassLoss()                                                                    { m_Star->UpdateAgeAfterMassLoss(); }

    void            UpdateAttributes()                                                                          { (void)UpdateAttributes(0.0, 0.0, true); }
    STELLAR_TYPE    UpdateAttributes(const double p_DeltaMass,
                                     const double p_DeltaMass0,
                                     const bool   p_ForceRecalculate = false);

    STELLAR_TYPE    UpdateAttributesAndAgeOneTimestep(const double p_DeltaMass,
                                                      const double p_DeltaMass0,
                                                      const double p_DeltaTime,
                                                      const bool   p_Switch = true,
                                                      const bool   p_ForceRecalculate = false);

    void            UpdateComponentVelocity(const Vector3d p_newVelocity)                                       { m_Star->UpdateComponentVelocity(p_newVelocity); }

    void            UpdateInitialMass()                                                                         { m_Star->UpdateInitialMass(); }

    void            UpdateMagneticFieldAndSpin(const bool   p_CommonEnvelope,
                                               const double p_Stepsize,
                                               const double p_MassGainPerTimeStep,
                                               const double p_Epsilon)                                          { m_Star->UpdateMagneticFieldAndSpin(p_CommonEnvelope,
                                                                                                                                                     p_Stepsize,
                                                                                                                                                     p_MassGainPerTimeStep,
                                                                                                                                                     p_Epsilon);}










private:

    OBJECT_ID   m_ObjectId;                                                                                     // instantiated object's unique object id
    OBJECT_TYPE m_ObjectType;                                                                                   // instantiated object's object type
    long int    m_Id;                                                                                           // Id used to name output files - uses p_Id as passed (usually the step number of multiple single stars being produced)

    BaseStar   *m_Star;                                                                                         // pointer to current star
    BaseStar   *m_SaveStar;                                                                                     // pointer to saved star

};

#endif // __Star_h__<|MERGE_RESOLUTION|>--- conflicted
+++ resolved
@@ -155,15 +155,10 @@
     double          CalculateMomentOfInertiaAU(const double p_RemnantRadius = 0.0)                              { return m_Star->CalculateMomentOfInertiaAU(p_RemnantRadius); }
 
     void            CalculateSNAnomalies(const double p_Eccentricity)                                           { m_Star->CalculateSNAnomalies(p_Eccentricity); }
-<<<<<<< HEAD
+    
     double          CalculateSNKickMagnitude(const double p_RemnantMass, 
                                              const double p_EjectaMass, 
 								             const STELLAR_TYPE p_StellarType)                                  { return m_Star->CalculateSNKickMagnitude(p_RemnantMass, p_EjectaMass, p_StellarType); }
-=======
-    double          CalculateSNKickMagnitude(const double p_RemnantMass, const double p_EjectaMass, 
-                                             const STELLAR_TYPE p_StellarType)                                  { return m_Star->CalculateSNKickMagnitude(p_RemnantMass, 
-                                                                                                                         p_EjectaMass, p_StellarType); }
->>>>>>> 22626539
 
     double          CalculateThermalMassLossRate()                                                              { return m_Star->CalculateThermalMassLossRate(); }
 
