#ifndef __Star_h__
#define __Star_h__

#include <fstream>

#include "constants.h"
#include "typedefs.h"
#include "profiling.h"
#include "utils.h"

#include "BaseStar.h"
#include "MS_lte_07.h"
#include "MS_gt_07.h"
#include "CH.h"
#include "HG.h"
#include "FGB.h"
#include "CHeB.h"
#include "EAGB.h"
#include "TPAGB.h"
#include "HeMS.h"
#include "HeHG.h"
#include "HeGB.h"
#include "HeWD.h"
#include "COWD.h"
#include "ONeWD.h"
#include "NS.h"
#include "BH.h"
#include "MR.h"

class BaseStar;
class MS_lte_07;
class MS_gt_07;
class CH;
class HG;
class FGB;
class CHeB;
class EAGB;
class TPAGB;
class HeMS;
class HeHG;
class HeGB;
class HeWD;
class COWD;
class ONeWD;
class NS;
class BH;
class MR;


class Star {

public:

    Star();

    Star(const unsigned long int p_RandomSeed, 
         const double            p_MZAMS, 
         const double            p_Metallicity, 
         const KickParameters    p_KickParameters,
         const double            p_RotationalVelocity = -1.0); 

    Star(const Star& p_Star);

    Star& operator = (const Star& p_Star);

    virtual ~Star() { delete m_Star; delete m_SaveStar; }


    // object identifiers - all classes have these
    OBJECT_ID           ObjectId() const                                                                            { return m_ObjectId; }
    OBJECT_ID           StarObjectId() const                                                                        { return m_ObjectId; }
    OBJECT_TYPE         ObjectType() const                                                                          { return m_ObjectType; }
    STELLAR_TYPE        InitialStellarType() const                                                                  { return m_Star->InitialStellarType(); }
    STELLAR_TYPE        StellarType() const                                                                         { return m_Star->StellarType(); }


    // getters - alphabetically
    double              Age() const                                                                                 { return m_Star->Age(); }
    double              BindingEnergy_Fixed() const                                                                 { return m_Star->BindingEnergy_Fixed(); }
    double              BindingEnergy_Loveridge() const                                                             { return m_Star->BindingEnergy_Loveridge(); }
    double              BindingEnergy_Nanjing() const                                                               { return m_Star->BindingEnergy_Nanjing(); }
    double              BindingEnergy_Kruckow() const                                                               { return m_Star->BindingEnergy_Kruckow(); }
    double              BindingEnergy_Dewi() const                                                                  { return m_Star->BindingEnergy_Dewi(); }
    double              CalculateCriticalMassRatio(const bool p_AccretorIsDegenerate) const                         { return m_Star->CalculateCriticalMassRatio(p_AccretorIsDegenerate); }
    double              CalculateCriticalMassRatioClaeys14(const bool p_AccretorIsDegenerate) const                 { return m_Star->CalculateCriticalMassRatioClaeys14(p_AccretorIsDegenerate); }
    double              CalculateDynamicalTimescale() const                                                         { return m_Star->CalculateDynamicalTimescale(); }
    double              CalculateNuclearTimescale() const                                                           { return m_Star->CalculateNuclearTimescale(); }
    double              CalculateRadialExpansionTimescale() const                                                   { return m_Star->CalculateRadialExpansionTimescale(); }
    double              CalculateThermalTimescale() const                                                           { return m_Star->CalculateThermalTimescale(); }
    double              COCoreMass() const                                                                          { return m_Star->COCoreMass(); }
    double              CoreMass() const                                                                            { return m_Star->CoreMass(); }
    bool                ExperiencedAIC() const                                                                      { return m_Star->ExperiencedAIC(); }
    bool                ExperiencedCCSN() const                                                                     { return m_Star->ExperiencedCCSN(); }
    bool                ExperiencedECSN() const                                                                     { return m_Star->ExperiencedECSN(); }
    bool                ExperiencedPISN() const                                                                     { return m_Star->ExperiencedPISN() ; }
    bool                ExperiencedPPISN() const                                                                    { return m_Star->ExperiencedPPISN(); }
    bool                ExperiencedUSSN() const                                                                     { return m_Star->ExperiencedUSSN(); }
    double              HeCoreMass() const                                                                          { return m_Star->HeCoreMass(); }
    bool                IsAIC() const                                                                               { return m_Star->IsAIC(); }
    bool                IsCCSN() const                                                                              { return m_Star->IsCCSN(); }
    bool                IsDegenerate() const                                                                        { return m_Star->IsDegenerate(); }
    bool                IsECSN() const                                                                              { return m_Star->IsECSN(); }
    bool                IsOneOf(STELLAR_TYPE_LIST p_List) const                                                     { return m_Star->IsOneOf(p_List); }
    bool                IsPISN() const                                                                              { return m_Star->IsPISN(); }
    bool                IsPPISN() const                                                                             { return m_Star->IsPPISN(); }
    bool                IsUSSN() const                                                                              { return m_Star->IsUSSN(); }
    double              Lambda_Fixed() const                                                                        { return m_Star->Lambda_Fixed(); }
    double              Lambda_Loveridge() const                                                                    { return m_Star->Lambda_Loveridge(); }
    double              Lambda_Nanjing() const                                                                      { return m_Star->Lambda_Nanjing(); }
    double              Lambda_Kruckow() const                                                                      { return m_Star->Lambda_Kruckow(); }
    double              Lambda_Dewi() const                                                                         { return m_Star->Lambda_Dewi(); }
    double              Luminosity() const                                                                          { return m_Star->Luminosity(); }
    double              Mass() const                                                                                { return m_Star->Mass(); }
    double              Mass0() const                                                                               { return m_Star->Mass0(); }
    double              MassPrev() const                                                                            { return m_Star->MassPrev(); }
    double              Metallicity() const                                                                         { return m_Star->Metallicity(); }
    double              MZAMS() const                                                                               { return m_Star->MZAMS(); }
    double              Omega() const                                                                               { return m_Star->Omega(); }
    double              OmegaCHE() const                                                                            { return m_Star->OmegaCHE(); }
    double              OmegaPrev() const                                                                           { return m_Star->OmegaPrev(); }
    double              Radius() const                                                                              { return m_Star->Radius(); }
    double              RadiusPrev() const                                                                          { return m_Star->RadiusPrev(); }
    double              RZAMS() const                                                                               { return m_Star->RZAMS(); }
    SupernovaDetailsT   SN_Details() const                                                                          { return m_Star->SN_Details(); }
    double              SN_Phi() const                                                                              { return m_Star->SN_Phi(); }
    double              SN_Theta() const                                                                            { return m_Star->SN_Theta(); }
    double              SN_TotalMassAtCOFormation() const                                                           { return m_Star->SN_TotalMassAtCOFormation(); }
    double              SN_TrueAnomaly() const                                                                      { return m_Star->SN_TrueAnomaly(); }
    double              SN_EccentricAnomaly() const                                                                 { return m_Star->SN_EccentricAnomaly(); }
    SN_EVENT            SN_Type() const                                                                             { return m_Star->SN_Type(); }
    double              Speed() const                                                                               { return m_Star->Speed(); }
    COMPAS_VARIABLE     StellarPropertyValue(const T_ANY_PROPERTY p_Property) const                                 { return m_Star->StellarPropertyValue(p_Property); }
    STELLAR_TYPE        StellarTypePrev() const                                                                     { return m_Star->StellarTypePrev(); }
    double              Temperature() const                                                                         { return m_Star->Temperature(); }
    double              Timescale(TIMESCALE p_Timescale) const                                                      { return m_Star->Timescale(p_Timescale); }
    double              XExponent() const                                                                           { return m_Star->XExponent(); }


    // setters (JR: I don't really like this, but I think unavoidable - at least for now)
    void                SetOmega(double p_vRot)                                                                     { m_Star->SetOmega(p_vRot); }

    void                UpdateMassTransferDonorHistory()                                                            { m_Star->UpdateMassTransferDonorHistory(); }


    // member functions - alphabetically
    STELLAR_TYPE    AgeOneTimestep(const double p_Dt, bool p_Switch = true);

    void            ApplyMassTransferRejuvenationFactor()                                                           { m_Star->ApplyMassTransferRejuvenationFactor(); }

    void            CalculateBindingEnergies(const double p_CoreMass,
                                             const double p_EnvMass,
                                             const double p_Radius)                                                 { m_Star->CalculateBindingEnergies(p_CoreMass, p_EnvMass, p_Radius); }

    double          CalculateConvectiveEnvelopeBindingEnergy(const double p_CoreMass, const double p_ConvectiveEnvelopeMass, const double p_Radius, const double p_Lambda)
        { return m_Star->CalculateConvectiveEnvelopeBindingEnergy(p_CoreMass, p_ConvectiveEnvelopeMass, p_Radius, p_Lambda); }
    double          CalculateConvectiveEnvelopeMass()                                                               { return m_Star->CalculateConvectiveEnvelopeMass(); }
    
    double          CalculateEddyTurnoverTimescale()                                                                { return m_Star->CalculateEddyTurnoverTimescale(); }
    double          CalculateGyrationRadius() const                                                                 { return m_Star->CalculateGyrationRadius(); }

    void            CalculateLambdas()                                                                              { m_Star->CalculateLambdas(); }
    void            CalculateLambdas(const double p_EnvMass)                                                        { m_Star->CalculateLambdas(p_EnvMass); }

    DBL_DBL         CalculateMassAcceptanceRate(const double p_DonorMassRate, const double p_AccretorMassRate)      { return m_Star->CalculateMassAcceptanceRate(p_DonorMassRate, p_AccretorMassRate); }

    double          CalculateMassLossValues(const bool p_UpdateMDot = false, const bool p_UpdateMDt = false)        { return m_Star->CalculateMassLossValues(p_UpdateMDot, p_UpdateMDt); }

    double          CalculateMomentOfInertia(const double p_RemnantRadius = 0.0) const                              { return m_Star->CalculateMomentOfInertia(p_RemnantRadius); }
    double          CalculateMomentOfInertiaAU(const double p_RemnantRadius = 0.0) const                            { return m_Star->CalculateMomentOfInertiaAU(p_RemnantRadius); }

    void            CalculateSNAnomalies(const double p_Eccentricity)                                               { m_Star->CalculateSNAnomalies(p_Eccentricity); }
    
    double          CalculateSNKickMagnitude(const double p_RemnantMass, 
                                             const double p_EjectaMass, 
								             const STELLAR_TYPE p_StellarType)                                      { return m_Star->CalculateSNKickMagnitude(p_RemnantMass, p_EjectaMass, p_StellarType); }


    double          CalculateThermalMassAcceptanceRate(const double p_Radius) const                                 { return m_Star->CalculateThermalMassAcceptanceRate(p_Radius); }
    double          CalculateThermalMassAcceptanceRate() const                                                      { return m_Star->CalculateThermalMassAcceptanceRate(); }

    double          CalculateThermalMassLossRate() const                                                            { return m_Star->CalculateThermalMassLossRate(); }

    double          CalculateThermalTimescale(const double p_Radius) const                                          { return m_Star->CalculateThermalTimescale(p_Radius); }

    double          CalculateTimestep()                                                                             { return m_Star->CalculateTimestep(); }

    double          CalculateZetaAdiabatic()                                                                        { return m_Star->CalculateZetaAdiabatic(); }
    double          CalculateZetaConstantsByEnvelope(ZETA_PRESCRIPTION p_ZetaPrescription)                          { return m_Star->CalculateZetaConstantsByEnvelope(p_ZetaPrescription); }

    void            ClearCurrentSNEvent()                                                                           { m_Star->ClearCurrentSNEvent(); }

    BaseStar*       Clone(const BaseStar& p_Star);

    ENVELOPE        DetermineEnvelopeType() const                                                                   { return m_Star->DetermineEnvelopeType(); }

    EVOLUTION_STATUS Evolve(const long int p_Id);

    double          EvolveOneTimestep(const double p_Dt);

<<<<<<< HEAD
    double          InterpolateGe20QCrit(const QCRIT_PRESCRIPTION p_qCritPrescription)                              { return m_Star->InterpolateGe20QCrit(p_qCritPrescription); }
=======
    void            HaltWinds()                                                                                     { m_Star->HaltWinds(); }
>>>>>>> a3e8761f

    void            ResolveAccretion(const double p_AccretionMass)                                                  { m_Star->ResolveAccretion(p_AccretionMass); }

    void            ResolveEnvelopeLossAndSwitch()                                                                  { (void)SwitchTo(m_Star->ResolveEnvelopeLoss(true)); }

    bool            RevertState();

    void            SaveState();

    void            SetSNCurrentEvent(const SN_EVENT p_SNEvent)                                                     { m_Star->SetSNCurrentEvent(p_SNEvent); }
    void            SetSNPastEvent(const SN_EVENT p_SNEvent)                                                        { m_Star->SetSNPastEvent(p_SNEvent); }

    double     	    SN_KickMagnitude()       									                                    { return m_Star->SN_KickMagnitude() ; }

    STELLAR_TYPE    SwitchTo(const STELLAR_TYPE p_StellarType, bool p_SetInitialType = false);

    void            UpdateAgeAfterMassLoss()                                                                        { m_Star->UpdateAgeAfterMassLoss(); }

    void            UpdateAttributes()                                                                              { (void)UpdateAttributes(0.0, 0.0, true); }
    STELLAR_TYPE    UpdateAttributes(const double p_DeltaMass,
                                     const double p_DeltaMass0,
                                     const bool   p_ForceRecalculate = false);

    STELLAR_TYPE    UpdateAttributesAndAgeOneTimestep(const double p_DeltaMass,
                                                      const double p_DeltaMass0,
                                                      const double p_DeltaTime,
                                                      const bool   p_Switch = true,
                                                      const bool   p_ForceRecalculate = false);

    void            UpdateComponentVelocity(const Vector3d p_newVelocity)                                           { m_Star->UpdateComponentVelocity(p_newVelocity); }

    void            UpdateInitialMass()                                                                             { m_Star->UpdateInitialMass(); }

    void            UpdateMagneticFieldAndSpin(const bool   p_CommonEnvelope,
                                               const bool   p_RecycledNS,
                                               const double p_Stepsize,
                                               const double p_MassGainPerTimeStep,
                                               const double p_Epsilon)                                              { m_Star->UpdateMagneticFieldAndSpin(p_CommonEnvelope,
                                                                                                                                                         p_RecycledNS,
                                                                                                                                                         p_Stepsize,
                                                                                                                                                         p_MassGainPerTimeStep,
                                                                                                                                                         p_Epsilon);}
    
    void        UpdateMinimumCoreMass()                                                                             { m_Star->UpdateMinimumCoreMass(); }


private:

    OBJECT_ID   m_ObjectId;                                                                                     // instantiated object's unique object id
    OBJECT_TYPE m_ObjectType;                                                                                   // instantiated object's object type
    long int    m_Id;                                                                                           // Id used to name output files - uses p_Id as passed (usually the step number of multiple single stars being produced)

    BaseStar   *m_Star;                                                                                         // pointer to current star
    BaseStar   *m_SaveStar;                                                                                     // pointer to saved star

};

#endif // __Star_h__<|MERGE_RESOLUTION|>--- conflicted
+++ resolved
@@ -197,11 +197,8 @@
 
     double          EvolveOneTimestep(const double p_Dt);
 
-<<<<<<< HEAD
     double          InterpolateGe20QCrit(const QCRIT_PRESCRIPTION p_qCritPrescription)                              { return m_Star->InterpolateGe20QCrit(p_qCritPrescription); }
-=======
     void            HaltWinds()                                                                                     { m_Star->HaltWinds(); }
->>>>>>> a3e8761f
 
     void            ResolveAccretion(const double p_AccretionMass)                                                  { m_Star->ResolveAccretion(p_AccretionMass); }
 
