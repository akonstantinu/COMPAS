# ifndef __changelog_h__
# define __changelog_h__

// =====================================================================
// 
// COMPAS Changelog
// 
// =====================================================================
// 
// 02.00.00      JR - Sep 17, 2019 - Initial commit of new version
// 02.00.01      JR - Sep 20, 2019 - Fix compiler warnings. Powwow fixes
// 02.00.02      JR - Sep 21, 2019 - Make code clang-compliant
// 02.00.03      IM - Sep 23, 2019 - Added fstream include
// 02.01.00      JR - Oct 01, 2019 - Support for Chemically Homogeneous Evolution
// 02.02.00      JR - Oct 01, 2019 - Support for Grids - both SSE and BSE
// 02.02.01      JR - Oct 01, 2019 - Changed BaseBinaryStar code to assume tidal locking only if CHE is enabled
// 02.02.02      JR - Oct 07, 2019 - Defect repairs:
//                                       SSE iteration (increment index - Grids worked, range of values wasn't incrementing)
//                                       Errors service (FIRST_IN_FUNCTION errors sometimes printed every time)
//                                       Added code for both SSE and BSE so that specified metallicities be clamped to [0.0, 1.0].  What are reasonable limits?
//                                   Errors service performance enhancement (clean deleted stellar objects from catalog)
//                                   Changed way binary constituent stars masses equilibrated (they now retain their ZAMS mass, but (initial) mass and mass0 changes)
//                                   Add initial stellar type variable - and to some record definitions
//                                   Added change history and version number to constants.h
// 02.02.03      JR - Oct 09, 2019 - Defect repairs:
//                                       Initialised all BaseStar.m_Supernova elements (some had not been initialised)
//                                       Fixed regression in BaseStar.cpp (INITIAL_STELLAR_TYPE & INITIAL_STELLAR_TYPE_NAME in StellarPropertyValue())
//                                   Added max iteration check to Newton-Raphson method in SolveKeplersEquation (see constant MAX_KEPLER_ITERATIONS)
// 02.02.04      JR - Oct 09, 2019 - Defect repairs:
//                                       SN kick direction calculation corrected
//                                       Boolean value output corrected
//                                       Typos fixed
// 02.02.05      JR - Oct 10, 2019 - Defect repairs:
//                                       Determination of Chemically Homogeneous star fixed (threshold calculation)
//                                       Removed checks for RLOF to/from CH stars
//                                       Typos fixed
// 02.02.06      JR - Oct 11, 2019 - Renamed class "CHE" - now class "CH"
//                                   Updated CHE documentation
//                                   Added m_MassesEquilibrated variable to BaseBinaryStar
// 02.02.07      JR - Oct 20, 2019 - Defect repairs:
//                                       CEE printing systems post-stripping - github issue - reworked CE details/pre/post CE - partial fix (BindingEnergy remaining)
//                                       Added RANDOM_SEED to Options::OptionValue() (omitted erroneously)
//                                   Added m_SecondaryTooSmallForDCO variable to BaseBinaryStar - and to some record definitions
//                                   Added m_StellarMergerAtBirth variable to BaseBinaryStar - and to some record definitions
//                                   Added allow-rlof-at-birth program option
//                                       If CHE enabled, or allow-rlof-at-birth option is true, binaries that have one or both stars
//                                       in RLOF at birth will have masses equilibrated, radii recalculated, orbit circularised, and
//                                       semi-major axis recalculated, while conserving angular momentum - then allowed to evolve
//                                   Added allow-touching-at-birth program option
//                                       Binaries that have stars touching at birth (check is done after any equilibration and
//                                       recalculation of radius and separation is done) are allowed to evolve.  Evolve() function
//                                       immediately checks for merger at birth, flags status as such and stops evolution.
//                                   Documentation updated (see updated doc for detailed explanation of new program options)
// 02.03.00      JR - Oct 25, 2019 - Defect repairs:
//                                       removed extraneous delimiter at end of log file records
//                                   Added '--version' option
//                                   Changed minor version number - should have been done at last release - we'll grant the '--version' option minor release status...
// 02.03.01      JR - Nov 04, 2019 - Defect repair:
//                                       removed erroneous initialisation of m_CEDetails.alpha from BaseBinaryStar::SetRemainingCommonValues()
//                                       (CE Alpha was always being initialised to 0.0 regardless of program options)
// 02.03.02      JR - Nov 25, 2019 - Defect repairs:
//                                       added check for active log file before closing in Log::Stop()
//                                       added CH stars to MAIN_SEQUENCE and ALL_MAIN_SEQUENCE initializer_lists defined in constants.h
//                                       moved InitialiseMassTransfer() outside 'if' - now called even if not using mass transfer - sets some flags we might need
//                                       added code to recalculate rlof if CH stars are equilibrated in BaseBinaryStar constructor
//                                   Enhancements:
//                                       moved KROUPA constants from AIS class to constants.h
//                                       moved CalculateCDFKroupa() function from AIS class to BaseBinaryStar class
//                                       added m_CHE variable to BaseStar class - also selectable for printing
//                                       added explicit check to ResolveCommonEnvelope() to merge binary if the donor is a main sequence star
//                                   Chemically Homogeneous Evolution changes:
//                                       added check to CheckMassTransfer() in BaseBinaryStar.cpp to merge if CH+CH and touching - avoid CEE
//                                       added code to InitialiseMassTransfer() in BaseBinaryStar.cpp to equilibrate and possibly merge if both CH stars in RLOF
// (Unchanged)   IM - Nov 29, 2019 - Defect repairs:
//                                       changed Disbound -> Unbounded in header strings in constants.h
//                                       left one line in default/example grid file (Grid.txt)
//                                       fix default PPISN mass limit in python submit: 65 Msol -> 60 Msol
// 02.03.03      JR - Dec 04, 2019 - Defect repairs:
//                                       added code to UpdateAttributesAndAgeOneTimestep() in Star.cpp to recalculate stellar attributes after switching to new stellar type
//                                       (addresses discontinuous transitions e.g. CH -> HeMS)
//                                       changed IsPulsationalPairInstabilitySN() in GiantBranch.cpp to call IsPairInstabilitySN() instead of set MASSLESS_REMNANT if remnant mass <= 0.0
//                                       changed CalculateSNKickVelocity() in BaseStar.cpp to set m_SupernovaDetails.kickVelocity correctly after adjusting for fallback
// 02.03.04      FSB - Dec 04, 2019 - Defect repairs:
//                                       fixed bug in Fryer+2012 CalculateGravitationalRemnantMassadded() function to compare baryon mass of star remnant with
//  									                   baryon mass of MaximumNeutronStarMass instead of just MaximumNeutronStarMass. 
//                                       added m_BaryonicMassOfMaximumNeutronStarMass to BaseStar.h and BaseStar.cpp
// 02.03.05      JR - Dec 05, 2019 - Defect repairs:
//                                       fixed EvolveSingleStars() in main.cpp to print correct initial mass
//                                       fixed TPAGB::CalculateCOCoreMassAtPhaseEnd() - added conditional
// 02.04.00      JR - Dec 18, 2019 - New functionality:
//                                       added columns to BSE grid functionality: Kick_Velocity_1(&2), Kick_Theta_1(&2), Kick_Phi_1(&2), Kick_Mean_Anomaly_1(&2).  Updated documentation.
//                                   Changed functionality:
//                                       removed compiler version checks from Makefile - they seemed to only work for native Ubuntu and were more of a nuisance than anything...  (old version exists as Makefile-checks)
//                                   Defect repairs:
//                                       added recalculation of gbParams Mx & Lx in HeHG calculateGbParams()
//                                       created HeHG::CalculateGBParams_Static() and GiantBranch::CalculateGBParams_Static(), called from EAGB::ResolveEnvelopeLoss() to facilitate calculation of attributes for new stellar type before actually switching.  Needed to rewrite some other functions as static.  Note: this needs to be revisited and a more elegant solution implemented.
//                                       added CalculateRadiusAndStellarTypeOnPhase() for HeHG and HeGBstars, and changed call to calculateRadiusOnPhase() to CalculateRadiusAndStellarTypeOnPhase() in BaseStar::EvolveOnPhase().  This allows for HeHG and HeGB stars to change stellar type based on radius (previously missed).
//                                       set M = McBAGB for EAGB & TPAGB only (was being set for all types >= TPAGB)
//                                       added extra print detailed in BaseBinaryStar:Evolve() - sometimes missing a switch type in detailed output if only 1 timestep
//                                       swapped heading strings for ANY_STAR_PROPERTY::IS_ECSN and ANY_STAR_PROPERTY::IS_USSN (now correct)
//                                       removed condition in BaseBinaryStar::EvaluateSupernovae().  ResolveSupernova() is now called for all stellar types (not sure what I was thinking originally. I'm sure I had a good reason - or maybe I was just tired...)
//                                       changed name of GiantBranch::CalculateProtoCoreMass() to GiantBranch::CalculateProtoCoreMassDelayed() and changed calls to the function
//                                       swapped order of calculations of ePrime (CalculateOrbitalEccentricityPostSupernova()) and m_SemiMajorAxisPrime (CalculateSemiMajorAxisPostSupernova()) in BaseBinaryStar::ResolveSupernova().  Improper order was causing wrong value of m_SeminMajorAxisPrime to be used in calculation of ePrime
//                                       set m_Disbound = true appropriately in BaseBinaryStar::Evolve() (note: m_Disbound will change name to m_Unbound soon...)
//                                       changed return value of CHeB::DetermineEnvelopeType() to CONVECTIVE.  Left CHeB DetermineEnvelopeTypeHurley2002() as RADIATIVE (used in BinaryConstituentStar::CalculateSynchronisationTimescale())
//                                       changed BINARY_PROPERTY::ORBITAL_VELOCITY to BINARY_PROPERTY::ORBITAL_VELOCITY_PRE_2ND_SUPERNOVA in BSE_SUPERNOVAE_REC (6th value printed)
//                                       added p_Erase parameter to Log::CloseStandardFile(); changed Log::CloseAllStandardFiles() to call Log::CloseStandardFile() with p_Erase=false and erase entire map after all files closed (prevent coredump when closing all files)
//                                       added ResolveSupernova() to ONeWD.h - ONeWD stars were previously not checking for SN
//                                       fixed BaseBinaryStar::InitialiseMassTransfer() - star1 was being updated instead of star2 for CH + CH stars when CHE enabled
// 02.04.01      JR - Dec 23, 2019 - Defect repairs:
//                                       Removed SN_EVENT::SN - all occurrences of SN_EVENT::SN replaced by SN_EVENT::CCSN.
//                                           The current SN event ("Is"), and past SN event ("Experienced") are now bit maps (implemented as Enum Classes).  Each can have any of the values: CCSN, ECSN, PISN, PPSIN, USSN, RUNAWAY, RECYCLED_NS, and RLOF_ONTO_NS.  See definition of SN_EVENT Enum Class in constants.h for implementation and explanation.  
//                                       Updated variables selectable for printing:
//                                           Added ANY_STAR_PROPERTY::SN_TYPE (STAR_PROPERTY, SUPERNOVA_PROPERTY, COMPANION_PROPERTY (should always be SN_EVENT::NONE for companion star))
//                                           Added ANY_STAR_PROPERTY::EXPERIENCED_SN_TYPE (STAR_PROPERTY, SUPERNOVA_PROPERTY, COMPANION_PROPERTY)
//                                           All of ANY_STAR_PROPERTY::{CCSN, ECSN, PISN, PPISN, USSN} now selectable
//                                           Removed ANY_STAR_PROPERTY::SN - no longer selectable for printing (replaced by CCSN)
//                                           Updated documentation
//                                       Changed default record specifications for logfiles BSE_DOUBLE_COMPACT_OBJECTS_REC and BSE_SUPERNOVAE_REC
//                                           Removed the individual SN_EVENT columns for both "Is" and "Experienced" conditions (e.g. CCSN, ECSN etc)
//                                           "Is*" and "Experienced*" columns replaced with SN_TYPE & Experienced_SN_TYPE columns that record the SN event type (e.g. CCSN, ECSN, PPSN, PPSIN, USSN).  
//                                           RUNAWAY, RECYCLED_NS, and RLOF_ONTO_NS are still reported in separate, individual columns.
//                                       Added workaround for non-existent CHeB blue loop.  See description in CHeB::CalculateTimescales()
//                                       Removed binary star "survived" flag - it is always the NOT of the "unbound" flag
//                                       Changed initialisation function for HeGB stars (HeGB::Initialise() in HeGB.h) to NOT recalculate m_Age if evolving from HeHG -> HeGB 
//                                       Removed initialisation of m_Age (to 0.0) from COWD::Initialise() in COWD.h
//                                   Changed behaviour:  
//                                       Changed binary star "disbound" flag to "unbound" flag.  Changed all occurrences of "disbound" to "unbound".  Changed "unbound" header flag to "Unbound"
// 02.04.02      JR - Jan 06, 2020 - Defect repairs:
//                                       Added IsPISN() & IsPPISN() to IsSNEvent()
//                                       Fixed check for SN event at top of BaseBinaryStar::ResolveSupenova()
//                                       Changed BaseBinaryStar::EvaluateSupernovae() to more closely match legacy code behaviour (see notes in function description):
//                                          Added p_Calculate2ndSN parameter to determine if 2nd supernova needs to be resolved
//                                          Clear star2 current SN event if necessary
//                                          Check m_SemiMajorAxisPrime value prior to SN events (viz. new aPrime variable)
//                                       Fixed timestep initialisation in BaseStar::CalculateConvergedTimestepZetaNuclear()  (was negative)
//                                       Fixed m_Age calculation in FGB::ResolveEnvelopeLoss()
//                                       Added CalculateInitialSupernovaMass() to NS.h - was setting M = 5.0 for >= ONeWD, should be ONeWD only (introduced in fix in v04.02.00)
//                                       Changed NS functions to return Radius in Rsol instead of km:
//                                          Added function NS:CalculateRadiusOnPhaseInKM_Static() (returns radius in km)
//                                          Changed NS:CalculateRadiusOnPhase_Static() to return Rsol
//                                          Added CalculateRadiusOnPhase() for NS (ns.h) - returns Rsol 
//                                   Changed behaviour:  
//                                       Print detailed output record whenever stellartype changes (after star 2 if both change)
// (Unchanged)   LK - Jan 10, 2020 - Defect repairs:
//                                       Added missing includes to Star.cpp, utils.h and utils.cpp (required for some compiler versions)
// 02.05.00      JR - Jan 23, 2020 - New functionality:
//                                       Grid files:
//                                          Added kick velocity magnitude random number to BSE grid file - see docs re Grids
//                                          Added range check for Kick_Mean_Anomaly_1 and Kick_Mean_Anomaly_2 ([0.0, 2pi)) in BSE grid file
//                                          Cleaned up SSE & BSE grid file code
//                                       Added m_LBVphaseFlag variable to BaseStar class; also added ANY_STAR_PROPERTY::LBV_PHASE_FLAG print variable.
//                                   Deleted functionality:  
//                                       Removed IndividualSystem option and related options - this can now be achieved via a grid file
//                                          Update pythonSubmitDefault.py to remove individual system related parameters
//                                   Changed behaviour:
//                                       Removed check for Options->Quiet() around simulation ended and cpu/wall time displays at end of EvolveSingleStars() and EvolveBinaryStars() in main.cpp
//                                   Defect repairs:
//                                       Removed erroneous check for CH stars in BaseBinaryStar::EvaluateBinary()
//                                       Fix for issue #46 (lower the minimum value of McSN in star.cpp from Mch to 1.38)
//                                          Changed 'MCH' to 'MECS' in 
//                                             BaseStar::CalculateMaximumCoreMassSN()
//                                             GiantBranch::CalculateCoreMassAtSupernova_Static
// 02.05.01      FSB - Jan 27, 2020 -Enhancement:
//                                       Cleaned up default printed headers and parameters constants.h:
//                                           - removed double parameters that were printed in multiple output files 
//                                           - changed some of the header names to more clear / consistent names
//                                           - added some comments in the default printing below for headers that we might want to remove in the near future
// 02.05.02      JR - Feb 21, 2020 - Defect repairs:
//                                       - fixed issue #31: zRocheLobe function does not use angular momentum loss
//                                       - fixed default logfile path (defaulted to '/' instead of './')
//                                       - changed default CE_ZETA_PRESCRIPTION to SOBERMAN (was STARTRACK which is no longer supported)
// 02.05.03      JR - Feb 21, 2020 - Defect repairs:
//                                       - removed extraneous debug print statement from Log.cpp
// 02.05.04      JR - Feb 23, 2020 - Defect repairs:
//                                       - fixed regression introduced in v02.05.00 that incread DNS rate ten-fold
//                                           - changed parameter from m_SupernovaDetails.initialKickParameters.velocityRandom to m_SupernovaDetails.kickVelocityRandom in call to DrawSNKickVelocity() in BaseStar::CalculateSNKickVelocity()
//                                       - reinstated STAR_1_PROPERTY::STELLAR_TYPE and STAR_2_PROPERTY::STELLAR_TYPE in BSE_SYSTEM_PARAMETERS_REC
// 02.05.05      JR - Feb 27, 2020 - Defect repair:
//                                       - fixed age resetting to 0.0 for MS_GT_07 stars after CH star spins down and switches to MS_GT_07
//                                           - ensure m_Age = 0.0 in constructor for BaseStar
//                                           - remove m_Age = 0.0 from Initialise() in MS_gt.07.h 
// 02.05.06      JR - Mar 02, 2020 - Defect repair:
//                                       - fixed m_MassesEquilibrated and associated functions - was erroneously typed as DOUBLE - now BOOL
//                                   Added/changed functionality:
//                                       - added m_MassesEquilibratedAtBirth variable to class BaseBinaryStar and associated property BINARY_PROPERTY::MASSES_EQUILIBRATED_AT_BIRTH
//                                       - tidied up pythonSubmitDefault.py a little:
//                                             - set grid_filename = None (was '' which worked, but None is correct)
//                                             - set logfile_definitions = None (was '' which worked, but None is correct)
//                                             - added logfile names - set to None (COMPAS commandline arguments already exist for these - introduced in v02.00.00)
// 02.05.07      JR - Mar 08, 2020 - Defect repair:
//                                       - fixed circularisation equation in BaseBinaryStar::InitialiseMassTransfer() - now takes new mass values into account
// 02.06.00      JR - Mar 10, 2020 - Changed functionality:
//                                       - removed RLOF printing code & associated pythonSubmitDefault.py options
// 02.06.01      JR - Mar 11, 2020 - Defect repair:
//                                       - removed extraneous debug print statement from Log.cpp (was previously removed in v02.05.03 but we backed-out the change...)
// 02.06.02      JR - Mar 15, 2020 - Defect repairs:
//                                       - removed commented RLOF printing lines in constant.h (somehow that was lost in some out of sync git merges...)
//                                       - removed commented options no longer used from Options.h and Options.cpp
//                                       - fixed units headers in constants.h - there are now no blank units headers, so SPACE delimited files now parse ok (multiple spaces should be treated as a single space)
//                                       - changed file extension for TAB delimited files to 'tsv'
//                                       - removed "useImportanceSampling" option - not used in code
//                                       - fixed typo in zeta-calculation-every-timestep option in Options.cpp
//                                       - removed redundant OPTIONS->MassTransferCriticalMassRatioHeliumGiant() from qcritflag if statement in BaseBinaryStar::CalculateMassTransfer()
//                                       - fixed OPTIONS->FixedMetallicity() - always returned true, now returns actual value
//                                       - fixed OPTIONS->OutputPathString() - was always returning raw option instead of fully qualified path
//                                       - changed the following in BaseBinaryStar::SetRemainingCommonValues() - erroneously not ported from legacy code:
//                                           (a) m_JLoss = OPTIONS->MassTransferJloss();
//                                           (b) m_FractionAccreted = OPTIONS->MassTransferFractionAccreted();
//                                           (both were being set to default value of 0.0)
//                                       - added OPTIONS->ZetaAdiabaticArbitrary() - option existed, but Options code had no function to retrieve value
//                                       - added OPTIONS->MassTransferFractionAccreted() to options - erroneously not ported from legacy code
//                                   Changed functionality:
//                                       - all options now have default values, and those values will be displayed in the help text (rather than string constants which may be incorrect)
//                                       - boolean options can now be provided with an argument (e.g. --massTransfer false)
//                                       - added ProgramOptionDetails() to Options.cpp and OPTIONS->OptionsDetails() in preparation for change in output functionality
// 02.07.00      JR - Mar 16, 2020 - New/changed functionality:
//                                       - COMPAS Logfiles are created in a (newly created) directory - this way they are all kept together
//                                       - new command line option 'output-container' implemented (also in pythonSubmitDefault.py) - this option allows the user to specify the name of the log files container directory (default is 'COMPAS_Output')
//                                       - if detailed log files are created they will be created in a directory named 'Detailed_Output' within the container directory
//                                       - a run details file named 'Run_details' is created in the container directory.  The file records the run details:
//                                             - COMPAS version
//                                             - date & time of run
//                                             - timing details (wall time, CPU seconds)
//                                             - the command line options and parameters used:
//                                                   - the value of options and an indication of whether the option was supplied by the user or the default value was used
//                                                   - other parameters - calculated/determined - are recorded
//                                   Defect repair:
//                                       - changed "--outut" option name to "--outpuPath" in stringCommands in pythonSubmitDefault.py
// 02.08.00		  AVG - Mar 17, 2020 - Changed functionality:
//  									                   - removed post-newtonian spin evolution	code & associated pythonSubmitDefault.py options
//  									                   - removed only_double_compact_objects code & associated pythonSubmitDefault.py options
//  									                   - removed tides code & associated pythonSubmitDefault.py options
//  									                   - removed deprecated options from pythonSubmitDefault.py options
//  									                   - renamed options: mass transfer, iterations -> timestep-iterations
//  									                   - commented AIS Options until fully implemented
// 02.08.01      JR - Mar 18, 2020 - Defect repairs:
//                                      - restored initialisation of AIS options in Options.cpp (AIS now defaults off instead of on)
//                                      - fixed retrieval of values for:
//                                            - ANY_STAR_PROPERTY::LAMBDA_KRUCKOW_BOTTOM, 
//                                            - ANY_STAR_PROPERTY::LAMBDA_KRUCKOW_MIDDLE, and 
//                                            - ANY_STAR_PROPERTY::LAMBDA_KRUCKOW_TOP 
//                                         in BaseStar::StellarPropertyValue().  Were all previously retrieving same value as ANY_STAR_PROPERTY::LAMBDA_KRUCKOW
//                                      - fixed some comments in BAseBinaryStar.cpp (lines 2222 and 2468, "de Mink" -> "HURLEY")
//                                      - fixed description (in comments) of BinaryConstituentStar::SetPostCEEValues() (erroneously had "pre" instead of "post" - in comments only, not code)
//                                      - fixed description of BaseStar::DrawKickDirection()
// 02.08.02      JR - Mar 27, 2020 - Defect repairs:
//                                      - fixed issue #158 RocheLobe_1<CE == RocheLobe_2<CE always
//                                      - fixed issue #160 Circularisation timescale incorrectly calculated
//                                      - fixed issue #161 Splashscreen printed twice - now only prints once
//                                      - fixed issue #162 OPTIONS->UseFixedUK() always returns FALSE.  Now returns TRUE if user supplies a fixed kick velocity via --fix-dimensionless-kick-velocity command line option
// 02.08.03      JR - Mar 28, 2020 - Defect repairs:
//                                      - fixed typo in BaseBinaryStar::ResolveCommonEnvelopeEvent() when calculating circularisation timescale in the case where star2 is the donor: star1Copy was erroneously used instead of star2Copy; changed to star2Copy
//                                      - changed circularisation timescale of binary to be minimum of constituent stars circularisation timescales, clamped to (0.0, infinity)
// 02.09.00      JR - Mar 30, 2020 - Minor enhancements:
//                                      - tightened the conditions under which we allow over-contact binaries - enabling CHE is no longer a sufficient condition after this change: the allow-rlof-at-birth option must also be specified (ussue #164)
//                                      - added printing of number of stars (for SSE) or binaries (for BSE) created to both stdout and Run_Details (issue #165)
//                                      - enhanced grid processing code in main.cpp to better handle TAB characters
// 02.09.01      JR - Mar 30, 2020 - Defect repair:
//                                      - OPTIONS->UseFixedUK() returns TRUE when user supplies -ve value via --fix-dimensionless-kick-velocity.  Now return TRUE iff the user supplies a value >=0 via --fix-dimensionless-kick-velocity
// 02.09.02      DC - Mar 30, 2020 - Defect repairs:
//                                      - Pulsar code fixed by correcting unit of NS radius in NS.cpp (added KM_TO_M constant in constants.h as a part of this),
//                                      correcting initialisation of pulsar birth parameters from GiantBranch.cpp to NS.cpp, adding an extra condition for isolated evolution when the companion loses mass but the NS does not accrete 
//                                      - option MACLEOD was printing wrongly as MACLEOD+2014 for user options, hence corrected it to MACLEOD in Options.cpp
// 02.09.03      JR - Apr 01, 2020 - Defect repairs:
//                                      - reinstated assignment of "prev" values in BaseBinaryStar::EvaluateBinary() (where call to ResolveTides() was removed).  Fixes low DNS count introduced in v02.08.00 caused by removal of ResolveTides() function (and call)
//                                      - commented option --logfile-BSE-be-binaries to match Be-Binary options commented by AVG in v02.08.00
// 02.09.04      JR - Apr 03, 2020 - Defect repair:
//                                      - removed IsUSSN() from IsSNEvent() definition in BinaryConstituentStar.cpp (USSN flag indicates just US, not USSN. Needs to be tidied-up properly)
// 02.09.05	     IM - Apr 03, 2020 - Defect repair:
//  		                            - fixed timescale calculation issue for newly created HeHG stars (from stripped EAGB stars); fixes drop in CO core mass
// 02.09.06      JR - Apr 07, 2020 - Defect repair:
//                                      - corrected calculation in return statement for Rand::Random(const double p_Lower, const double p_Upper) (issue #201)
//                                      - corrected calculation in return statement for Rand::RandomInt(const double p_Lower, const double p_Upper) (issue #201)
// 02.09.07      SS - Apr 07, 2020 - Change eccentricity, semi major axis and orbital velocity pre-2nd supernove to just pre-supernova everywhere in the code
// 02.09.08      SS - Apr 07, 2020 - Update zetaMainSequence=2.0 and zetaHertzsprungGap=6.5 in Options::SetToFiducialValues
// 02.09.09      JR - Apr 11, 2020 - Defect repair:
//                                      - restored property names in COMPASUnorderedMap<STAR_PROPERTY, std::string> STAR_PROPERTY_LABEL in constants.h (issue #218) (was causing logfile definitions files to be parsed incorrectly)
// 02.09.10	     IM - Apr 12, 2020 - Minor enhancement: added Mueller & Mandel 2020 remnant mass and kick prescription, MULLERMANDEL
//  			                     Defect repair: corrected spelling of output help string for MULLER2016 and MULLER2016MAXWELLIAN
// 02.10.01	     IM - Apr 14, 2020 - Minor enhancement: 
//  				                            - moved code so that SSE will also sample SN kicks, following same code branch as BSE 
// 02.10.02      SS - Apr 16, 2020 - Bug Fix for issue #105 ; core and envelope masses for HeHG and TPAGB stars
// 02.10.03      JR - Apr 17, 2020 - Defect repair:
//                                      - added LBV and WR winds to SSE (issue #223)
// 02.10.04	     IM - Apr 25, 2020 - Minor enhancement: moved Mueller & Mandel prescription constants to constants.h, other cleaning of this option
// 02.10.05      JR - Apr 26, 2020 - Enhancements:
//                                      - Issue #239 - added actual random seed to Run_Details
//                                      - Issue #246 - changed Options.cpp to ignore --single-star-mass-max if --single-star-mass-steps = 1.  Already does in main.cpp.
// 02.10.06      JR - Apr 26, 2020 - Defect repair:
//                                      - Issue #233 - corrected cicularisation formalae used in both BaseBinartStar constructors
// 02.11.00      JR - Apr 27, 2020 - Enhancement:
//                                      - Issue #238 - add supernova kick functionality to SSE grid file (+ updated docs)
//                                   Defect repairs:
//                                      - fixed typo in Options.h: changed '#include "rand.h" to '#include "Rand.h"
//                                      - fixed printing of actual random seed in Run_Details file (moved to Log.cpp from Options.cpp: initial random seed is set after options are set)
// 02.11.01	     IM - May 20, 2020 - Defect repair: 
//                                      - changed max NS mass for MULLERMANDEL prescription to a self-consistent value
// 02.11.02      IM - Jun 15, 2020 - Defect repair:
//                                      - added constants CBUR1 and CBUR2 to avoid hardcoded limits for He core masses leading to partially degenerate CO cores
// 02.11.03     RTW - Jun 20, 2020 - Enhancement:
//                                      - Issue #264 - fixed mass transfer printing bug 
// 02.11.04      JR - Jun 25, 2020 - Defect repairs:
//                                      - Issue #260 - Corrected recalculation of ZAMS values after eqilibration and cicularisation at birth when using grid files
//                                      - Issue #266 - Corrected calculation in BaseBinaryStar::SampleInitialMassDistribution() for KROUPA IMF distribution
//                                      - Issue #275 - Previous stellar type not set when stellar type is switched mid-timestep - now fixed
// 02.11.05      IM - Jun 26, 2020 - Defect repair:
//  				                    - Issue #280 - Stars undergoing RLOF at ZAMS after masses are equalised were removed from run even if AllowRLOFatZAMS set
// 02.12.00      IM - Jun 29, 2020 - Defect repair:
//                                      - Issue 277 - move UpdateAttributesAndAgeOneTimestepPreamble() to after ResolveSupernova() to avoid inconsistency
// 02.12.01      IM - Jul 18, 2020 - Enhancement:
//                                      - Starting to clean up mass transfer functionality
// 02.12.02      IM - Jul 23, 2020 - Enhancement:
//                                      - Change to thermal timescale MT for both donor and accretor to determine MT stability
// 02.12.03      IM - Jul 23, 2020 - Enhancement:
//                                      - Introduced a new ENVELOPE_STATE_PRESCRIPTION to deal with different prescriptions for convective vs. radiative envelopes (no actual behaviour changes yet for ENVELOPE_STATE_PRESCRIPTION::LEGACY);
//                                      - Removed unused COMMON_ENVELOPE_PRESCRIPTION
// 02.12.04      IM - Jul 24, 2020 - Enhancement:
//                                      - Changed temperatures to be written in Kelvin (see issue #278)
// 02.12.05      IM - Jul 25, 2020 - Enhancement:
//                                      - Added definition of FIXED_TEMPERATURE prescription to DetermineEnvelopeType()
//                                      - Removed unnecessary (and inaccurate) numerical zeta Roche lobe calculation
// 02.12.06      IM - Jul 26, 2020 - Enhancement:
//                                      - Extended use of zetaRadiativeEnvelopeGiant (formerley zetaHertzsprungGap) for all radiative envelope giant-like stars
// 02.12.07      IM - Jul 26, 2020 - Defect repair:
//                                      - Issue 295: do not engage in mass transfer if the binary is unbound
// 02.12.08   	AVG - Jul 26, 2020 - Defect repair:
//                                      - Issue #269: legacy bug in eccentric RLOF leading to a CEE
// 02.12.09      IM - Jul 30, 2020 - Enhancement:
//                                      - Cleaning of BaseBinaryStar::CalculateMassTransferOrbit(); dispensed with mass-transfer-prescription option
// 02.13.00      IM - Aug 2, 2020  - Enhancements and defect repairs:
//                                      - Simplified timescale calculations in BaseBinaryStar
//                                      - Replaced Fast Phase Case A MT and regular RLOF MT from non-envelope stars with a single function based on a root solver rather than random guesses (significantly improves accuracy)
//                                      - Removed all references to fast phase case A MT
//                                      - Corrected failure to update stars in InitialiseMassTransfer if orbit circularised on mass transfer
//                                      - Corrected incorrect timestep calculation for HeHG stars
// 02.13.01     AVG - Aug 6, 2020  - Defect repair:
//  									- Issue #267: Use radius of the star instead of Roche-lobe radius throughout ResolveCommonEnvelopeEvent()
// 02.13.02      IM - Aug 8, 2020  - Enhancements and defect repairs:
//                                      - Simplified random draw from Maxwellian distribution to use gsl libraries
//                                      - Fixed mass transfer with fixed accretion rate
//                                      - Cleaned up code and removed unused code
//                                      - Updated documentation
// 02.13.03       IM - Aug 9, 2020  - Enhancements and defect repairs:
//                                      - Use total core mass rather than He core mass in calls to CalculateZAdiabtic (see Issue #300)
//                                      - Set He core mass to equal the CO core mass when the He shell is stripped (see issue #277)
//                                      - Ultra-stripped SNe are set at core collapse (do not confusingly refer to stripped stars as previously, see issue #189)
// 02.13.04       IM - Aug 14, 2020 - Enhancements and defect repairs:
//                                      - Catch exception in boost root finder for mass transfer (resolve issue #317)
//                                      - Update core masses during Initialisation of HG and HeHG stars to be consistent with Hurley models
//                                      - Avoid division by zero in mass transfer rates of WDs
//                                      - Remove POSTITNOTE remnant mass prescription
// 02.13.05       IM - Aug 16, 2020 - Enhancements and defect repairs:
//                                      - General code cleaning
//                                      - Removed some redundant variables (e.g., m_EnvMass, which can be computed from m_Mass and m_CoreMass)
//                                      - Removed calculations of ZetaThermal and ZetaNuclear (these were previously incorrect because they relied on the evolution of a stellar copy which reverted to BaseStar and therefore didn't have the correct behaviour)
//                                      - Fixed CalculateZadiabatic to use ZetaAdiabaticArbitrary rather than ZetaThermalArbitrary; removed the latter
//                                      - Capped He core mass gain during shell H burning for CHeB and TPAGB stars, whose on-phase evolution now ends promptly when this limit is reached; this change also resolves issue #315 (higher mass SN remnants than total stellar mass)
// 02.13.06     AVG - Aug 20, 2020  - Defect repair:
//  									- Issue #229: Corrected fitting parameters in Muller 16 SN kick function
// 02.13.07      IM - Aug 20, 2020  - Enhancements:
//                                      - ONeWDs can now undergo ECSN if their mass rises above MECS=1.38 solar masses (previously, they could only undergo CCSN on rising above 1.38 solar masses).  ONeWD::CalculateInitialSupernovaMass now returns MCBUR1 rather than 5.0 to ensure this happens
//                                      - BaseStar::CalculateMaximumCoreMassSN() has been removed - it is superfluous since  GiantBranch::CalculateCoreMassAtSupernova_Static does the same thing
//                                      - Some misleading comments in TPAGB dealing with SNe have been clarified
//                                      - Option to set MCBUR1 [minimum core mass at base of the AGB to avoid fully degenerate CO core formation] to a value different from the Hurley default of 1.6 solar masses added, Issue #65 resolved
//                                      - Removed unused Options::SetToFiducialValues()
//                                      - Documentation updated
// 02.13.08       JR - Aug 20, 2020 - Code cleanup:
//                                      - moved BaseStar::SolveKeplersEquation() to utils
//                                      - changed call to (now) utils::SolveKeplersEquation() in BaseStar::CalculateSNAnomalies() to accept tuple with error and show error/warning as necessary
//                                      - removed call to std::cerr from utils::SolveQuadratic() - now returns error if equation has no real roots
//                                      - changed call to utils::SolveQuadratic() in GiantBranch::CalculateGravitationalRemnantMass() to accept tuple with error and show warning as necessary
//                                      - changed RadiusEqualsRocheLobeFunctor() in BinaryBaseStar.h to not use the SHOW_WARN macro (can't uset ObjectId() function inside a templated function - no object)
//                                      - changed COMMANDLINE_STATUS to PROGRAM_STATUS (better description)
//                                      - moved ERROR:NONE to top of enum in constants.h (so ERROR = 0 = NONE - makes more sense...)
//                                      - added new program option '--enable-warnings' to enable warning messages (via SHOW_WARN macros).  Default is false.  SHOW_WARN macros were previously #undefined
// 02.13.09     RTW - Aug 21, 2020  - Code cleanup:
// 									    - Created changelog.txt and moved content over from constants.h
// 									    - Changed OrbitalVelocity to OrbitalAngularVelocity where that parameter was misnamed
// 									    - Changed Pre/PostSNeOrbitalVelocity to OrbitalVelocityPre/PostSN for consistency
// 									    - Added and updated physical conversion constants for clarity (e.g MSOL to MSOL_TO_KG)
// 									    - Removed ID from output files, it is confusing and superseded by SEED
// 									    - Removed 'Total' from TotalOrbital(Energy/AngularMomentum)
// 									    - Typos
// 02.13.10     IM - Aug 21, 2020   - Enhancement:
//                                      - Added caseBBStabilityPrescription in lieu of forceCaseBBBCStabilityFlag and alwaysStableCaseBBBCFlag to give more options for case BB/BC MT stability (issue #32)
// 02.13.11     IM - Aug 22, 2020   - Enhancement:
//                                      - Removed several stored options (e.g., m_OrbitalAngularVelocity, m_StarToRocheLobeRadiusRatio, etc.) to recompute them on an as-needed basis
//                                      - Removed some inf values in detailed outputs
//                                      - Slight speed-ups where feasible
//                                      - Shift various calculations to only be performed when needed, at printing, and give consistent values there (e.g., OmegaBreak, which was never updated previously)
//                                      - Remove a number of internal variables
//                                      - Declare functions constant where feasible
//                                      - Remove options to calculate Zetas and Lambdas at every timestep; variables that only appear in detailed outputs should not be computed at every timestep in a standard run
//                                      - Update documentation
//                                      - Remove postCEE binding energy (meaningless and wasn't re-computed, anyway)
// 02.13.12     IM - Aug 23, 2020   - Enhancement:
//                                      - More cleaning, removed some of the unnecessary prime quantities like m_SemiMajorAxisPrime, m_EccentricityPrime, etc.
//                                      - Thermal timescales are now correctly computed after the CE phase
//                                      - Detailed output passes a set of self-consistency checks (issue #288)
// 02.13.13     JR - Aug 23, 2020   - Defect repairs:
//                                      - Fixed debugging and logging macros in LogMacros.h
// 02.13.14     IM - Aug 29, 2020   - Defect repairs:
//                                      - Address issue #306 by removing detailed printing of merged binaries
//                                      - Address issue #70 by stopping evolution if the binary is touching
//                                      - Check for merged binaries rather than just touching binaries in Evaluate
//                                      - Minor cleaning (e.g., removed unnecessary CheckMassTransfer, which just repeated the work of CalculateMassTransfer but with a confusing name)
// 02.13.15     IM - Aug 30, 2020   - Defect repairs:
//                                      - Fixed issue #347: CalculateMassTransferOrbit was not correctly accounting for the MT_THERMALLY_LIMITED_VARIATION::RADIUS_TO_ROCHELOBE option
//                                      - Assorted very minor cleaning, including comments
// 02.14.00     IM - Aug 30, 2020   - Enhancement:
//                                      - Recreate RLOF printing (resolve issue #212)
// 02.14.01     ML - Sep 05, 2020   - Code cleanup:
//                                      - Issue #354 - Combine HYDROGEN_RICH and HYDROGEN_POOR supernova output variables into a single boolean variable IS_HYDROGEN_POOR 
// 02.15.00     JR - Sep 09, 2020   - Enhancements and related code cleanup:
//                                      - implemented "DETAILED_OUTPUT" folder inside "COMPAS_Output" container for SSE output
//                                      - SSE Parameters files moved to "DETAILED_OUTPUT" folder (they are analogous to BSE_Detailed_Output files)
//                                      - implemented SSE Switch Log and BSE Switch Log files (record written at the time of stellar type switch - see documentation)
//                                      - implemented SSE Supernova log file - see documentation (issue #253)
//                                      - added TIMESCALE_MS as a valid property in BaseStar::StellarPropertyValue().  The TIMESCALE_MS value in the SSE_Parameters file was being printed as "ERROR!" and nobody noticed :-)  It now prints correctly.
// 02.15.01     RS - Sep 10, 2020   - Enhancement
//                                       - added profiling option to keep track of repeated pow() calls
// 02.15.02     IM - Sep 11, 2020   - Defect repair
//                                       - changed ultra-stripped HeHG and HeGB stars to immediately check for supernovae before collapsing into WDs; this resolves issue #367
// 02.15.03     RTW - Sep 11, 2020   - Code cleanup:
//                                      - Set all references to kick "velocity" to magnitude. This is more correct, and will help distinguish from system and component vector velocities later
// 02.15.04     JR - Sep 11, 2020   - Enhancement
//                                       - refactored profiling code
//                                          - profiling code can now be #defined away for production build
//                                          - added options (via #defines) to profiling code: counts only (no CPU spinning), and print calling function name
//                                       - removed profiling program option
// 02.15.05     JR - Sep 12, 2020   - Code cleanup
//                                       - removed superfluous (and broken) #define guard around profiling.cpp
//                                       - minor change to profiling output (moved header and trailer to better place)
// 02.15.06     IM - Sep 12, 2020   - Defect repair
//                                       - Changed BaseBinaryStar::ResolveSupernova to account only for mass lost by the exploding binary during the SN when correcting the orbit
//                                       - Delayed supernova of ultra-stripped stars so that the orbit is adjusted in response to mass transfer first, before the SN happens
// 02.15.07     RTW - Sep 13, 2020   - Enhancement:
//                                      - Issue #12 - Move enhancement STROOPWAFEL from Legacy COMPAS to new COMPAS
//                                      - Issue #18 - double check STROOPWAFEL works in newCOMPAS
//                                      - Issue #154 - Test compatibility of CompasHPC and BSE_Grid.txt
//                                      - Added in combined functionality of Stroopwafel and pythonSubmit, with support for HPC runs
// 02.15.08     IM - Sep 14, 2020   - Defect repair:
//                                      - Issue #375 Error in Hurley remnant mass calculation
// 02.15.09     RTW - Oct 1, 2020   - Code cleanup:
//                                      - Rewrote ResolveSupernova to match Pfahl, Rappaport, Podsiadlowski 2002, and to allow for vector addition of system and component velocities
//                                      - Changed meaning of Supernova_State (see Docs)
//                                      - PostSN parameters have been removed
//                                      - SN phi has been redefined
// 02.15.10     IM - Oct 3, 2020    - Code cleanup:
//                                      - Removed some unnecessary internal variables and functions (m_TotalMass, m_TotalMassPrev, m_ReducedMass, m_ReducedMassPrev, m_TotalAngularMomentumPrev, CalculateAngularMomentumPrev(), EvaluateBinaryPreamble(),...
//                                      - Cleaned up some unclear comments
//                                      - ResolveCoreCollapseSN() no longer takes the Fryer engine as an argument (Fryer is just one of many possible prescriptions)
// 02.15.11     IM - Oct 3, 2020    - Defect repair and code cleanup:
//                                      - Fixed a number of defects in single stellar evolution (Github issues #381, 382, 383, 384, 385)
//                                      - The Fryer SN engine (delayed vs rapid) is no longer passed around, but read in directly in CalculateRemnantMassByFryer2012()
// 02.15.12     IM - Oct 5, 2020    - Enhancement
//                                      - Added timestep-multiplier option to adjust SSE and BSE timesteps relative to default
//                                      - Added eccentricity printing to RLOF logging
//                                      - Adjusted pythonSubmitDefault.py to include PESSIMISTIC CHE
//                                      - Updated documentation
// 02.15.13     JR - Oct 8, 2020    - Defect repair:
//                                      - Added checks for maximum time and timesteps to SSE code- issue #394
// 02.15.14     IM - Oct 8, 2020    - Defect repair:
//                                      - Added checks for dividing by zero when calculating fractional change in radius
// 02.15.15     IM - Oct 8, 2020    - Defect repair:
//                                      - Added safeguards for R<R_core in radius perturbation for small-envelope stars, complete addressing issue #394
// 02.15.16     RTW - Oct 14, 2020  - Code cleanup
//                                      - Changed separation to semiMajorAxis in RLOF and BeBinary properties
// 02.15.17     IM - Oct 16, 2020   - Defect repair and code cleanup:
//                                      - Issue 236 fixed: SN printing correctly enabled for all SNe
//                                      - Minor code cleaning: Cleaned up EvaluateSupernovae(), removed unnecessary m_Merged variable
// 02.15.18     RTW - Oct 22, 2020  - Code cleanup
//                                      - Removed redundant 'default' extension from files in the "defaults/" folder, and fixed references in the documentation.
//                                      - Added in '0' buffers to the Wall Times output to match the HH:MM:SS format
// 02.15.19     IM - Oct 23, 2020   - Enhancements
//                                      - Continue evolving DCOs until merger if EvolvePulsars is on (Issue #167)
//                                      - Removed m_SecondaryTooSmallForDCO (Issue #337)
// 02.15.20     RTW - Nov 03, 2020  - Code cleanup
//                                      - Removed unnecessary supernova phi rotation - it was added to agree with Simon's original definition, and to allow for seeds to reproduce the same SN final orbit. 
//                                      -   Removing it means seeds won't reproduce the same systems before and after, but populations are unaffected.
// 02.16.00     JR - Nov 03, 2020   - Enhancements
//                                      - Implemented new grid file functionality (see discussion in issue #412); updated docs - see docs (doc v2.3 has new documentation)
//
//                                      - Added all options to printing functionality: all options can now be selected for printing, 
//                                        either in the default log record specifications, or at runtime via the logfile-definitions option
//
//                                      - 'CHE_Option' header string changed to 'CHE_Mode'.  A few typos fixed in header strings.
//
//                                      - Added options
//                                          - initial-mass                          initial mass for single star (SSE)
//                                          - initial-mass-1                        initial mass for primary (BSE)
//                                          - initial-mass-2                        initial mass for secondary (BSE)
//                                          - semi-major-axis, a                    initial semi-major axis (BSE)
//                                          - orbital-period                        initial orbital period – only used if ‘semi-major-axis’ not specified
//                                          - eccentricity, e                       initial eccentricity (BSE)
//                                          - mode                                  mode of evolution: SSE or BSE (default is BSE)
//                                          - number-of-systems                     number of systems (single stars/binary stars) to evolve
//                                          - kick-magnitude-random                 kick magnitude random number for the star (SSE): used to draw the kick magnitude
//                                          - kick-magnitude                        the (drawn) kick magnitude for the star (SSE)
//                                          - kick-magnitude-random-1               kick magnitude random number for the primary star (BSE): used to draw the kick magnitude
//                                          - kick-magnitude-1                      the (drawn) kick magnitude for the primary star (BSE)
//                                          - kick-theta-1                          the angle between the orbital plane and the ’z’ axis of the supernova vector for the primary star (BSE)
//                                          - kick-phi-1                            the angle between ’x’ and ’y’, both in the orbital plane of the supernova vector, for the primary star (BSE)
//                                          - kick-mean-anomaly-1                   the mean anomaly at the instant of the supernova for the primary star (BSE)
//                                          - kick-magnitude-random-2               kick magnitude random number for the secondary star (BSE): used to draw the kick magnitude
//                                          - kick-magnitude-2                      the (drawn) kick magnitude for the secondary star (BSE)
//                                          - kick-theta-2                          the angle between the orbital plane and the ’z’ axis of the supernova vector for the secondary star (BSE)
//                                          - kick-phi-2                            the angle between ’x’ and ’y’, both in the orbital plane of the supernova vector, for the secondary star (BSE)
//                                          - kick-mean-anomaly-2                   the mean anomaly at the instant of the supernova for the secondary star (BSE)
//                                          - muller-mandel-kick-multiplier-BH      scaling prefactor for BH kicks when using 'MULLERMANDEL'
//                                          - muller-mandel-kick-multiplier-NS      scaling prefactor for NS kicks when using 'MULLERMANDEL'
//                                          - switchlog                             replaces ‘BSEswitchLog’ and ‘SSEswitchLog’
//                                          - logfile-rlof-parameters               replaces ‘logfile-BSE-rlof-parameters’
//                                          - logfile-common-envelopes              replaces ‘logfile-BSE-common-envelopes’
//                                          - logfile-detailed-output               replaces ‘logfile-BSE-detailed-output’, and now also used for SSE
//                                          - logfile-double-compact-objects		replaces ‘logfile-BSE-double-compact-objects’
//                                          - logfile-pulsar-evolution              replaces ‘logfile-BSE-pulsar-evolution’
//                                          - logfile-supernovae                    replaces ‘logfile-BSE-supernovae’ and ‘logfile-SSE-supernova’
//                                          - logfile-switch-log                    replaces ‘logfile-BSE-switch-log’ and ‘logfile-SSE-switch-log’
//                                          - logfile-system-parameters             replaces ‘logfile-BSE-system-parameters’
//
//                                      - Removed options
//                                          - number-of-binaries                    replaced by ‘number-of-systems’ for both SSE and BSE
//                                          - single-star-min                       replaced by ‘initial-mass’ and ‘number-of-stars’
//                                          - single-star-max                       replaced by ‘initial-mass’ and ‘number-of-stars’
//                                          - single-star-mass-steps                replaced by ‘initial-mass’ and ‘number-of-stars’
//                                          - BSEswitchLog                          replaced by ‘switchlog’
//                                          - SSEswitchLog                          replaced by ‘switchlog’
//                                          - logfile-BSE-rlof-parameters           replaced by ‘logfile-rlof-parameters’
//                                          - logfile-BSE-common-envelopes          replaced by ‘logfile-common-envelopes’
//                                          - logfile-BSE-detailed-output           replaced by ‘logfile-detailed-output’
//                                          - logfile-BSE-double-compact-objects    replaced by ‘logfile-double-compact-objects’
//                                          - logfile-BSE-pulsar-evolution          replaced by ‘logfile-pulsar-evolution’
//                                          - logfile-BSE-supernovae                replaced by ‘logfile-supernovae’
//                                          - logfile-SSE-supernova                 replaced by ‘logfile-supernovae’
//                                          - logfile-BSE-switch-log                replaced by ‘logfile-switch-log’
//                                          - logfile-SSE-switch-log                replaced by ‘logfile-switch-log’
//                                          - logfile-BSE-system-parameters         replaced by ‘logfile-system-parameters’
//
//                                      - Overloaded Options – these options are context-aware and are used for both SSE and BSE:
//                                          - number-of-systems                     specifies the number of systems (single stars/binary stars) to evolve
//                                          - detailed-output                       switches detailed output on/off for SSE or BSE
//                                          - switchlog                             enables the switch log for SSE or BSE
//                                          - logfile-detailed-ouput                defines filename for SSE or BSE detailed output file
//                                          - logfile-supernovae                    defines filename for SSE or BSE supernovae file
//                                          - logfile-switch-log                    defines filename for SSE or BSE switch log file
// 02.16.01     JR - Nov 04, 2020   - Enhancement
//                                      - changed switchlog implementation so that a single switchlog file is created per run
//                                        (see Issue #387 - note: single '--switch-log' option (shared SSE/BSE) implemented in v02.16.00)
// 02.16.02     IM - Nov 05, 2020   - Enhancements, Defect repairs
//                                      - Updated MT stability criteria for HeMS stars (Issue #425) to use MS zeta value
//                                      - Corrected baryon number for HeWD to match Hurley prescription (Issue #416)
//                                      - Corrected calculation of core mass after 2nd dredge-up (Issue #419)
//                                      - Corrected calculation of minimum radius on CHeB (Issue #420)
// 02.16.03     JR - Nov 08, 2020   - Defect repairs, Enhancements
//                                      - Issue #308
//                                          - added constant for minimum initial mass, maximum initial mass, minim metallicity and maximum metallicity to constants.h
//                                          - added checks to options code (specifically Options::OptionValues::CheckAndSetOptions()) to check option values for
//                                            initial mass and metallicity against constraints in constants.h
//                                      - Issue #342
//                                          - replaced header string suffixes '_1', '_2', '_SN', and '_CP' with '(1)', '(2)', '(SN)', and '(CP)' respectively
//                                          - now header strings ending in '(1)' indicate the value is for Star_1, '(2) for Star_2, '(SN)' for the supernova, and '(CP)' the companion
//                                      - Issue #351
//                                          - moved flags RECYCLED_NS and RLOF_ONTO_NS from SN_EVENT enum - now flags in BinaryConstiuentStar class
//                                          - removed RUNAWAY flag from SN_EVENT enum - removed entirely from code (not required)
//                                      - Issue #362
//                                          - changed header strings for RZAMS (radius at ZAMS) to 'Radius@ZAMS' - now consistent with MZAMS (mass at ZAMS - 'Mass@ZAMS')
//                                      - Issue #363
//                                          - made header strings for Lambdas uniform (all now start with 'Lambda_')
//                                      - Issue #409
//                                          - removed SN_THETA and SN_PHI from default SSE_SUPERNOVAE_REC (don't apply to SSE)
//                                      - Fixed defect that caused semi-major axis to be drawn from distribution rather than calculated from supplied orbital period
//                                        (moved check and calculation from options.cpp to BaseBinaryStar.cpp)
// 02.17.00     JR - Nov 10, 2020   - Enhancement, defect repairs, code cleanup
//                                      - Added SSE System Parameters file
//                                          - records initial parameters and result (final stellar type) 
//                                          - useful when detailed output is not required
//                                      - Fix for Issue #439
//                                      - Fixed typo in LogfileSwitchLog() in Options.h - only affected situation where user specified switchlog filename (overriding default filename)
//                                      - Removed m_LBVfactor variable from BaseBinaryStar - never used in BSE code
//                                      - Removed m_LBVfactor variable from BaseStar - use OPTIONS->LuminousBlueVariableFactor()
//                                      - Removed m_WolfRayetFactor variable from BaseBinaryStar - never used in BSE code
//                                      - Removed m_LBVfactor variable from BaseStar - use OPTIONS->WolfRayetFactor()
// 02.17.01     RTW - Nov 10, 2020  - Enhancement:
//                                      - Added in Schneider 2020 remnant mass prescriptions (standard and alternative)
//                                      - Added parameter MassTransferDonorHistory, as required for above prescription, which tracks the MT donor type (from which the MT Case can be established)
// 02.17.02     RTW - Nov 13, 2020  - Enhancement:
//                                      - Cleaned up the demo plotting routine so that the plot produced is the plot we use in the methods paper
// 02.17.03     JR - Nov 13, 2020   - Enhancements, code cleanup
//                                      - Added metallicity-distribution option: available distributions are ZSOLAR and LOGUNIFORM (see documentation)
//                                          - Added metallicity-min and metallicity-max options (for metallicity-distribution option)
//                                          - Metallicity is sampled if not explicitly specified via the --metallicity option - this was existing functionality, but
//                                            no distribution was implemented: sampling always returned ZSOLAR.  This change adds the LOGUNIFORM distribution, and 'formalises' the ZSOLAR 'distribution'.
//                                      - Added MASS to default SSE_SYSTEM_PARAMETERS_REC
//                                      - Removed AIS code
//                                      - Removed variable 'alpha' from BinaryCEDetails struct - use OPTIONS->CommonEnvelopeAlpha()
//                                          - Removed BINARY_PROPERTY::COMMON_ENVELOPE_ALPHA - use PROGRAM_OPTION::COMMON_ENVELOPE_ALPHA
//                                      - Issue #443: removed eccentricity distribution options FIXED, IMPORTANCE & THERMALISE (THERMALISE = THERMAL, which remains) 
// 02.17.04     JR - Nov 14, 2020   - Defect repairs
//                                      - Added CalculateRadiusOnPhase() and CalculateLuminosityOnPhase() to class BH (increases DNS yield)
//                                      - Added metallicity to sampling conditions in BaseBinaryStar constructor (should have been done when LOGUNIFORM metallicity distribution added)
// 02.17.05     TW - Nov 16, 2020   - Defect repairs
//                                      - Issue #444
//                                          - Fixed typo in synchronisation timescale
// 02.17.06     RTW - Nov 17, 2020  - Bug fix:
//                                      - Fixed Schneider remnant mass inversion from logRemnantMass^10 to 10^logRemnantMass, added some comments in the same section
// 02.17.07     TW - Nov 17, 2020   - Enhancements, code cleanup
//                                      - Issue #431
//                                          - Added option to change LBV wind prescription: choices are NONE, HURLEY_ADD, HURLEY and BELCYZNSKI
//                                      - Replaced numbers with constants for luminosity and temperature limits in mass loss
//                                      - Consolidated checks of luminosity for NJ winds within function
//                                      - NOTE: the above makes sure luminosity is checked before applying NJ winds for MS stars, this was not previously the case but I think it should be
// 02.17.08     JR - Nov 19, 2020   - Enhancements, code cleanup
//                                      - Added orbital-period-distribution option (see note in Options.cpp re orbital period option)
//                                      - Added mass-ratio option
//                                      - Updated default pythonSubmit to reflect new options, plus some previous omissions (by me...)
//                                      - Minor typo/formatting changes throughout
//                                      - Updated docs for new options, plus some typos/fixes/previous omissions
// 02.17.09     RTW - Nov 20, 2020  - Bug fix:
//                                      - Removed corner case for MT_hist=8 stars in the Schneider prescription (these should be considered Ultra-stripped)
// 02.17.10     RTW - Nov 25, 2020  - Enhancement:
//                                      - Cleaned up Schneider remnant mass function (now uses PPOW), and set the HeCore mass as an upper limit to the remnant mass
// 02.17.11     LVS - Nov 27, 2020  - Enhancements:
//                                      - Added option to vary all winds with OverallWindMassLossMultiplier
// 02.17.12     TW - Dec 9, 2020    - Enhancement, code cleanup, bug fix
//                                      - Issue #463
//                                          - Changed variable names from dml, dms etc. to rate_XX where XX is the mass loss recipe
//                                          - No longer overwrite variables with next mass loss recipe for clarity
//                                      - Added a new option to check the photon tiring limit during mass loss (default false for now)
//                                      - Added a new class variable to track the dominant mass loss rate at each timestep
// 02.17.13     JR - Dec 11, 2020   - Defect repair
//                                      - uncomment initialisations of mass transfer critical mass ratios in Options.cpp (erroneously commented in v02.16.00)
// 02.17.14     TW - Dec 16, 2020   - Bug fix
//                                      - fix behaviour at fLBV=0 (had been including other winds but should just ignore them)
// 02.17.15     JR - Dec 17, 2020   - Code and architecture cleanup
//                                      - Architecture changes:
//                                          - Added Remnants class    - inherits from HeGB class
//                                          - Added WhiteDwarfs class - inherits from Remnants class; most of the WD code moved from HeWD, COWD and ONeWD to WhiteDwarfs class
//                                          - Changed HeWD class      - inherits from WhiteDwarfs class (COWD still inherits from HeWD; ONeWD from COWD)
//                                          - Change NS class         - inherits from Remnants class; code added/moved as necessary
//                                          - Change BH class         - inherits from Remnants class; code added/moved as necessary
//                                          - Change MR class         - inherits from Remnants class; code added/moved as necessary
//                                      - Code cleanup:
//                                          - added "const" to many functions (mostly SSE code) that dont modify class variables ("this") (still much to do, but this is a start)
//                                          - added "virtual" to GiantBranch::CalculateCoreMassAtBAGB() and BaseStar::CalculateTemperatureAtPhaseEnd()
//                                              - will have no impact given where they are called, but the keyword should be there (in case of future changes)
//                                          - changed hard-coded header suffixes from _1 -> (1), _2 -> (2)
//                                      - Added call to main() to seed random number generator with seed = 0 before options are processed (and user specified seed is know).  Ensures repeatability.
//                                      - Changed "timestep below minimum" warnings in Star.cpp to be displayed only if --enable-warnings is specified
// 02.17.16     JR - Dec 17, 2020   - Code cleanup
//                                      - Removed "virtual" from GiantBranch::CalculateCoreMassAtBAGB() (incorrectly added in v02.17.15 - I was right the first time)
//                                      - Removed "const" from Remnants::ResolveMassLoss() (inadvertently added in v02.17.15)
//                                      - Removed declarations of variables m_ReducedMass, m_ReducedMassPrev, m_TotalMass, and m_TotalMassPrevfrom BaseBinaryStar.h (cleanup begun in v02.15.10 - these declarations were missed)
// 02.17.17     RTW - Dec 17, 2020  - Code cleanup
//                                      - Removed MassTransferCase related variables in favor of MassTransferDonorHist
// 02.17.18     JR - Dec 18, 2020   - Defect repair
//                                      - Typo in options code for option --switch-log: "switchlog" was incorrectly used instead of "switch-log"
// 02.17.19     LVS - Dec 19, 2020  - Enhancements:
//                                      - Added option to vary winds of cool stars (with T < VINK_MASS_LOSS_MINIMUM_TEMP) via a CoolWindMassLossMultiplier
// 02.18.00     JR - Jan 08, 2021   - Enhancement:
//                                      - Added support for HDF5 logfiles (see notes at top of log.h)
//                                      - Added 'logfile-type' option; allowed values are HDF5, CSV, TSV, TXT; default is HDF5
//                                      - Added 'hdf5-chunk-size' option - specifies the HDF5 chunk size (number of dataset entries)
//                                      - Added 'hdf5-buffer-size' option - specifies the HDF5 IO buffer size (number of chunks)
//                                      - Removed 'logfile-delimiter' option - delimiter now set by logfile type (--logfile-type option described above)
//                                      - Changed header strings containing '/' character: '/' replaced by '|' (header strings become dataset names in HDF5 files, and '/' is a path delimiter...)
// 02.18.01     SS - Jan 11, 2021   - Defect repair
//                                      - Added check if binary is bound when evolving unbound binaries
// 02.18.02     JR - Jan 12, 2021   - Defect repair:
//                                      - Changed "hdf5_chunk_size = 5000" to "hdf5_chunk_size = 100000" in default pythonSubmit (inadvertently left at 5000 after some tests...)
// 02.18.03     SS - Jan 19, 2021   - Enhancement:
// 									    - Added check for neutron star mass against maximum neutron star mass. 
//									      If a neutron star exceeds this mass it should collapse to a black hole. 
//                                        This can be relevant for neutron stars accreting, e.g. during common envelope evolution
// 02.18.04     IM - Jan 28, 2021   - Enhancement:
//                                      - NS to BH collapse preserves mass (see discussion in #514)
//                                      - Fixed comment typo
// 02.18.05     JR - Jan 29, 2021   - Defect repair:
//                                      - Honour '--evolve-unbound-systems' option when specified in a grid file (see issue #519)
//                                      - Honour '--evolve-pulsars' option when specified in a grid file (same as issue #519)
//                                      - Added "maximum-evolution-time", "maximum-number-timestep-iterations", and "timestep-multiplier" to m_GridLineExcluded vector in Options.h (previous oversight)
// 02.18.06     SS - Feb 1, 2021    - Defect repair:
//                                      - Make COMPAS use --neutrino-mass-loss-BH-formation options (resolves issue #453)
// 02.18.07     JR - Feb 18, 2021   - Enhancement:
//                                      - Added 'rotational-frequency' option so users can specify initial rotational frequency of SSE star
//                                      - Added 'rotational-frequency-1' and 'rotational-frequency-2' options so users can specify initial rotational frequency of both BSE stars
//                                      - Changed units of rotational frequencies written to logfiles (omega, omega_break, omega_ZAMS) from rotations per year to Hz
//                                      - Changed program option header strings containing '_1' and '_2' to '(1)' and '(2)' for consistency
// 02.18.08     JR - Feb 26, 2021   - Defect repairs:
//                                      - Remove stray diagnostic print from BaseStar constructor in BaseStar.cpp
//                                      - Fix for issue #530 - some commandline options ignored when a grid file is used
//                                          - the issue here was case-sensitive vs case-insensitive matches (asking BOOST to do case-insensitive matches for option names doesn't propagate to all matches BOOST does...)
//                                          - the options affected were all options that have mixed-case names:
//
//                                              - case-BB-stability-prescription
//                                              - kick-magnitude-sigma-CCSN-BH
//                                              - kick-magnitude-sigma-CCSN-NS
//                                              - kick-magnitude-sigma-ECSN
//                                              - kick-magnitude-sigma-USSN
//                                              - mass-transfer-thermal-limit-C
//                                              - muller-mandel-kick-multiplier-BH
//                                              - muller-mandel-kick-multiplier-NS
//                                              - neutrino-mass-loss-BH-formation
//                                              - neutrino-mass-loss-BH-formation-value
//                                              - PISN-lower-limit
//                                              - PISN-upper-limit
//                                              - PPI-lower-limit
//                                              - PPI-upper-limit
// 02.18.09     ML - Mar 22, 2021   - Defect repair:
//                                      - Correct polynomial evaluation of Nanjing lambda's for EAGB and TPAGB stellar types.
// 02.18.10     LVS - Apr 06, 2021   - Enhancement:
//                                      - Added PPISN prescription option - Farmer 2019
// 02.19.00     JR - Apr 20, 2021   - Enhancements and Defect Repairs:
//                                      - Enhancements:
//                                          - Added option to enable users to add program options values to BSE/SSE system parameters files
//                                              - option is '--add-options-to-sysparms', allowed values are {ALWAYS, GRID, NEVER}.  See docs for details.
//                                          - Included "Run_Details" file in HDF5 output file if logfile type = HDF5.  The text Run_Details file still exists
//                                            so users can still easily look at the contents of the Run_Details file - this enhancements adds a copy of the
//                                            Run_Details file to the HDF5 output file.
//
//                                      - Defect Repairs:
//                                          - fixed a few previously unnoticed typos in PROGRAM_OPTION map in constamts.h, and in Options::OptionValue() function.
//                                            Fairly benign since they had't been noticed, but needed to be fixed.
//
//                                      Modified h5copy.py (in postProcessing/Folders/H5/PythonScripts) so that groups (COMPAS files) will not be copied
//                                      if the group exists in the destination file but has a different number of datasets (columns) from the group in
//                                      the source file.
//
//                                      Also provided h5view.py - an HDF5 file viewer for COMPAS HDF5 files (in postProcessing/Folders/H5/PythonScripts).  See
//                                      documentation as top of source file for details.
// 02.19.01     JR - Apr 30, 2021   - Enhancements and Defect Repairs:
//                                      - Enhancements:
//                                          - changed chunk size for HDF5 files to HDF5_MINIMUM_CHUNK_SIZE for Run_Details group in COMPAS_Output and for detailed output files.
//                                              - Run_Details is a small file, and detailed output files are generally a few thousand records rather than hundreds of thousands, 
//                                                so a smaller chunk size wastes less space and doesn't impact performance significantly
//
//                                      - Defect Repairs:
//                                          - fixed issue #548 - HDF5 detailed output files not created when random-seed specified in a grid file
//                                          - fixed defect where records in HDF5 output files would be duplicated if the number of systems exceeded the HDF5 chunk size
//                                            being used (the default chunk size is 100000 - that might explain why this problem hasn't been reported)
//
//                                      Modified h5view.py (in postProcessing/Folders/H5/PythonScripts) to handle detailed output files
// 02.19.02     LVS - May 04, 2021   - Defect Repairs:
//                                      - Avoid possibility of exceeding total mass in Farmer PPISN prescription
// 02.19.03     TW - May 18, 2021    - Enhancement:
//                                      - Change default LBV wind prescription to HURLEY_ADD
// 02.19.04     JR - May 24, 2021    - Defect Repair:
//                                      - Fixed incrementing of random seed and binary id when grid file contains sets/ranges
//
//                                      Modified h5view.py (in postProcessing/Folders/H5/PythonScripts) to print number of unique seeds (where relevant) in summary output
// 02.20.00     IM - June 14, 2021  - Enhancement:
//                                      - Port defaults from preProcessing/pythonSubmit.py to options.cpp
//                                      - Minor fixes (e.g., documentation)
// 02.20.01     JR - June 21, 2021  - Defect repair:
//                                      - Fix for issue #585: add formatted value and delimiter to logrecord string in Log.h (defect introduced in v02.18.00; only affected SSE_Supernovae logfile)
// 02.20.02     JR - July 26, 2021  - Defect repair:
//                                      - Add HDF5 support to logging code for SSE/BSE switch log files.  Support for HDF5 switch files was inadvertently not added when HDF5 file support as added in v02.18.00 for all standard log files.  Switch log files are 'special' (they have extra columns, not part of the 'standard' log file functionality), and that was missed.
//                                      - Also removed '-lsz' from Makefile and Makefile.docker - library not required
// 02.21.00     JR - July 28, 2021  - Enhancement and Defect Repairs:
//                                      - Added code to copy any grid file and/or logfile-definitions file specified to output container.
//                                      - Copying a large grid file could take time, and take up much space, so added new program option '--store-input-files' which is TRUE by default.  If FALSE, neither the grid file (if specified) nor the logfile-definitions file (if specified) will be copied to the output container (if TRUE, both will be copied (if specified)).
//                                      - Fixed issue #600: changed pythonSubmit.py to treat fully-qualified grid filenames and fully-qualified logfile-definitions filenames correctly (i.e. don't add CWD if the filename is already fully-qualified).
//                                      - Fixed issue #601: changed pythonSubmit.py to put all boolean parameters on the commandline, with "True" or "False" value.
// 02.21.01     RTW - Aug 21, 2021  - Defect Repair:
//                                      - PrintRLOFProperties now gets called immediately before and after the call to EvaluateBinary so that the changes reflect only BSE changes.
//                                      - The function call has also been tidied up to take an argument specifying whether the call was made before or after the MT took place.
// 02.22.00     JR - Aug 26, 2021   - Enhancement:
//                                      - Added functionality to allow users to select a range of lines from the grid file (if specified) to process.  Added program options --grid-start-line and --grid-lines-to-process - see documentation for details.
// 02.22.01     JR - Sep 11, 2021   - Defect repair:
//                                      - Fix for issue #615: defaults for calculated/drawn program options now calculated after random seed is set for the system being evolved.
// 02.22.02     IM - Oct 4, 2021    - Defecr repair:
//                                      - Removed unnecessary IsPrimary() / BecomePrimary() functionality, fixed incorrect MassTransferTrackerHistory (see issue #605)
// 02.22.03     IM - Oct 4, 2022    - Defect repair:
//                                      - Corrected Eddington mass accretion limits, issue #612 (very minor change for WDs and NSs, factor of a few increase for BHs)
// 02.23.00 FSB/JR - Oct 11, 2021   - Enhancement:
//                                      - updated kelvin-helmholtz (thermal) timescale calculation with more accurate pre-factor and updated documentation.
//                                      - rationalised parameters of, and calls to, CalculateThermalTimescale()
// 02.23.01     JR - Oct 11, 2021   - Code cleanup:
//                                      - Typo fixed in version for changes made on October 11, 2021
//                                      - Changed KROUPA_POWER to SALPETER_POWER in utils:SampleInitialMass(); Removed KROUPA_POWER from constants.h
//                                      - Removed p_Id parameter from SSE/BSE switchlog functions - leftover from debugging
//                                      - Added CHEMICALLY_HOMOGENEOUS_MAIN_SEQUENCE property to SSE_SYSTEM_PARAMETERS_REC and BSE_SYSTEM_PARAMETERS_REC (both stars)
//                                      - Tidied up some parameters etc. to better comply with COMPAS coding guidelines
//                                      - Typo fixed in preProcessing/COMPAS_Output_Definitions.txt
// 02.24.00     JR - Oct 12, 2021   - Minor enhancements/optimisations:
//                                      - Added BaseStar::CalculateThermalMassAcceptanceRate() as a first-pass to address issue #595 - can be changed/expanded as required
//                                      - Changed BaseBinaryStar::CalculateTimeToCoalescence() to use Mandel 2021 https://iopscience.iop.org/article/10.3847/2515-5172/ac2d35, eq 5 to address issue #538
// 02.24.01     RTW - Oct 13, 2021  - Enhancements:
//                                      - Added units uniformly to the --help input descriptions
//                                      - Removed the BeBinary- and RLOF-specific random seeds (which were attributes of the events and were printed with e.g <MT) and replaced with system random seed
//                                      - In CE output, changed MASS_2_FINAL (which was sort of a wrapper for core mass) for MASS_2_POST_COMMON_ENVELOPE
//                                      - Removed SN kick angles from SystemParameters output (they are duplicated in SN output) and changed true_anomaly to mean_anomaly in BSE SN output
//                                      - Cosmetic typo fixes and added consistency, in the Event_Counter parameters and some function definitions
//                                      - Added *.eps, *.png to gitignore
// 02.24.02     JR - Oct 13, 2021   - Minor fixes:
//                                      - Fixed a few typos in header strings
//                                      - Changed true_anomaly to mean_anomaly in SSE SN output
// 02.25.00     JR - Oct 30, 2021   - Enhancements and minor fixes:
//                                      - Added ability for users to annotate log files via new program options '--notes-hdrs' and '--notes'.  See docs for details. 
//                                      - Added a shorthand notation for vector program options (e.g. annotations, log-classes, debug-classes).  See docs for details.
//                                      - Added '--notes-hdrs' and '--notes' to pythonSubmit.py (default = None for both)
//                                      - Added HDF5 support to Log::GetLogStandardRecord() (return value) and Log::LogStandardRecord() (input parameter).  This only matters
//                                        to SSE Supernovae file - for delayed writes.  The original implementation may have resulted in minor discrepanicies in SSE Supernovae
//                                        log records, (because of when the values were sampled (i.e. mid-timestep, or end of timestep)), which would only have been evident if
//                                        HDF5 files were compared to e.g. CSV files for the same binary - CSV, TSV, and TXT files had values sampled mid-timestep, HDF5 files 
//                                        at end of timestep).
//                                      - Added Log::Write() and Log::Put() for HDF5 files (better implementation - worked around in original implementation)
//                                      - Added additional checks for bad string -> number conversions throughout (for stoi(), stod(), etc.)
//                                      - Performance enhancement to BaseBinaryStar::CalculateTimeToCoalescence() (return early if e = 0.0)
//                                      - Fixed a few typos in comments
// 02.25.01     IM - Nov 1, 2021    -  Enhancements:
//                                      - Introduced common-envelope-allow-radiative-envelope-survive and common-envelope-allow-immediate-rlof-post-ce-survive options
//                                      - Addresses issue # 637
// 02.25.02     JR - Nov 1 , 2021    - Minor fixes:
//                                      - reinstated "_n" suffix for BSE detailed filenames (inadvertently removed in v02.25.00)
//                                      - updated pythonSubmit files:
//                                          preProcessing/pythonSubmit.py
//                                          examples/methods_paper_plots/detailed_evolution/pythonSubmitDemo.py
//                                          examples/methods_paper_plots/chirpmass_distribution/pythonSubmit.py
//                                          examples/methods_paper_plots/fig_5_HR_diagram/pythonSubmit.py
//                                          examples/methods_paper_plots/fig_6_max_R/pythonSubmit.py
//                                          examples/methods_paper_plots/fig_8_initial_core_final_mass_relations/pythonSubmitDefaults.py
//                                          examples/methods_paper_plots/fig_8_initial_core_final_mass_relations/pythonSubmitFryerRapid.py
//                                          examples/methods_paper_plots/fig_8_initial_core_final_mass_relations/pythonSubmitMandelMueller.py
// 02.25.03     JR - Nov 1 , 2021    - Minor fixes:
//                                      - fixed typo in Options.cpp for option --common-envelope-allow-immediate-RLOF-post-CE-survive (was typed common-envelope-allow-immediate-RLOF-post-CE_survive)
//                                      - fixed typo in Options.cpp for option --common-envelope-allow-radiative-envelope-survive (was typed common-envelope-allow-radiative-envelope-surive)
//                                        (neither of these caused problems because Boost matches only as many characters as necessary to determine the option name - would have if the names were not unique up to the typos)
// 02.25.04     IM - Nov 4, 2021     - Minor fixes
//                                      - More surive->survive typo fixes in python files to address issue #660
//                                      - Documentation edits to reflect new options common-envelope-allow-radiative-envelope-survive and common-envelope-allow-immediate-rlof-post-ce-survive options
// 02.25.05     IM - Nov 4, 2021     - Defect repair:
//                                      - Changed GiantBranch::CalculateRemnantMassByMullerMandel() to ensure that the remnant mass is no greater than the He core mass
// 02.25.06     IM - Nov 7, 2021     - Enhancements:
//                                      - Clarified program option documentation
//                                      - Removed unused CUSTOM semi-major axis initial distribution
//                                      - Removed unused STARTRACK zeta prescription
// 02.25.07     IM - Nov 12, 2021    - Defect repair:
//                                      - Changed EAGB::CalculateLuminosityOnPhase() and EAGB::CalculateLuminosityAtPhaseEnd() to use the helium core mass rather than the CO core mass (see Eq. in second paragraph of section 5.4 of Hurley+, 2000); this fixes a downward step in luminosity and radius on transition to EAGB
// 02.25.08     JR - Nov 15, 2021    - Defect repair:
//                                      - Fixed error introduced in v02.25.00: Added HDF5 support to GetLogStandardRecord().
//                                        Defect introduced was omission of code for HDF5 file support if a specified property is supplied to GetLogStandardRecord(), causing a boost::bad_get error.
//                                        The defect only affected HDF5 SSE_Supernovae files.  This fix adds the omitted code.
//                                      - Changed Options::PrintOptionHelp() to print help (-h/--h) to stdout instead of stderr.
// 02.25.09     IM - Nov 16, 2021    - Defect repair:
//                                      -Revert EAGB treatment to 02.25.06 until a proper fix is introduced
// 02.25.10     JR - Nov 19, 2021    - Defect repairs:
//                                      - clamp timestep returned in BaseStar::CalculateTimestep() to NUCLEAR_MINIMUM_TIMESTEP
//                                      - change NUCLEAR_MINIMUM_TIMESTEP to 1 year (from 100 years) in constants.h
// 02.26.00     IM - Nov 30, 2021    - Defect repairs:
//                                      - only decrease effective initial mass for HG and HeHG stars on mass loss when this decrease would not drive an unphysical decrease in the core mass
//                                      - change mass comparisons (e.g., mass vs. He flash mass threshold) to compare effective initial mass rather than current mass
//                                      - minor code and comment cleanup
// 02.26.01     IM - Dec 5, 2021     - Defect repair, Code cleanup:
//                                      - Removed redundant function ResolveRemnantAfterEnvelopeLoss (ResolveEnvelopeLoss is sufficient)
//                                      - Cleaned / updated ResolveEnvelopeLoss
//                                      - Fixed issue with masses and types of remnants formed from stripped HG stars
// 02.26.02     RTW - Dec 17, 2021   - Defect repair, Code cleanup:
//                                      - Changed all occurrences of PPOW(base, 1.0/3.0) with std::cbrt, as the former could not handle negative bases
//                                      - Changed all occurrences of sqrt with std::sqrt for consistency with the above change
// 02.26.03     IM - Jan 10, 2022    - Defect repair, code cleanup:
//                                      - Cleaned up treatment of HG donors having CONVECTIVE envelopes in LEGACY; fixed an issues with CEs from HG donors introduced in 02.25.01 
// 02.27.00     ML - Jan 12, 2022    - Enhancements:
//                                      - Add enhanced Nanjing lambda option that continuously extrapolates beyond radial range
//                                      - Add Nanjing lambda option to switch between calculation using rejuvenated mass and true birth mass
//                                      - Add Nanjing lambda mass and metallicity interpolation options
//                                      - No change in default behaviour
// 02.27.01     IM - Feb 3, 2022     - Defect repair:
//                                      - Fixed condition for envelope type when using ENVELOPE_STATE_PRESCRIPTION::FIXED_TEMPERATURE (previously, almost all envelopes were incorrecctly declared radiative)
// 02.27.02     IM - Feb 3, 2022     - Defect repair:
//                                      - Fixed mass change on forced envelope loss in response to issue # 743
// 02.27.03     JR - Feb 8, 2022     - Defect repair:
//                                      - Fix for issue # 745 - logfile definition records not updated correctly when using logfile-definitions file (see issue for details)
// 02.27.04     RTW - Feb 15, 2022   - Defect repair:
//                                      - Fix for issue # 761 - USSNe not occurring. See issue for details.
// 02.27.05     IRS - Feb 17, 2022   - Enhancements:
//                                      - Add function HasOnlyOneOf, which returns true if a binary has only one component in the list of stellar types passed, and false if neither or both are in the list
//                                      - Add function IsHMXRBinary, which returns true if HasOnlyOneOf(Black hole, Neutron star) and the companion radius is > 80% of the Roche Lobe radius
//                                      - Add flag --hmxr-binaries, which tells COMPAS to store binaries in BSE_RLOF output file if IsHMXRBinary
//                                      - Add columns for pre- and post-timestep ratio of stars to Roche Lobe radius to BSE_RLOF output file (addressing issue #746)
//                                      - Changed variables named rocheLobeTracker, roche_lobe_tracker etc. to starToRocheLobeRadiusRatio, star_to_roche_lobe_radius_ratio, etc. for clarity
// 02.27.06     SS - Apr 5, 2022     -  Defect repair:
//                                      - Fixed StarTrack PPISN prescription, previously it was doing the same thing as the COMPAS PPISN prescription.
// 02.27.07     RTW - Apr 5, 2022    - Defect repair:
//                                      - Fix for issue # 773 - ONeWD not forming due to incorrect mass comparison in TPAGB. 
// 02.27.08     RTW - Apr 12, 2022   - Defect repair:
//                                      - Fix for issue # 783 - Some mergers involving a massive star were not logged properly in BSE_RLOF, whenever a jump in radius due to changing stellar type within ResolveMassChanges was much greater than the separation.
// 02.27.09     VK - Apr 25, 2022    - Minor Enhancement:
//                                      - Converted constant: MULLERMANDEL_SIGMAKICK into an option: --muller-mandel-sigma-kick
// 02.28.00     Lvs - May 11, 2022   - Enhancements:
//                                      - Introduced new remnant mass prescription: Fryer+ 2022, adding new options --fryer-22-fmix and --fryer-22-mcrit
// 02.29.00     RTW - May 5, 2022    - Enhancement:
//                                      - Fix for issue # 596 - New option to allow for H rich ECSN (defaults to false). This removes non-interacting ECSN progenitors from contributing to the single pulsar population.
// 02.30.00     RTW - May 8, 2022    - Enhancement
//                                      - Added MACLEOD_LINEAR specific angular momentum gamma loss prescription for stable mass transfer
// 02.31.00     IM - May 14, 2022    - Enhancement
//                                      - Added option retain-core-mass-during-caseA-mass-transfer to preserve a larger donor core mass following case A MT, set equal to the expected core mass of a newly formed HG star with mass equal to that of the donor, scaled by the fraction of its MS lifetime
//                                      - Code and comment cleaning
// 02.31.01     RTW - May 16, 2022   - Defect repair:
//                                      - Fixed help string for H rich ECSN option implemented in v2.29.99
// 02.31.02     JR - May 18, 2022    - Defect repairs:
//                                      - Fixed STAR_PROPERTY_LABEL entries in contsants.h for INITIAL_STELLAR_TYPE and INITIAL_STELLAR_TYPE_NAME - both missing the prefix "INITIAL_".
//                                        Only caused a problem if a user wanted to add either of those to the logfile-definitions file - but since they are in the system parameters files (SSE and BSE)
//                                        by default encountering the problem would probably be unlikely.
//                                      - Fixed error identifier in Log::UpdateAllLogfileRecordSpecs() - was (incorrectly) ERROR::UNKNOWN_BINARY_PROPERTY, now (correctly) ERROR::UNKNOWN_STELLAR_PROPERTY 
// 02.31.03     RTW - May 20, 2022   - Defect repair:
//                                      - Fixed MS+MS unstable MT not getting flagged as a CEE
// 02.31.04     RTW - June 10, 2022  - Enhancements
//                                      - Fixed MT_TRACKER values to be clearer and complementary to each other
//                                      - Updated the relevant section in the detailed plotter that uses MT_TRACKER values
//                                      - Removed end states from detailed plotter (Merger, DCO, Unbound) so that they don't over compress the rest
// 02.31.05     RTW - July 25, 2022  - Defect repair:
//                                      - Renamed option '--allow-H-rich-ECSN' to 'allow-non-stripped-ECSN'
//                                      - Fixed check for non-interacting ECSN progenitors to consider MT history instead of H-richness
// 02.31.06     RTW - Aug 2, 2022    - Enhancement:
//                                      - Added stellar merger to default BSE_RLOF output
// 02.31.07     IM - August 1, 2022  - Defect repair:
//                                      - Print to DetailedOutput after merger, addresses https://github.com/TeamCOMPAS/COMPAS/issues/825
//                                      - Ensures no ONeWDs are formed with masses above Chandrasekhar mass
//                                      - Minor comment tweaks and a bit of defensive programming
// 02.31.08     RTW - Aug 3, 2022    - Enhancement:
//                                      - Added Accretion Induced Collapse (AIC) of ONeWD as another type of SN
// 02.31.09     RTW - Aug 9, 2022    - Enhancement:
//                                      - Max evolution time and max number of timesteps now read in from gridline as well as commandline
// 02.31.10     RTW - Aug 12, 2022   - Enhancement:
//                                      - Added option to set the Temperature boundary between convective/radiative giant envelopes
// 02.32.00     JR - Aug 27, 2022    - Enhancement & minor cleanup:
//                                      - Add 'record type' functionality to all standard log files
//                                      - Add/rationalise calls to PrintDetailedOutput() for binary systems
//                                          - remove m_PrintExtraDetailedOutput variable (and associated code) from BaseBinaryStar class
//                                      - Add new option for each standard log file to allow specification of which record types to print
//                                          - see e.g. '--logfile-detailed-output-record-types'
//                                      - Online documentation updated for record types and new options
//                                      - Detailed ploter changed to work with record type column (thanks RTW)
//                                      - Added new section to online documentation: 'What's new'
//                                          - documented record types changes in this new section
//                                      - Minor cleanup:
//                                          - minor formatting and typo fixes (src + docs)
//                                          - removed IncrementOmega() function from the BaseStar and Star classes (anti-patterm and no longer used - if it ever was)
//                                          - tidied up description of MainSequence::UpdateMinimumCoreMass()
// 02.33.00     RTW - Aug 13, 2022   - Enhancement:
//                                      - Added critical mass ratios from Claeys+ 2014 for determining if MT is unstable
//                                      - Cleaned up stability check functions in BaseBinaryStar.cpp for clarity, and to allow for critical mass ratios to be checked correctly
// 02.33.01     RTW - Sep 26, 2022   - Defect repair:
//                                      - Fixed interpolation of MACLEOD_LINEAR gamma for specific angular momentum. Previously interpolated on the gamma value, now interpolates in orbital separation
// 02.33.02      IM - Nov 27, 2022   - Defect repair:
//                                      - Fixed ignored value of input radius when computing the thermal timescale, relevant if using Roche lobe radius instead (issue #853)
//                                      - Cleaned code and comments around the use of MT_THERMALLY_LIMITED_VARIATION::RADIUS_TO_ROCHELOBE vs. C_FACTOR (issue #850)
// 02.34.00      IM - Nov 28, 2022   - Enhancement:
//                                      - Adding framework for Hirai & Mandel 2-stage common envelope formalism
//                                          (placeholders for now -- will have identical results to default version)
//                                      - Placed Dewi CE prescription on parity with others
// 02.34.01     RTW - Nov 30, 2022   - Defect repair:
//                                      - Fixed Time<MT and Time>MT calls in BSE_RLOF. Previously, they were identical. Now, Time<MT correctly reflects the previous time.
// 02.34.02     JR - Nov 30, 2022    - Defect repair:
//                                      - Fixed problem with no content in switchlog files (issue #870 - introduced in v2.32.00).
//                                      - Changed conditional statement in HG::ResolveEnvelopeLoss() and FGB::ResolveEnvelopeLoss() to be consistent with other stellar types ('>' -> '>=').
// 02.34.03     NRS - Jan 9, 2023    - Defect repair:
//                                      - Fixed units for post-CEE semi-major axis in CEE logs (issue #876).
// 02.34.04     RTW - Jan 31, 2023   - Enhancement:
//                                      - Added SN orbit inclination angle to BSE_SUPERNOVAE output
// 02.34.05     JR - Jan 29, 2023    - Code cleanup:
//                                      - Addressed issue #888 - replaced class variables m_LogMetallicityXi, m_LogMetallicitySigma, and m_LogMetallicityRho in BaseStar with getter functions.
// 02.34.06     IM - Feb 1, 2023     - Bug fixes:
//                                      - Re-enabled ResolveMassLoss() for Remnants so that Mdot is correctly reset
//                                      - Set Mdot to 0 in BaseBinaryStar::CalculateWindsMassLoss() when winds are turned off while the binary is in mass trensfer
//                                      - Removed Dutch winds for Remnants
//                                      - Fixed typo in NS::CalculateLuminosityOnPhase_Static()
//                                      - Minor code cleaning
// 02.35.00     RTW - Dec 8, 2022    - Enhancement:
//                                      - Added critical mass ratios from Ge+ 2020 for determining if MT is unstable
// 02.35.01     RTW - Feb 12, 2022   - Enhancement:
//                                      - Added post-SN orbital inclination vector to the output-able BINARY_PROPERTIES (not included in output, by default). 
// 02.35.02     JR - Feb 19, 2023    - Minor change and defect repair:
//                                      - Changed units of ROCHE_LOBE_RADIUS_1 and ROCHE_LOBE_RADIUS_2 from orbital separation to RSOL
//                                      - Changed header string for ROCHE_LOBE_RADIUS_1 from "RocheLobe(1)|a" to "RocheLobe(1)" - ditto for ROCHE_LOBE_RADIUS_2
//                                      - removed STAR_TO_ROCHE_LOBE_RADIUS_RATIO_1 ("Radius(1)|RL")and STAR_TO_ROCHE_LOBE_RADIUS_RATIO_2 ("Radius(2)|RL") from
//                                        the default output for BSE_DETAILED_OUTPUT_REC (can be calculated from other values in the default output)
//                                      - changed plot_detailed_evolution.py to accommodate the removal of STAR_TO_ROCHE_LOBE_RADIUS_RATIO_1 and 
//                                        STAR_TO_ROCHE_LOBE_RADIUS_RATIO_2 from the default output
//                                      - changed online documentation to reflect:
//                                           (a) removal of STAR_TO_ROCHE_LOBE_RADIUS_RATIO_1 and STAR_TO_ROCHE_LOBE_RADIUS_RATIO_2 from the default output
//                                           (b) change of header strings for ROCHE_LOBE_RADIUS_1 and ROCHE_LOBE_RADIUS_2 (units already (accidentally...) correct)
//                                      - fixed minor defect in call to m_Accretor->CalculateMassAcceptanceRate() in BaseBinaryStar::CalculateMassTransfer()
//                                        (only affected runs with mass-transfer-thermal-limit-accretor = RADIUS_TO_ROCHELOBE)
// 02.35.03     LvS - Feb 27, 2023   - Enhancement:
//                                      - Added mass accretion prescription during CE following model 2 from van Son + 2020
// 02.36.00     JR - Mar 15, 2023    - Enhancement, minor defect repairs:
//                                      - Addressed issue #797 - implemented functionality to create YAML file.  Two new options (--create-YAML-file and --YAML-template).  See documentation for details.
//                                      - Modified runSubmit.py to work with new yaml file format (i.e. all options could be commented...)
//                                      - Minor defect repairs in options code
//                                      - Minor fixes to online documentation; also clarified make arguments
// 02.36.01     JR - Mar 20, 2023    - Documentation:
//                                      - Updated documentation for YAML files.
//                                      - Modified YAML template to include notice regarding commented lines in default YAML file.
// 02.37.00     NR,RTW - Mar 26, 2023 - Enhancement:
//                                      - Added functionality for WDs to accrete in different regimes. 
//                                          - This applies to each WD subtype individually, though there is some overlap between COWDs and ONeWDs.
//                                          - Also involves tracking the WD shell mass, to account for shell burning that later increases the WD mass.
//                                          - Includes possible instability, and merger if the donor is a giant, as well as new SN types, 
//                                          - AIC (accretion induced collapse), SNIA (Type Ia), and HeSD (Helium shell detonation). 
//                                      - Tangential but related changes:
//                                          - Cleaned up the call to EddingtonCriticalRate, puttting it in BaseStar along with the optional prefactor.
//                                          - Moved NS radius and luminosity calls into NS.h from elsewhere in the code.
// 02.37.01     JR - Mar 27, 2023    - Defect repair:
//                                      - Updated changelog.h and whats-new.rst to correctly reflect changes to the code and version numbers after a bad fix for merge conflicts
//                                      - Changed "DD" to "HeSD" as appropriate
//                                      - A couple of code-cleanups
// 02.37.02     JR - Mar 27, 2023    - Defect repair:
//                                      - Changed yaml.h to include <algorithm> and <chrono> - not including them causes docker build to fail.
// 02.37.03     IM - Apr 8, 2023     - Defect repair:
//                                      - Resolved issue #855 by using Mass0 rather than Mass to determine ages and timescales
// 02.38.01     IM - Apr 16, 2023    - Enhancement:
//                                      - Added option to eject the convective envelope by pulsations (ExpelConvectiveEnvelopeAboveLuminosityThreshold)
//                                          if log10(m_Luminosity/m_Mass) exceeds LuminosityToMassThreshold
// 02.38.02     NR - Apr 20, 2023    - Defect repair:
//                                      - Added missing const in WD files which was generating warnings when compiling.
//                                   - Enhancement:
//                                      - Added QCRIT_PRESCRIPTION::HURLEY_HJELLMING_WEBBINK based on Hurley+ 2002 and its corresponding documentation.
// 02.38.03     IM - Apr 20, 2023    - Enhancement:
//                                      - Updated defaults following #957
// 02.38.04     IM - Apr 20, 2023    - Enhancement:
//                                      - Included Picker et al. (2023, in prep.) fits for the convective envelope mass in the TWO_STAGE common envelope treatment
// 02.38.05     YS - May 10, 2023    - Updates and changes to NS.cpp:
//                                      - Added NS::ChooseTimeStep(). Detailed time step description and reasoning can be found in NS.cpp
//                                      - Added output options (not default): PULSAR_BIRTH_PERIOD and PULSAR_BIRTH_SPIN_DOWN_RATE, which output the birth spin period and period derivative of a pulsar
//                                      - Updated codes on pulsar evolution, solving the problem of pulsars not evolving properly. This is written in cgs. 
//                                      - Added NS::SpinDownIsolatedPulsar(), describes single pulsar spinning down with magnetic braking. 
//                                          This is later used in NS::UpdateMagneticFieldAndSpin()
//                                      - m_PulsarDetails.spinDownRate was described as Pdot (s s^-1), when it is in fact f-dot(rad s^-2). This is now corrected. 
//                                      - In BSE_Pulsar_Evolution file, the pulsar parameters at birth were not recorded. 
//                                          Pulsar was also evolved an additional time step here with unspecified size.
//                                          Fix to this problem is done by setting the PULSAR_RECORD_TYPE:
//                                           (a) if record_type = 1 (DEFAULT), these are the initial values of the pulsar set at birth
//                                           (b) if record_type = 3 (POST_BINARY_TIMESTEP), these describe normal pulsar evolution
//                                      - Another caveat:
//                                         pulsar recycling mechanisms are not yet fully implemented, so COMPAS cannot produce MSPs for the time being; more updates to come.
// 02.38.06     JR - Jun 04, 2023    - Defect repair:
//                                      - Fixed "hides overloaded virtual function" warnings.
//                                      - Added "-Woverloaded-virtual" to compiler flags to enable warnings for g++ on linux systems.
// 02.38.07     JR - Jun 04, 2023    - Defect repair:
//                                      - Fix for issue #958 - evolving unbound systems that contain two compact objects.  Also added BINARY_PROPERTY::UNBOUND 
//                                        to BSE Detailed Output file default record.
//                                      - Changed makefile to be POSIX compliant for .o suffix rule.  No need to change docker Makefile - it is already POSIX compliant.
//                                         - since GNU Make 4.3 a warning is issued for suffix rules that include prerequisites - in our case the .o rule on line 125:
//                                           "Makefile:125: warning: ignoring prerequisites on suffix rule definition" - and in future releases it will become an error.
// 02.38.08     NRS - Jun 22, 2023   - Defect repair:
//                                      - Changed documentation to  match default value of m_EvolveUnboundSystems (TRUE).
//                                   - Enhancement:
//                                      - Added --evolve-double-white-dwarfs option to allow evolution of DWD systems (FALSE by default).
// 02.39.00     JR - Jul 04, 2023    - Enhancement, a little code cleanup:
//                                      - Record and expose m_EvolutionStatus for both BaseStar and BaseBinaryStar as a variable available for selection
//                                        for printing.  m_EvolutionStatus records the final evolution status - the reason evolution was stopped.  This was
//                                        already printed to the console for each star or binary, and is now available to be recorded in the log files.
//                                      - Add 'Evolution_Status' column to both SSE and BSE default system parameters records, and record m_EvolutionStatus there. 
//                                      - Fixed a few typos, a little code cleanup.
// 02.39.01     LC - Sep 01, 2023    - Defect repair:
//                                      - Fix for issue #945 - made HeSD SN types a sub-class of SNIA types.
// 02.40.00     JDM - Sep 29, 2023   - Enhancement:
//                                      - Added 'FLEXIBLE2023' option to --mass-loss-prescription. Recover previous defaults via 'BELCZYNSKI2010' option. this applies the following prescriptions:
//                                          - Added --OB-mass-loss program option.
//                                          - Added --RSG-mass-loss.
//                                          - Added --VMS-mass-loss.
//                                          - Added --WR-mass-loss.
// 02.41.00     JR - Nov 02, 2023    - Enhancement, a little cleanup:
//                                      - Added naive tides implementation.  Functionality enabled with new option `--enable-tides`.  Default is no tides.
//                                      - Fixed CalculateOrbitalAngularMomentum() (now uses eccentricity)
//                                      - Added links to online documentation to splash string
//                                      - Constants 'G1' and 'G_SN' renamed to 'G_AU_Msol_yr' and 'G_km_Msol_s' respectively
// 02.41.01     JR - Dec 11, 2023    - Defect repair, a little code cleanup:
//                                      - Fix for issue #1022 - incorrect index used for last array entry.
//                                      - A little code cleanup
// 02.41.02     JR - Dec 15, 2023    - Defect repair:
//                                      - 2.41.00 backed-out the changes made in 2.40.00 - this puts them back
//                                      - Calling it a defect repair so we get a new version number - just in case we need it...
// 02.41.03     JR - Dec 28, 2023    - Defect repair:
//                                      - Fix for issue #1034
//                                      - This fix changes the functions
//                                           . BaseBinaryStar::CalculateAngularMomentum(), 
//                                           . BaseBinaryStar::CalculateTotalEnergy(), and
//                                           . BaseStar::AngularMomentum()
//                                        to use moment of inertia rather than gyration radius.
//                                        This fix changes CalculateMomentOfInertia to properly implement Hurley et al., 2000 eq 109  
//                                        This fix also removes CalculateGyrationRadius() from all classes, and changes code that called CalculateGyrationRadius().
//                                        These changes have wider implications than just issue #1034 and may change DCO yields slightly.
//                                      - Removed some unused functions.
//                                      - Change to functionality (noted above) noted in 'What's New' online documentation page
// 02.41.04     JR - Dec 30, 2023    - Defect repair:
//                                      - Fix for issue #1048
// 02.41.05     YS - Jan 31, 2024    - Bug fix:
//                                      - Fix for issue #1058: fixing calculation of pulsar spin period
// 02.41.06     JR - Feb 10, 2024    - Defect repair:
//                                      - Fix for issue #1057:
//                                            HeMS::CalculateMomentOfInertia() falls back to MainSequence::CalculateMomentOfInertia()
//                                            HeHG::CalculateMomentOfInertia() falls back to GiantBranch::CalculateMomentOfInertia()
//                                      - Added sanity checks for mass and luminosity where necessary in variants of CalculateRadiusOnPhase_Static()
// 02.42.00     JR - Feb 20, 2024    - Enhancements, defect repair, a little cleanup
//                                      - added `timesteps-filename` option to allow users to provide preset timesteps for both SSE and BSE
//                                      - updated documentation for new option; updated `What's New`
//                                      - SSE vs BSE consistency: modified SSE to evolve a single star exactly as the primary in a wide binary with small companion
//                                      - quantised timesteps to an integral multiple of 1E-12Myr - new constant `TIMESTEP_QUANTUM` in constants.h
//                                      - little bit of code cleanup
//                                      - added warning for stellar type switch not taken - just a diagnostic for now
// 02.42.01     JR - Feb 25, 2024    - Defect repair
//                                      - fix for issue 1066 - see issue/PR for explanation
//                                      - cleaned up root solvers OmegaAfterSynchronisation(), MassLossToFitInsideRocheLobe(), and Mass0ToMatchDesiredCoreMass(), and their respective functors
//                                      - MassLossToFitInsideRocheLobe(), and Mass0ToMatchDesiredCoreMass() now return -1.0 if no acceptable root found
//                                      - calling code for MassLossToFitInsideRocheLobe() and Mass0ToMatchDesiredCoreMass() now handles -ve return:
//                                           - if MassLossToFitInsideRocheLobe() returns -ve value (i.e. no root found), the binary immediately enters a CE phase
//                                           - if Mass0ToMatchDesiredCoreMass() returns -ve value (i.e. no root found), an arbitrary value is used for core mass (see code for value)
// 02.42.02    RTW - Mar 21, 2024    - Minor edits:
//                                      - Defect repair : Added explicit definition `bool isUnstable = false` to avoid confusion in BaseBinaryStar.cpp
//                                      - Defect repair : Fixed erroneous core mass values in ResolveSNIa in WhiteDwarfs.cpp. Was previously 0 for all core masses. 
//                                      - Enhancement: Added output parameter TZAMS for internal variable m_TZAMS
// 02.43.00    RTW - Mar 29, 2024    - Enhancement:
//                                      - Added Hirai pulsar rocket kick, and related options
// 02.43.01    SS - Apr 8, 2024      - Defect repair
//                                      - Fix CalculateMassLossRateBjorklundEddingtonFactor to use LSOLW (in SI) rather than LSOL (in cgs)        
// 02.43.02    JR - Apr 15, 2024     - Defect repair
//                                      - Fix for issue #1074 - SSE Supernova records duplicated
// 02.43.03    IM - Apr 15, 2024     - Enhancement
//                                      - Updated fits for the mass and binding energy of the outer convective envelope based on Picker, Hirai, Mandel (2024)
//                                      - Added functionality for CalculateConvectiveEnvelopeMass(), CalculateConvectiveCoreMass(), CalculateConvectiveCoreRadius()
//                                   - Defect repair
//                                      - Fixes to CalculateRadialExtentConvectiveEnvelope(), comments
// 02.43.04    JR - Apr 20, 2024     - Defect repair, some code cleanup:
//                                      - Defect repair: Issue #1084 - modified code to record desired persistence of objects so that cloned stars don't participate in logging etc.
//                                      - Removed some unused code (as a result of the defect repair)
//                                      - Some Code cleanup
// 02.43.05    JR - Apr 21, 2024     - Defect repair, some code cleanup:
//                                      - Last piece of no logging for clones - this prevents ephemeral clones from writing to or clearing the SSE SN stash.
// 02.44.00    VK - Apr 04, 2024     - Enhancement:
//                                      - Added realistic tides to binary evolution, based on the formalism described in Kapil et al. (2024). Functionality enabled by setting the new option `--tides-prescription` to the value `KAPIL2024` (default is `NONE`)
//                                      - Removed old option `--enable-tides`, which can now be enabled by setting `--tides-prescription PERFECT`.
//                                      - Dynamcial tides implementation follows Zahn, 1977, Kushnir et al., 2017, and Ahuir et al., 2021.
//                                      - Equilibrium tides implementation follows Barker, 2020.
//                                      - Secular evolution under the effect of tides follows Zahn, 1977, Eqs. (3.6) to (3.8)
// 02.44.01    JR - May 02, 2024     - Defect repairs, some code cleanup:
//                                      - defect repairs to address issues #978 and #1075 (discontinuous radius evolution/fluctuating radii)
//                                           - the repairs made here are an attempt to ensure that COMPAS stellar evolution matches Hurley sse stellar evolution
//                                           - see issue #978 for details of changes made and the reasons for the changes, as well as results of tests of the changes
//                                      - a little code cleanup
// 02.44.02    JR - May 03, 2024     - Defect repair:
//                                      - change to the core mass calculations at phase end for the CHeB phase - uses method from Hurley sse code rather Hurley et al. 2000
//                                        prior to this change the CHeB core mass at phase end was > mass (which in turn caused a spike in luminosity and Teff).
// 02.44.03    IM - May 06, 2024     - Defect repair, enhancement, minor cleanup:
//                                      - updated Picker et al. (2024) coefficients for the 2-stage CE prescription
//                                      - optimisticCE is now recorded only if the binary avoided merger (see issue #1014)
// 02.44.04    IM - May 06, 2024     - Defect repair:
//                                      - removed (incorrect) calculation of nuclear timescale (see issue #430)
//                                      - replaced ApplyBlackHoleKicks() with ReweightBlackHoleKicksByMass() and now applying it only to BHs (see issue #1027)
//                                      - set PISN massless remnant mass to zero (see issue #1051)
// 02.44.05    JR - May 07, 2024     - Defect repair:
//                                      - fix for HG-CHeB transition for low metallicities
<<<<<<< HEAD
// 02.45.00    RTW - May 08, 2024    - Enhancement:
//                                      - Updated the Ge et al. 2020 table for critical mass ratios, to include new values calculated for fully non-conservative MT. 
//                                      - Modified the critical mass ratio calculator to interpolate between the fully conservative and fully non-conservative values,
//                                      - albeit with fixed AM loss (isotropic re-emission). 
          
const std::string VERSION_STRING = "02.45.00";
=======
// 02.45.00    JR - May 09, 2024     - Enhancements:
//                                      - changed compiler standard from c++11 to c++17 in Makefile - see issue #984
//                                        (Tested ok with Ubuntu v20.04, g++ v11.04, and boost v1.74; and macOS v14.1.1, clang v15.0.0, and boost v1.85.)
//                                      - added check for boost version to allow for deprecated filesystem option
//                                      - added `requirements.in` file to online docs to specify requirements for latest dependencies
// 02.46.00    IM - May 13, 2024     - Enhancements, defect repair:
//                                      - added options --radial-change-fraction and --mass-change-fraction, as approximate desired fractional changes in stellar radius and mass on phase when setting SSE and BSE timesteps
//                                      - the recommended values for both parameters are 0.005, but the default remains 0, which reproduces previous timestep choices
//                                      - mass transfer from main sequence donors (including HeMS) can now proceed on nuclear timescales -- approximated as the radial expansion timescales -- if equilibrium zetas are greater than Roche lobe zetas
//                                      - removed the fixed constant MULLERMANDEL_MAXNS; instead, OPTIONS->MaximumNeutronStarMass() is used for consistency (see issue #1114)
//                                      - corrected return units of CalculateRadialExpansionTimescale() to Myr
//                                      - added option --natal-kick-for-PPISN; if set to true, PPISN remnants receive the same natal kick as other CCSN, otherwise (default) they receive no natal kick
//                                      - updated documentation
// 02.46.01    IM - May 15, 2024     - Defect repair
//                                      - Corrected CalculateConvectiveCoreRadius()
//                                      - Minor documentation and comment fixes
// 02.46.02    VK - May 15, 2024     - Defect repair
//                                      - Corrected CalculateImKlmEquilibrium()
//                                      - Minor grammatical correction in tides documentation
// 02.46.03    IM - May 15, 2024     - Enhancements
//                                      - Create a new function, CalculateNuclearMassLossRate(), to compute the nuclear mass loss rate rather than CalculateRadialExpansionTimescale(), which can be unreliable during mass transfer
//                                      - Update BaseBinaryStar::CalculateMassTransfer() to use this function and to correctly evaluate m_AccretionFraction and the corresponding zetaRocheLobe
// 02.46.04    IM - May 16, 2024     - Defect repair
//                                      - Repaired a bug in GiantBranch::CalculateRemnantMassByMullerMandel() that could cause an infinite loop (see issue #1127)
// 02.46.05    JR - May 16, 2024     - Defect repair, minor cleanup:
//                                      - fix for issue #744 - GB parameters `p` and `q` calculated differently for naked helium stars (see issue for details)
//                                      - changed name of `ResolveEnvelopeLoss()` parameter `p_NoCheck` to `p_Force` (it is required, and now we understand why... see issue #873)
//                                      - some code cleanup
// 02.47.00    IM - May 18, 2024     - Defect repair and enhancement
//                                      - Equilibrium zeta and radial response of MS stars to mass loss are now calculated using CalculateRadiusOnPhase() rather than by cloning
//                                      - MassLossToFitInsideRocheLobe() and associated functor updated, work more efficiently, no longer artificially fail, and also use CalculateRadiusOnPhase()
//                                      - Nuclear timescale mass transfer limited to accrete only the smaller of the desired total MT and rate*dt on a timestep of size dt
//                                      - ROOT_ABS_TOLERANCE increased to avoid artificial failures on round-off errors
//                                      - code cleanup and bug repairs elsewhere
// 02.47.01    IM - May 20, 2024     - Defect repair
//                                      - Renamed the version of CalculateRadiusOnPhase() that takes in mass and tau as arguments into CalculateRadiusOnPhaseTau() to avoid clash with the version that takes in mass and luminosity as arguments
// 02.48.00    RW - May 22, 2024     - Enhancements
//                                      - Added separate options for MacLeod Linear AM loss for degenerate vs non-degenerate accretors
                  
const std::string VERSION_STRING = "02.48.00";
>>>>>>> 8bdb8046

# endif // __changelog_h__<|MERGE_RESOLUTION|>--- conflicted
+++ resolved
@@ -1153,14 +1153,6 @@
 //                                      - set PISN massless remnant mass to zero (see issue #1051)
 // 02.44.05    JR - May 07, 2024     - Defect repair:
 //                                      - fix for HG-CHeB transition for low metallicities
-<<<<<<< HEAD
-// 02.45.00    RTW - May 08, 2024    - Enhancement:
-//                                      - Updated the Ge et al. 2020 table for critical mass ratios, to include new values calculated for fully non-conservative MT. 
-//                                      - Modified the critical mass ratio calculator to interpolate between the fully conservative and fully non-conservative values,
-//                                      - albeit with fixed AM loss (isotropic re-emission). 
-          
-const std::string VERSION_STRING = "02.45.00";
-=======
 // 02.45.00    JR - May 09, 2024     - Enhancements:
 //                                      - changed compiler standard from c++11 to c++17 in Makefile - see issue #984
 //                                        (Tested ok with Ubuntu v20.04, g++ v11.04, and boost v1.74; and macOS v14.1.1, clang v15.0.0, and boost v1.85.)
@@ -1197,10 +1189,13 @@
 //                                      - code cleanup and bug repairs elsewhere
 // 02.47.01    IM - May 20, 2024     - Defect repair
 //                                      - Renamed the version of CalculateRadiusOnPhase() that takes in mass and tau as arguments into CalculateRadiusOnPhaseTau() to avoid clash with the version that takes in mass and luminosity as arguments
-// 02.48.00    RW - May 22, 2024     - Enhancements
+// 02.48.00    RTW - May 22, 2024    - Enhancements
 //                                      - Added separate options for MacLeod Linear AM loss for degenerate vs non-degenerate accretors
-                  
-const std::string VERSION_STRING = "02.48.00";
->>>>>>> 8bdb8046
+// 02.49.00    RTW - May 08, 2024    - Enhancement:
+//                                      - Updated the Ge et al. 2020 table for critical mass ratios, to include new values calculated for fully non-conservative MT. 
+//                                      - Modified the critical mass ratio calculator to interpolate between the fully conservative and fully non-conservative values,
+//                                      - albeit with fixed AM loss (isotropic re-emission). 
+          
+const std::string VERSION_STRING = "02.49.00";
 
 # endif // __changelog_h__