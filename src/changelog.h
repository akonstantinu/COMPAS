# ifndef __changelog_h__
# define __changelog_h__

// =====================================================================
// 
// COMPAS Changelog
// 
// =====================================================================
// 
// 02.00.00      JR - Sep 17, 2019 - Initial commit of new version
// 02.00.01      JR - Sep 20, 2019 - Fix compiler warnings. Powwow fixes
// 02.00.02      JR - Sep 21, 2019 - Make code clang-compliant
// 02.00.03      IM - Sep 23, 2019 - Added fstream include
// 02.01.00      JR - Oct 01, 2019 - Support for Chemically Homogeneous Evolution
// 02.02.00      JR - Oct 01, 2019 - Support for Grids - both SSE and BSE
// 02.02.01      JR - Oct 01, 2019 - Changed BaseBinaryStar code to assume tidal locking only if CHE is enabled
// 02.02.02      JR - Oct 07, 2019 - Defect repairs:
//                                       SSE iteration (increment index - Grids worked, range of values wasn't incrementing)
//                                       Errors service (FIRST_IN_FUNCTION errors sometimes printed every time)
//                                       Added code for both SSE and BSE so that specified metallicities be clamped to [0.0, 1.0].  What are reasonable limits?
//                                   Errors service performance enhancement (clean deleted stellar objects from catalog)
//                                   Changed way binary constituent stars masses equilibrated (they now retain their ZAMS mass, but (initial) mass and mass0 changes)
//                                   Add initial stellar type variable - and to some record definitions
//                                   Added change history and version number to constants.h
// 02.02.03      JR - Oct 09, 2019 - Defect repairs:
//                                       Initialised all BaseStar.m_Supernova elements (some had not been initialised)
//                                       Fixed regression in BaseStar.cpp (INITIAL_STELLAR_TYPE & INITIAL_STELLAR_TYPE_NAME in StellarPropertyValue())
//                                   Added max iteration check to Newton-Raphson method in SolveKeplersEquation (see constant MAX_KEPLER_ITERATIONS)
// 02.02.04      JR - Oct 09, 2019 - Defect repairs:
//                                       SN kick direction calculation corrected
//                                       Boolean value output corrected
//                                       Typos fixed
// 02.02.05      JR - Oct 10, 2019 - Defect repairs:
//                                       Determination of Chemically Homogeneous star fixed (threshold calculation)
//                                       Removed checks for RLOF to/from CH stars
//                                       Typos fixed
// 02.02.06      JR - Oct 11, 2019 - Renamed class "CHE" - now class "CH"
//                                   Updated CHE documentation
//                                   Added m_MassesEquilibrated variable to BaseBinaryStar
// 02.02.07      JR - Oct 20, 2019 - Defect repairs:
//                                       CEE printing systems post-stripping - github issue - reworked CE details/pre/post CE - partial fix (BindingEnergy remaining)
//                                       Added RANDOM_SEED to Options::OptionValue() (omitted erroneously)
//                                   Added m_SecondaryTooSmallForDCO variable to BaseBinaryStar - and to some record definitions
//                                   Added m_StellarMergerAtBirth variable to BaseBinaryStar - and to some record definitions
//                                   Added allow-rlof-at-birth program option
//                                       If CHE enabled, or allow-rlof-at-birth option is true, binaries that have one or both stars
//                                       in RLOF at birth will have masses equilibrated, radii recalculated, orbit circularised, and
//                                       semi-major axis recalculated, while conserving angular momentum - then allowed to evolve
//                                   Added allow-touching-at-birth program option
//                                       Binaries that have stars touching at birth (check is done after any equilibration and
//                                       recalculation of radius and separation is done) are allowed to evolve.  Evolve() function
//                                       immediately checks for merger at birth, flags status as such and stops evolution.
//                                   Documentation updated (see updated doc for detailed explanation of new program options)
// 02.03.00      JR - Oct 25, 2019 - Defect repairs:
//                                       removed extraneous delimiter at end of log file records
//                                   Added '--version' option
//                                   Changed minor version number - should have been done at last release - we'll grant the '--version' option minor release status...
// 02.03.01      JR - Nov 04, 2019 - Defect repair:
//                                       removed erroneous initialisation of m_CEDetails.alpha from BaseBinaryStar::SetRemainingCommonValues()
//                                       (CE Alpha was alwas being initialised to 0.0 regardless of program options)
// 02.03.02      JR - Nov 25, 2019 - Defect repairs:
//                                       added check for active log file before closing in Log::Stop()
//                                       added CH stars to MAIN_SEQUENCE and ALL_MAIN_SEQUENCE initializer_lists defined in constants.h
//                                       moved InitialiseMassTransfer() outside 'if' - now called even if not using mass transfer - sets some flags we might need
//                                       added code to recalculate rlof if CH stars are equilibrated in BaseBinaryStar constructor
//                                   Enhancements:
//                                       moved KROUPA constants from AIS class to constants.h
//                                       moved CalculateCDFKroupa() function from AIS class to BaseBinaryStar class
//                                       added m_CHE variable to BaseStar class - also selectable for printing
//                                       added explicit check to ResolveCommonEnvelope() to merge binary if the donor is a main sequence star
//                                   Chemically Homogeneous Evolution changes:
//                                       added check to CheckMassTransfer() in BaseBinaryStar.cpp to merge if CH+CH and touching - avoid CEE
//                                       added code to InitialiseMassTransfer() in BaseBinaryStar.cpp to equilibrate and possibly merge if both CH stars in RLOF
// (Unchanged)   IM - Nov 29, 2019 - Defect repairs:
//                                       changed Disbound -> Unbounded in header strings in constants.h
//                                       left one line in default/example grid file (Grid.txt)
//                                       fix default PPISN mass limit in python submit: 65 Msol -> 60 Msol
// 02.03.03      JR - Dec 04, 2019 - Defect repairs:
//                                       added code to UpdateAttributesAndAgeOneTimestep() in Star.cpp to recalculate stellar attributes after switching to new stellar type
//                                       (addresses discontinuous transitions e.g. CH -> HeMS)
//                                       changed IsPulsationalPairInstabilitySN() in GiantBranch.cpp to call IsPairInstabilitySN() instead of set MASSLESS_REMNANT if remnant mass <= 0.0
//                                       changed CalculateSNKickVelocity() in BaseStar.cpp to set m_SupernovaDetails.kickVelocity correctly after adjusting for fallback
// 02.03.04      FSB - Dec 04, 2019 - Defect repairs:
//                                       fixed bug in Fryer+2012 CalculateGravitationalRemnantMassadded() function to compare baryon mass of star remnant with
//  									                   baryon mass of MaximumNeutronStarMass instead of just MaximumNeutronStarMass. 
//                                       added m_BaryonicMassOfMaximumNeutronStarMass to BaseStar.h and BaseStar.cpp
// 02.03.05      JR - Dec 05, 2019 - Defect repairs:
//                                       fixed EvolveSingleStars() in main.cpp to print correct initial mass
//                                       fixed TPAGB::CalculateCOCoreMassAtPhaseEnd() - added conditional
// 02.04.00      JR - Dec 18, 2019 - New functionality:
//                                       added columns to BSE grid functionality: Kick_Velocity_1(&2), Kick_Theta_1(&2), Kick_Phi_1(&2), Kick_Mean_Anomaly_1(&2).  Updated documentation.
//                                   Changed functionality:
//                                       removed compiler version checks from Makefile - they seemed to only work for native Ubuntu and were more of a nuisance than anything...  (old version exists as Makefile-checks)
//                                   Defect repairs:
//                                       added recalculation of gbParams Mx & Lx in HeHG calculateGbParams()
//                                       created HeHG::CalculateGBParams_Static() and GiantBranch::CalculateGBParams_Static(), called from EAGB::ResolveEnvelopeLoss() to facilitate calculation of attributes for new stellar type before actually switching.  Needed to rewrite some other functions as static.  Note: this needs to be revisited and a more elegant solution implemented.
//                                       added CalculateRadiusAndStellarTypeOnPhase() for HeHG and HeGBstars, and changed call to calculateRadiusOnPhase() to CalculateRadiusAndStellarTypeOnPhase() in BaseStar::EvolveOnPhase().  This allows for HeHG and HeGB stars to change stellar type based on radius (previously missed).
//                                       set M = McBAGB for EAGB & TPAGB only (was being set for all types >= TPAGB)
//                                       added extra print detailed in BaseBinaryStar:Evolve() - sometimes missing a switch type in detailed output if only 1 timestep
//                                       swapped heading strings for ANY_STAR_PROPERTY::IS_ECSN and ANY_STAR_PROPERTY::IS_USSN (now correct)
//                                       removed condition in BaseBinaryStar::EvaluateSupernovae().  ResolveSupernova() is now called for all stellar types (not sure what I was thinking orginally. I'm sure I had a good reason - or maybe I was just tired...)
//                                       changed name of GiantBranch::CalculateProtoCoreMass() to GiantBranch::CalculateProtoCoreMassDelayed() and changed calls to the function
//                                       swapped order of calculations of ePrime (CalculateOrbitalEccentricityPostSupernova()) and m_SemiMajorAxisPrime (CalculateSemiMajorAxisPostSupernova()) in BaseBinaryStar::ResolveSupernova().  Improper order was causing wrong value of m_SeminMajorAxisPrime to be used in calculation of ePrime
//                                       set m_Disbound = true appropriately in BaseBinaryStar::Evolve() (note: m_Disbound will change name to m_Unbound soon...)
//                                       changed return value of CHeB::DetermineEnvelopeType() to CONVECTIVE.  Left CHeB DetermineEnvelopeTypeHurley2002() as RADIATIVE (used in BinaryConstituentStar::CalculateSynchronisationTimescale())
//                                       changed BINARY_PROPERTY::ORBITAL_VELOCITY to BINARY_PROPERTY::ORBITAL_VELOCITY_PRE_2ND_SUPERNOVA in BSE_SUPERNOVAE_REC (6th value printed)
//                                       added p_Erase parameter to Log::CloseStandardFile(); changed Log::CloseAllStandardFiles() to call Log::CloseStandardFile() with p_Erase=false and erase entire map after all files closed (prevent coredump when closing all files)
//                                       added ResolveSupernova() to ONeWD.h - ONeWD stars were previously not checking for SN
//                                       fixed BaseBinaryStar::InitialiseMassTransfer() - star1 was being updated instead of star2 for CH + CH stars when CHE enabled
// 02.04.01      JR - Dec 23, 2019 - Defect repairs:
//                                       Removed SN_EVENT::SN - all occurences of SN_EVENT::SN replaced by SN_EVENT::CCSN.
//                                           The current SN event ("Is"), and past SN event ("Experienced") are now bit maps (implemented as Enum Classes).  Each can have any of the values: CCSN, ECSN, PISN, PPSIN, USSN, RUNAWAY, RECYCLED_NS, and RLOF_ONTO_NS.  See definition of SN_EVENT Enum Class in constants.h for implementation and explanation.  
//                                       Updated variables selectable for printing:
//                                           Added ANY_STAR_PROPERTY::SN_TYPE (STAR_PROPERTY, SUPERNOVA_PROPERTY, COMPANION_PROPERTY (should always be SN_EVENT::NONE for companion star))
//                                           Added ANY_STAR_PROPERTY::EXPERIENCED_SN_TYPE (STAR_PROPERTY, SUPERNOVA_PROPERTY, COMPANION_PROPERTY)
//                                           All of ANY_STAR_PROPERTY::{CCSN, ECSN, PISN, PPISN, USSN} now selectable
//                                           Removed ANY_STAR_PROPERTY::SN - no longer selectable for printing (replaced by CCSN)
//                                           Updated documentation
//                                       Changed default record specifications for logfiles BSE_DOUBLE_COMPACT_OBJECTS_REC and BSE_SUPERNOVAE_REC
//                                           Removed the individual SN_EVENT columns for both "Is" and "Experienced" conditions (e.g. CCSN, ECSN etc)
//                                           "Is*" and "Experienced*" columns replaced with SN_TYPE & Experienced_SN_TYPE columns that record the SN event type (e.g. CCSN, ECSN, PPSN, PPSIN, USSN).  
//                                           RUNAWAY, RECYCLED_NS, and RLOF_ONTO_NS are still reported in separate, individual columns.
//                                       Added workaround for non-existent CHeB blue loop.  See description in CHeB::CalculateTimescales()
//                                       Removed binary star "survived" flag - it is always the NOT of the "unbound" flag
//                                       Changed initialisation function for HeGB stars (HeGB::Initialise() in HeGB.h) to NOT recalculate m_Age if evolving from HeHG -> HeGB 
//                                       Removed initialisation of m_Age (to 0.0) from COWD::Initialise() in COWD.h
//                                   Changed behaviour:  
//                                       Changed binary star "disbound" flag to "unbound" flag.  Changed all occurences of "disbound" to "unbound".  Changed "unbound" header flag to "Unbound"
// 02.04.02      JR - Jan 06, 2020 - Defect repairs:
//                                       Added IsPISN() & IsPPISN() to IsSNEvent()
//                                       Fixed check for SN event at top of BaseBinaryStar::ResolveSupenova()
//                                       Changed BaseBinaryStar::EvaluateSupernovae() to more closely match legacy code behaviour (see notes in function description):
//                                          Added p_Calculate2ndSN parameter to determine if 2nd supernova needs to be resolved
//                                          Clear star2 current SN event if necessary
//                                          Check m_SemiMajorAxisPrime value prior to SN events (viz. new aPrime variable)
//                                       Fixed timestep initialisation in BaseStar::CalculateConvergedTimestepZetaNuclear()  (was negative)
//                                       Fixed m_Age calculation in FGB::ResolveEnvelopeLoss()
//                                       Added CalculateInitialSupernovaMass() to NS.h - was setting M = 5.0 for >= ONeWD, should be ONeWD only (introduced in fix in v04.02.00)
//                                       Changed NS functions to return Radius in Rsol instead of km:
//                                          Added function NS:CalculateRadiusOnPhaseInKM_Static() (returns radius in km)
//                                          Changed NS:CalculateRadiusOnPhase_Static() to return Rsol
//                                          Added CalculateRadiusOnPhase() for NS (ns.h) - returns Rsol 
//                                   Changed behaviour:  
//                                       Print detailed output record whenever stellartype changes (after star 2 if both change)
// (Unchanged)   LK - Jan 10, 2020 - Defect repairs:
//                                       Added missing includes to Star.cpp, utils.h and utils.cpp (required for some compiler versions)
// 02.05.00      JR - Jan 23, 2020 - New functionality:
//                                       Grid files:
//                                          Added kick velocity magnitude random number to BSE grid file - see docs re Grids
//                                          Added range check for Kick_Mean_Anomaly_1 and Kick_Mean_Anomaly_2 ([0.0, 2pi)) in BSE grid file
//                                          Cleaned up SSE & BSE grid file code
//                                       Added m_LBVphaseFlag variable to BaseStar class; also added ANY_STAR_PROPERTY::LBV_PHASE_FLAG print variable.
//                                   Deleted functionality:  
//                                       Removed IndividualSystem option and related options - this can now be achieved via a grid file
//                                          Update pythonSubmitDefault.py to remove individual system related parameters
//                                   Changed behaviour:
//                                       Removed check for Options->Quiet() around simulation ended and cpu/wall time displays at end of EvolveSingleStars() and EvolveBinaryStars() in main.cpp
//                                   Defect repairs:
//                                       Removed erroneous check for CH stars in BaseBinaryStar::EvaluateBinary()
//                                       Fix for issue #46 (lower the minimum value of McSN in star.cpp from Mch to 1.38)
//                                          Changed 'MCH' to 'MECS' in 
//                                             BaseStar::CalculateMaximumCoreMassSN()
//                                             GiantBranch::CalculateCoreMassAtSupernova_Static
// 02.05.01      FSB - Jan 27, 2020 -Enhancement:
//                                       Cleaned up default printed headers and parameters constants.h:
//                                           - removed double parameters that were printed in multiple output files 
//                                           - changed some of the header names to more clear / consistent names
//                                           - added some comments in the default printing below for headers that we might want to remove in the near future
// 02.05.02      JR - Feb 21, 2020 - Defect repairs:
//                                       - fixed issue #31: zRocheLobe function does not use angular momentum loss
//                                       - fixed default logfile path (defaulted to '/' instead of './')
//                                       - changed default CE_ZETA_PRESCRIPTION to SOBERMAN (was STARTRACK which is no longer supported)
// 02.05.03      JR - Feb 21, 2020 - Defect repairs:
//                                       - removed extraneous debug print statement from Log.cpp
// 02.05.04      JR - Feb 23, 2020 - Defect repairs:
//                                       - fixed regression introduced in v02.05.00 that incread DNS rate ten-fold
//                                           - changed parameter from m_SupernovaDetails.initialKickParameters.velocityRandom to m_SupernovaDetails.kickVelocityRandom in call to DrawSNKickVelocity() in BaseStar::CalculateSNKickVelocity()
//                                       - reinstated STAR_1_PROPERTY::STELLAR_TYPE and STAR_2_PROPERTY::STELLAR_TYPE in BSE_SYSTEM_PARAMETERS_REC
// 02.05.05      JR - Feb 27, 2020 - Defect repair:
//                                       - fixed age resetting to 0.0 for MS_GT_07 stars after CH star spins down and switches to MS_GT_07
//                                           - ensure m_Age = 0.0 in constructor for BaseStar
//                                           - remove m_Age = 0.0 from Initialise() in MS_gt.07.h 
// 02.05.06      JR - Mar 02, 2020 - Defect repair:
//                                       - fixed m_MassesEquilibrated and associated functions - was erroneously typed as DOUBLE - now BOOL
//                                   Added/changed functionality:
//                                       - added m_MassesEquilibratedAtBirth variable to class BaseBinaryStar and associated property BINARY_PROPERTY::MASSES_EQUILIBRATED_AT_BIRTH
//                                       - tidied up pythonSubmitDefault.py a little:
//                                             - set grid_filename = None (was '' which worked, but None is correct)
//                                             - set logfile_definitions = None (was '' which worked, but None is correct)
//                                             - added logfile names - set to None (COMPAS commandline arguments already exist for these - introduced in v02.00.00)
// 02.05.07      JR - Mar 08, 2020 - Defect repair:
//                                       - fixed circularisation equation in BaseBinaryStar::InitialiseMassTransfer() - now takes new mass values into account
// 02.06.00      JR - Mar 10, 2020 - Changed functionality:
//                                       - removed RLOF printing code & associated pythonSubmitDefault.py options
// 02.06.01      JR - Mar 11, 2020 - Defect repair:
//                                       - removed extraneous debug print statement from Log.cpp (was previously removed in v02.05.03 but we backed-out the change...)
// 02.06.02      JR - Mar 15, 2020 - Defect repairs:
//                                       - removed commented RLOF printing lines in constant.h (somehow that was lost in some out of sync git merges...)
//                                       - removed commented options no longer used from Options.h and Options.cpp
//                                       - fixed units headers in constants.h - there are now no blank units headers, so SPACE delimited files now parse ok (multiple spaces should be treated as a single space)
//                                       - changed file extention for TAB delimited files to 'tsv'
//                                       - removed "useImportanceSampling" option - not used in code
//                                       - fixed typo in zeta-calculation-every-timestep option in Options.cpp
//                                       - removed redundant OPTIONS->MassTransferCriticalMassRatioHeliumGiant() from qcritflag if statement in BaseBinaryStar::CalculateMassTransfer()
//                                       - fixed OPTIONS->FixedMetallicity() - always returned true, now returns actual value
//                                       - fixed OPTIONS->OutputPathString() - was always returning raw option instead of fully qualified path
//                                       - changed the following in BaseBinaryStar::SetRemainingCommonValues() - erroneously not ported from legacy code:
//                                           (a) m_JLoss = OPTIONS->MassTransferJloss();
//                                           (b) m_FractionAccreted = OPTIONS->MassTransferFractionAccreted();
//                                           (both were being set to default value of 0.0)
//                                       - added OPTIONS->ZetaAdiabaticArbitrary() - option existed, but Options code had no function to retrieve value
//                                       - added OPTIONS->MassTransferFractionAccreted() to options - erroneously not ported from legacy code
//                                   Changed functionality:
//                                       - all options now have default values, and those values will be displayed in the help text (rather than string constants which may be incorrect)
//                                       - boolean options can now be provided with an argument (e.g. --massTransfer false)
//                                       - added ProgramOptionDetails() to Options.cpp and OPTIONS->OptionsDetails() in preparation for change in output functionality
// 02.07.00      JR - Mar 16, 2020 - New/changed functionality:
//                                       - COMPAS Logfiles are created in a (newly created) directory - this way they are all kept together
//                                       - new command line option 'output-container' implemented (also in pythonSubmitDefault.py) - this option allows the user to specify the name of the log files container directory (default is 'COMPAS_Output')
//                                       - if detailed log files are created they will be created in a directory named 'Detailed_Output' within the container directory
//                                       - a run details file named 'Run_details' is created in the container directory.  The file records the run details:
//                                             - COMPAS version
//                                             - date & time of run
//                                             - timing details (wall time, CPU seconds)
//                                             - the command line options and parameters used:
//                                                   - the value of options and an indication of whether the option was supplied by the user or the default value was used
//                                                   - other parameters - calculated/determined - are recorded
//                                   Defect repair:
//                                       - changed "--outut" option name to "--outpuPath" in stringCommands in pythonSubmitDefault.py
// 02.08.00		  AVG - Mar 17, 2020 - Changed functionality:
//  									                   - removed post-newtonian spin evolution	code & associated pythonSubmitDefault.py options
//  									                   - removed only_double_compact_objects code & associated pythonSubmitDefault.py options
//  									                   - removed tides code & associated pythonSubmitDefault.py options
//  									                   - removed deprecated options from pythonSubmitDefault.py options
//  									                   - renamed options: mass transfer, iterations -> timestep-iterations
//  									                   - commented AIS Options until fully implemented
// 02.08.01      JR - Mar 18, 2020 - Defect repairs:
//                                      - restored initialisation of AIS options in Options.cpp (AIS now defaults off instead of on)
//                                      - fixed retrieval of values for:
//                                            - ANY_STAR_PROPERTY::LAMBDA_KRUCKOW_BOTTOM, 
//                                            - ANY_STAR_PROPERTY::LAMBDA_KRUCKOW_MIDDLE, and 
//                                            - ANY_STAR_PROPERTY::LAMBDA_KRUCKOW_TOP 
//                                         in BaseStar::StellarPropertyValue().  Were all previously retrieving same value as ANY_STAR_PROPERTY::LAMBDA_KRUCKOW
//                                      - fixed some comments in BAseBinaryStar.cpp (lines 2222 and 2468, "de Mink" -> "HURLEY")
//                                      - fixed description (in comments) of BinaryConstituentStar::SetPostCEEValues() (erroneously had "pre" instead of "post" - in comments only, not code)
//                                      - fixed description of BaseStar::DrawKickDirection()
// 02.08.02      JR - Mar 27, 2020 - Defect repairs:
//                                      - fixed issue #158 RocheLobe_1<CE == RocheLobe_2<CE always
//                                      - fixed issue #160 Circularisation timescale incorrectly calculated
//                                      - fixed issue #161 Splashscreen printed twice - now only prints once
//                                      - fixed issue #162 OPTIONS->UseFixedUK() always returns FALSE.  Now returns TRUE if user supplies a fixed kick velocity via --fix-dimensionless-kick-velocity command line option
// 02.08.03      JR - Mar 28, 2020 - Defect repairs:
//                                      - fixed typo in BaseBinaryStar::ResolveCommonEnvelopeEvent() when calculating circularisation timescale in the case where star2 is the donor: star1Copy was errorneously used instead of star2Copy; changed to star2Copy
//                                      - changed circularisation timescale of binary to be minimum of constituent stars circularisation timescales, clamped to (0.0, infinity)
// 02.09.00      JR - Mar 30, 2020 - Minor enhancements:
//                                      - tightened the conditions under which we allow over-contact binaries - enabling CHE is no longer a sufficient condition after this change: the allow-rlof-at-birth option must also be specified (ussue #164)
//                                      - added printing of number of stars (for SSE) or binaries (for BSE) created to both stdout and Run_Details (issue #165)
//                                      - enhanced grid processing code in main.cpp to better handle TAB characters
// 02.09.01      JR - Mar 30, 2020 - Defect repair:
//                                      - OPTIONS->UseFixedUK() returns TRUE when user supplies -ve value via --fix-dimensionless-kick-velocity.  Now return TRUE iff the user supplies a value >=0 via --fix-dimensionless-kick-velocity
// 02.09.02      DC - Mar 30, 2020 - Defect repairs:
//                                      - Pulsar code fixed by correcting unit of NS radius in NS.cpp (added KM_TO_M constant in constants.h as a part of this),
//                                      correcting initialisation of pulsar birth parameters from GiantBranch.cpp to NS.cpp, adding an extra condition for isolated evolution when the companion loses mass but the NS does not accrete 
//                                      - option MACLEOD was printing wrongly as MACLEOD+2014 for user options, hence corrected it to MACLEOD in Options.cpp
// 02.09.03      JR - Apr 01, 2020 - Defect repairs:
//                                      - reinstated assignment of "prev" values in BaseBinaryStar::EvaluateBinary() (where call to ResolveTides() was removed).  Fixes low DNS count introduced in v02.08.00 caused by removal of ResolveTides() function (and call)
//                                      - commented option --logfile-BSE-be-binaries to match Be-Binary options commented by AVG in v02.08.00
// 02.09.04      JR - Apr 03, 2020 - Defect repair:
//                                      - removed IsUSSN() from IsSNEvent() definition in BinaryConstituentStar.cpp (USSN flag indicates just US, not USSN. Needs to be tidied-up properly)
// 02.09.05	     IM - Apr 03, 2020 - Defect repair:
//  		                            - fixed timescale calculation issue for newly created HeHG stars (from stripped EAGB stars); fixes drop in CO core mass
// 02.09.06      JR - Apr 07, 2020 - Defect repair:
//                                      - corrected calculation in return statement for Rand::Random(const double p_Lower, const double p_Upper) (issue #201)
//                                      - corrected calculation in return statement for Rand::RandomInt(const double p_Lower, const double p_Upper) (issue #201)
// 02.09.07      SS - Apr 07, 2020 - Change eccentricity, semi major axis and orbital velocity pre-2nd supernove to just pre-supernova everywhere in the code
// 02.09.08      SS - Apr 07, 2020 - Update zetaMainSequence=2.0 and zetaHertzsprungGap=6.5 in Options::SetToFiducialValues
// 02.09.09      JR - Apr 11, 2020 - Defect repair:
//                                      - restored property names in COMPASUnorderedMap<STAR_PROPERTY, std::string> STAR_PROPERTY_LABEL in constants.h (issue #218) (was causing logfile definitions files to be parsed incorrectly)
// 02.09.10	     IM - Apr 12, 2020 - Minor enhancement: added Mueller & Mandel 2020 remnant mass and kick prescription, MULLERMANDEL
//  			                     Defect repair: corrected spelling of output help string for MULLER2016 and MULLER2016MAXWELLIAN
// 02.10.01	     IM - Apr 14, 2020 - Minor enhancement: 
//  				                            - moved code so that SSE will also sample SN kicks, following same code branch as BSE 
// 02.10.02      SS - Apr 16, 2020 - Bug Fix for issue #105 ; core and envelope masses for HeHG and TPAGB stars
// 02.10.03      JR - Apr 17, 2020 - Defect repair:
//                                      - added LBV and WR winds to SSE (issue #223)
// 02.10.04	     IM - Apr 25, 2020 - Minor enhancement: moved Mueller & Mandel prescription constants to constants.h, other cleaning of this option
// 02.10.05      JR - Apr 26, 2020 - Enhancements:
//                                      - Issue #239 - added actual random seed to Run_Details
//                                      - Issue #246 - changed Options.cpp to ignore --single-star-mass-max if --single-star-mass-steps = 1.  Already does in main.cpp.
// 02.10.06      JR - Apr 26, 2020 - Defect repair:
//                                      - Issue #233 - corrected cicularisation formalae used in both BaseBinartStar constructors
// 02.11.00      JR - Apr 27, 2020 - Enhancement:
//                                      - Issue #238 - add supernova kick functionality to SSE grid file (+ updated docs)
//                                   Defect repairs:
//                                      - fixed typo in Options.h: changed '#include "rand.h" to '#include "Rand.h"
//                                      - fixed printing of actual random seed in Run_Details file (moved to Log.cpp from Options.cpp: initial random seed is set after options are set)
// 02.11.01	     IM - May 20, 2020 - Defect repair: 
//                                      - changed max NS mass for MULLERMANDEL prescription to a self-consistent value
// 02.11.02      IM - Jun 15, 2020 - Defect repair:
//                                      - added constants CBUR1 and CBUR2 to avoid hardcoded limits for He core masses leading to partially degenerate CO cores
// 02.11.03     RTW - Jun 20, 2020 - Enhancement:
//                                      - Issue #264 - fixed mass transfer printing bug 
// 02.11.04      JR - Jun 25, 2020 - Defect repairs:
//                                      - Issue #260 - Corrected recalculation of ZAMS values after eqilibration and cicularisation at birth when using grid files
//                                      - Issue #266 - Corrected calculation in BaseBinaryStar::SampleInitialMassDistribution() for KROUPA IMF distribution
//                                      - Issue #275 - Previous stellar type not set when stellar type is switched mid-timestep - now fixed
// 02.11.05      IM - Jun 26, 2020 - Defect repair:
//  				                    - Issue #280 - Stars undergoing RLOF at ZAMS after masses are equalised were removed from run even if AllowRLOFatZAMS set
// 02.12.00      IM - Jun 29, 2020 - Defect repair:
//                                      - Issue 277 - move UpdateAttributesAndAgeOneTimestepPreamble() to after ResolveSupernova() to avoid inconsistency
// 02.12.01      IM - Jul 18, 2020 - Enhancement:
//                                      - Starting to clean up mass transfer functionality
// 02.12.02      IM - Jul 23, 2020 - Enhancement:
//                                      - Change to thermal timescale MT for both donor and accretor to determine MT stability
// 02.12.03      IM - Jul 23, 2020 - Enhancement:
//                                      - Introduced a new ENVELOPE_STATE_PRESCRIPTION to deal with different prescriptions for convective vs. radiative envelopes (no actual behaviour changes yet for ENVELOPE_STATE_PRESCRIPTION::LEGACY);
//                                      - Removed unused COMMON_ENVELOPE_PRESCRIPTION
// 02.12.04      IM - Jul 24, 2020 - Enhancement:
//                                      - Changed temperatures to be written in Kelvin (see issue #278)
// 02.12.05      IM - Jul 25, 2020 - Enhancement:
//                                      - Added definition of FIXED_TEMPERATURE prescription to DetermineEnvelopeType()
//                                      - Removed unnecessary (and inaccurate) numerical zeta Roche lobe calculation
// 02.12.06      IM - Jul 26, 2020 - Enhancement:
//                                      - Extended use of zetaRadiativeEnvelopeGiant (formerley zetaHertzsprungGap) for all radiative envelope giant-like stars
// 02.12.07      IM - Jul 26, 2020 - Defect repair:
//                                      - Issue 295: do not engage in mass transfer if the binary is unbound
// 02.12.08   	AVG - Jul 26, 2020 - Defect repair:
//                                      - Issue #269: legacy bug in eccentric RLOF leading to a CEE
// 02.12.09      IM - Jul 30, 2020 - Enhancement:
//                                      - Cleaning of BaseBinaryStar::CalculateMassTransferOrbit(); dispensed with mass-transfer-prescription option
// 02.13.00      IM - Aug 2, 2020  - Enhancements and defect repairs:
//                                      - Simplified timescale calculations in BaseBinaryStar
//                                      - Replaced Fast Phase Case A MT and regular RLOF MT from non-envelope stars with a single function based on a root solver rather than random guesses (significantly improves accuracy)
//                                      - Removed all references to fast phase case A MT
//                                      - Corrected failure to update stars in InitialiseMassTransfer if orbit circularised on mass transfer
//                                      - Corrected incorrect timestep calculation for HeHG stars
// 02.13.01     AVG - Aug 6, 2020  - Defect repair:
//  									- Issue #267: Use radius of the star instead of Roche-lobe radius throughout ResolveCommonEnvelopeEvent()
// 02.13.02      IM - Aug 8, 2020  - Enhancements and defect repairs:
//                                      - Simplified random draw from Maxwellian distribution to use gsl libraries
//                                      - Fixed mass transfer with fixed accretion rate
//                                      - Cleaned up code and removed unused code
//                                      - Updated documentation
// 02.13.03       IM - Aug 9, 2020  - Enhancements and defect repairs:
//                                      - Use total core mass rather than He core mass in calls to CalculateZAdiabtic (see Issue #300)
//                                      - Set He core mass to equal the CO core mass when the He shell is stripped (see issue #277)
//                                      - Ultra-stripped SNe are set at core collapse (do not confusingly refer to stripped stars as previously, see issue #189)
// 02.13.04       IM - Aug 14, 2020 - Enhancements and defect repairs:
//                                      - Catch exception in boost root finder for mass transfer (resolve issue #317)
//                                      - Update core masses during Initialisation of HG and HeHG stars to be consistent with Hurley models
//                                      - Avoid division by zero in mass transfer rates of WDs
//                                      - Remove POSTITNOTE remnant mass prescription
// 02.13.05       IM - Aug 16, 2020 - Enhancements and defect repairs:
//                                      - General code cleaning
//                                      - Removed some redundant variables (e.g., m_EnvMass, which can be computed from m_Mass and m_CoreMass)
//                                      - Removed calculations of ZetaThermal and ZetaNuclear (these were previously incorrect because they relied on the evolution of a stellar copy which reverted to BaseStar and therefore didn't have the correct behaviour)
//                                      - Fixed CalculateZadiabatic to use ZetaAdiabaticArbitrary rather than ZetaThermalArbitrary; removed the latter
//                                      - Capped He core mass gain during shell H burning for CHeB and TPAGB stars, whose on-phase evolution now ends promptly when this limit is reached; this change also resolves issue #315 (higher mass SN remnants than total stellar mass)
// 02.13.06     AVG - Aug 20, 2020  - Defect repair:
//  									- Issue #229: Corrected fitting parameters in Muller 16 SN kick function
// 02.13.07      IM - Aug 20, 2020  - Enhancements:
//                                      - ONeWDs can now undergo ECSN if their mass rises above MECS=1.38 solar masses (previously, they could only undergo CCSN on rising above 1.38 solar masses).  ONeWD::CalculateInitialSupernovaMass now returns MCBUR1 rather than 5.0 to ensure this happens
//                                      - BaseStar::CalculateMaximumCoreMassSN() has been removed - it is superfluous since  GiantBranch::CalculateCoreMassAtSupernova_Static does the same thing
//                                      - Some misleading comments in TPAGB dealing with SNe have been clarified
//                                      - Option to set MCBUR1 [minimum core mass at base of the AGB to avoid fully degenerate CO core formation] to a value different from the Hurley default of 1.6 solar masses added, Issue #65 resolved
//                                      - Removed unused Options::SetToFiducialValues()
//                                      - Documentation updated
// 02.13.08       JR - Aug 20, 2020 - Code cleanup:
//                                      - moved BaseStar::SolveKeplersEquation() to utils
//                                      - changed call to (now) utils::SolveKeplersEquation() in BaseStar::CalculateSNAnomalies() to accept tuple with error and show error/warning as necessary
//                                      - removed call to std::cerr from utils::SolveQuadratic() - now returns error if equation has no real roots
//                                      - changed call to utils::SolveQuadratic() in GiantBranch::CalculateGravitationalRemnantMass() to accept tuple with error and show warning as necessary
//                                      - changed RadiusEqualsRocheLobeFunctor() in BinaryBaseStar.h to not use the SHOW_WARN macro (can't uset ObjectId() function inside a templated function - no object)
//                                      - changed COMMANDLINE_STATUS to PROGRAM_STATUS (better description)
//                                      - moved ERROR:NONE to top of enum in constants.h (so ERROR = 0 = NONE - makes more sense...)
//                                      - added new program option '--enable-warnings' to enable warning messages (via SHOW_WARN macros).  Default is false.  SHOW_WARN macros were previously #undefined
// 02.13.09     RTW - Aug 21, 2020  - Code cleanup:
// 									    - Created changelog.txt and moved content over from constants.h
// 									    - Changed OrbitalVelocity to OrbitalAngularVelocity where that parameter was misnamed
// 									    - Changed Pre/PostSNeOrbitalVelocity to OrbitalVelocityPre/PostSN for consistency
// 									    - Added and updated physical conversion constants for clarity (e.g MSOL to MSOL_TO_KG)
// 									    - Removed ID from output files, it is confusing and superceeded by SEED
// 									    - Removed 'Total' from TotalOrbital(Energy/AngularMomentum)
// 									    - Typos
// 02.13.10     IM - Aug 21, 2020   - Enhancement:
//                                      - Added caseBBStabilityPrescription in lieu of forceCaseBBBCStabilityFlag and alwaysStableCaseBBBCFlag to give more options for case BB/BC MT stability (issue #32)
// 02.13.11     IM - Aug 22, 2020   - Enhancement:
//                                      - Removed several stored options (e.g., m_OrbitalAngularVelocity, m_StarToRocheLobeRadiusRatio, etc.) to recompute them on an as-needed basis
//                                      - Removed some inf values in detailed outputs
//                                      - Slight speed-ups where feasible
//                                      - Shift various calculations to only be performed when needed, at printing, and give consistent values there (e.g., OmegaBreak, which was never updated previously)
//                                      - Remove a number of internal variables
//                                      - Declare functions constant where feasible
//                                      - Remove options to calculate Zetas and Lambdas at every timestep; variables that only appear in detailed outputs should not be computed at every timestep in a standard run
//                                      - Update documentation
//                                      - Remove postCEE binding energy (meaningless and wasn't re-computed, anyway)
// 02.13.12     IM - Aug 23, 2020   - Enhancement:
//                                      - More cleaning, removed some of the unnecessary prime quantities like m_SemiMajorAxisPrime, m_EccentricityPrime, etc.
//                                      - Thermal timescales are now correctly computed after the CE phase
//                                      - Detailed output passes a set of self-consistency checks (issue #288)
// 02.13.13     JR - Aug 23, 2020   - Defect repairs:
//                                      - Fixed debugging and logging macros in LogMacros.h
// 02.13.14     IM - Aug 29, 2020   - Defect repairs:
//                                      - Address issue #306 by removing detailed printing of merged binaries
//                                      - Address issue #70 by stopping evolution if the binary is touching
//                                      - Check for merged binaries rather than just touching binaries in Evaluate
//                                      - Minor cleaning (e.g., removed unnecessary CheckMassTransfer, which just repeated the work of CalculateMassTransfer but with a confusing name)
// 02.13.15     IM - Aug 30, 2020   - Defect repairs:
//                                      - Fixed issue #347: CalculateMassTransferOrbit was not correctly accounting for the MT_THERMALLY_LIMITED_VARIATION::RADIUS_TO_ROCHELOBE option
//                                      - Assorted very minor cleaning, including comments
// 02.14.00     IM - Aug 30, 2020   - Enhancement:
//                                      - Recreate RLOF printing (resolve issue #212)
// 02.14.01     ML - Sep 05, 2020   - Code cleanup:
//                                      - Issue #354 - Combine HYDROGEN_RICH and HYDROGEN_POOR supernova output variables into a single boolean variable IS_HYDROGEN_POOR 
// 02.15.00     JR - Sep 09, 2020   - Enhancements and related code cleanup:
//                                      - implemented "DETAILED_OUTPUT" folder inside "COMPAS_Output" container for SSE output
//                                      - SSE Parameters files moved to "DETAILED_OUTPUT" folder (they are analogous to BSE_Detailed_Output files)
//                                      - implemented SSE Switch Log and BSE Switch Log files (record written at the time of stellar type switch - see documentation)
//                                      - implemented SSE Supernova log file - see documentation (issue #253)
//                                      - added TIMESCALE_MS as a valid property in BaseStar::StellarPropertyValue().  The TIMESCALE_MS value in the SSE_Parameters file was being printed as "ERROR!" and nobody noticed :-)  It now prints correctly.
// 02.15.01     RS - Sep 10, 2020   - Enhancement
//                                       - added profiling option to keep track of repeated pow() calls
// 02.15.02     IM - Sep 11, 2020   - Defect repair
//                                       - changed ultra-stripped HeHG and HeGB stars to immediately check for supernovae before collapsing into WDs; this resolves issue #367
// 02.15.03     RTW - Sep 11, 2020   - Code cleanup:
//                                      - Set all references to kick "velocity" to magnitude. This is more correct, and will help distinguish from system and component vector velocities later
// 02.15.04     JR - Sep 11, 2020   - Enhancement
//                                       - refactored profiling code
//                                          - profiling code can now be #defined away for production build
//                                          - added options (via #defines) to profiling code: counts only (no CPU spinning), and print calling function name
//                                       - removed profiling program option
// 02.15.05     JR - Sep 12, 2020   - Code cleanup
//                                       - removed superfluous (and broken) #define guard around profiling.cpp
//                                       - minor change to profiling output (moved header and trailer to better place)
// 02.15.06     IM - Sep 12, 2020   - Defect repair
//                                       - Changed BaseBinaryStar::ResolveSupernova to account only for mass lost by the exploding binary during the SN when correcting the orbit
//                                       - Delayed supernova of ultra-stripped stars so that the orbit is adjusted in response to mass transfer first, before the SN happens
// 02.15.07     RTW - Sep 13, 2020   - Enhancement:
//                                      - Issue #12 - Move enhancement STROOPWAFEL from Legacy COMPAS to new COMPAS
//                                      - Issue #18 - double check STROOPWAFEL works in newCOMPAS
//                                      - Issue #154 - Test compatibility of CompasHPC and BSE_Grid.txt
//                                      - Added in combined functionaltiy of Stroopwafel and pythonSubmit, with support for HPC runs
// 02.15.08     IM - Sep 14, 2020   - Defect repair:
//                                      - Issue #375 Error in Hurley remnant mass calculation
// 02.15.09     RTW - Oct 1, 2020   - Code cleanup:
//                                      - Rewrote ResolveSupernova to match Pfahl, Rappaport, Podsiadlowski 2002, and to allow for vector addition of system and component velocities
//                                      - Changed meaning of Supernova_State (see Docs)
//                                      - PostSN parameters have been removed
//                                      - SN phi has been redefined
// 02.15.10     IM - Oct 3, 2020    - Code cleanup:
//                                      - Removed some unnecessary internal variables and functions (m_TotalMass, m_TotalMassPrev, m_ReducedMass, m_ReducedMassPrev, m_TotalAngularMomentumPrev, CalculateAngularMomentumPrev(), EvaluateBinaryPreamble(),...
//                                      - Cleaned up some unclear comments
//                                      - ResolveCoreCollapseSN() no longer takes the Fryer engine as an argument (Fryer is just one of many possible prescriptions)
// 02.15.11     IM - Oct 3, 2020    - Defect repair and code cleanup:
//                                      - Fixed a number of defects in single stellar evolution (Github issues #381, 382, 383, 384, 385)
//                                      - The Fryer SN engine (delayed vs rapid) is no longer passed around, but read in directly in CalculateRemnantMassByFryer2012()
// 02.15.12     IM - Oct 5, 2020    - Enhancement
//                                      - Added timestep-multiplier option to adjust SSE and BSE timesteps relative to default
//                                      - Added eccentricity printing to RLOF logging
//                                      - Adjusted pythonSubmitDefault.py to include PESSIMISTIC CHE
//                                      - Updated documentation
// 02.15.13     JR - Oct 8, 2020    - Defect repair:
//                                      - Added checks for maximum time and timesteps to SSE code- issue #394
// 02.15.14     IM - Oct 8, 2020    - Defect repair:
//                                      - Added checks for dividing by zero when calculating fractional change in radius
// 02.15.15     IM - Oct 8, 2020    - Defect repair:
//                                      - Added safeguards for R<R_core in radius perturbation for small-envelope stars, complete addressing issue #394
// 02.15.16     RTW - Oct 14, 2020  - Code cleanup
//                                      - Changed separation to semiMajorAxis in RLOF and BeBinary properties
// 02.15.17     IM - Oct 16, 2020   - Defect repair and code cleanup:
//                                      - Issue 236 fixed: SN printing correctly enabled for all SNe
//                                      - Minor code cleaning: Cleaned up EvaluateSupernovae(), removed unnecessary m_Merged variable
// 02.15.18     RTW - Oct 22, 2020  - Code cleanup
//                                      - Removed redundant 'default' extension from files in the "defaults/" folder, and fixed references in the documentation.
//                                      - Added in '0' buffers to the Wall Times output to match the HH:MM:SS format
// 02.15.19     IM - Oct 23, 2020   - Enhancements
//                                      - Continue evolving DCOs until merger if EvolvePulsars is on (Issue #167)
//                                      - Removed m_SecondaryTooSmallForDCO (Issue #337)
// 02.15.20     RTW - Nov 03, 2020  - Code cleanup
//                                      - Removed unnecessary supernova phi rotation - it was added to agree with Simon's original definition, and to allow for seeds to reproduce the same SN final orbit. 
//                                      -   Removing it means seeds won't reproduce the same systems before and after, but populations are unaffected.
// 02.16.00     JR - Nov 03, 2020   - Enhancements
//                                      - Implemented new grid file functionality (see discussion in issue #412); updated docs - see docs (doc v2.3 has new documentation)
//
//                                      - Added all options to printing functionality: all options can now be selected for printing, 
//                                        either in the default log record specifications, or at runtime via the logfile-definitions option
//
//                                      - 'CHE_Option' header string changed to 'CHE_Mode'.  A few typos fixed in header strings.
//
//                                      - Added options
//                                          - initial-mass                          initial mass for single star (SSE)
//                                          - initial-mass-1                        initial mass for primary (BSE)
//                                          - initial-mass-2                        initial mass for secondary (BSE)
//                                          - semi-major-axis, a                    initial semi-major axis (BSE)
//                                          - orbital-period                        initial orbital period – only used if ‘semi-major-axis’ not specified
//                                          - eccentricity, e                       initial eccentricity (BSE)
//                                          - mode                                  mode of evolution: SSE or BSE (default is BSE)
//                                          - number-of-systems                     number of systems (single stars/binary stars) to evolve
//                                          - kick-magnitude-random                 kick magnitude random number for the star (SSE): used to draw the kick magnitude
//                                          - kick-magnitude                        the (drawn) kick magnitude for the star (SSE)
//                                          - kick-magnitude-random-1               kick magnitude random number for the primary star (BSE): used to draw the kick magnitude
//                                          - kick-magnitude-1                      the (drawn) kick magnitude for the primary star (BSE)
//                                          - kick-theta-1                          the angle between the orbital plane and the ’z’ axis of the supernova vector for the primary star (BSE)
//                                          - kick-phi-1                            the angle between ’x’ and ’y’, both in the orbital plane of the supernova vector, for the primary star (BSE)
//                                          - kick-mean-anomaly-1                   the mean anomaly at the instant of the supernova for the primary star (BSE)
//                                          - kick-magnitude-random-2               kick magnitude random number for the secondary star (BSE): used to draw the kick magnitude
//                                          - kick-magnitude-2                      the (drawn) kick magnitude for the secondary star (BSE)
//                                          - kick-theta-2                          the angle between the orbital plane and the ’z’ axis of the supernova vector for the secondary star (BSE)
//                                          - kick-phi-2                            the angle between ’x’ and ’y’, both in the orbital plane of the supernova vector, for the secondary star (BSE)
//                                          - kick-mean-anomaly-2                   the mean anomaly at the instant of the supernova for the secondary star (BSE)
//                                          - muller-mandel-kick-multiplier-BH      scaling prefactor for BH kicks when using 'MULLERMANDEL'
//                                          - muller-mandel-kick-multiplier-NS      scaling prefactor for NS kicks when using 'MULLERMANDEL'
//                                          - switchlog                             replaces ‘BSEswitchLog’ and ‘SSEswitchLog’
//                                          - logfile-rlof-parameters               replaces ‘logfile-BSE-rlof-parameters’
//                                          - logfile-common-envelopes              replaces ‘logfile-BSE-common-envelopes’
//                                          - logfile-detailed-output               replaces ‘logfile-BSE-detailed-output’, and now also used for SSE
//                                          - logfile-double-compact-objects		replaces ‘logfile-BSE-double-compact-objects’
//                                          - logfile-pulsar-evolution              replaces ‘logfile-BSE-pulsar-evolution’
//                                          - logfile-supernovae                    replaces ‘logfile-BSE-supernovae’ and ‘logfile-SSE-supernova’
//                                          - logfile-switch-log                    replaces ‘logfile-BSE-switch-log’ and ‘logfile-SSE-switch-log’
//                                          - logfile-system-parameters             replaces ‘logfile-BSE-system-parameters’
//
//                                      - Removed options
//                                          - number-of-binaries                    replaced by ‘number-of-systems’ for both SSE and BSE
//                                          - single-star-min                       replaced by ‘initial-mass’ and ‘number-of-stars’
//                                          - single-star-max                       replaced by ‘initial-mass’ and ‘number-of-stars’
//                                          - single-star-mass-steps                replaced by ‘initial-mass’ and ‘number-of-stars’
//                                          - BSEswitchLog                          replaced by ‘switchlog’
//                                          - SSEswitchLog                          replaced by ‘switchlog’
//                                          - logfile-BSE-rlof-parameters           replaced by ‘logfile-rlof-parameters’
//                                          - logfile-BSE-common-envelopes          replaced by ‘logfile-common-envelopes’
//                                          - logfile-BSE-detailed-output           replaced by ‘logfile-detailed-output’
//                                          - logfile-BSE-double-compact-objects    replaced by ‘logfile-double-compact-objects’
//                                          - logfile-BSE-pulsar-evolution          replaced by ‘logfile-pulsar-evolution’
//                                          - logfile-BSE-supernovae                replaced by ‘logfile-supernovae’
//                                          - logfile-SSE-supernova                 replaced by ‘logfile-supernovae’
//                                          - logfile-BSE-switch-log                replaced by ‘logfile-switch-log’
//                                          - logfile-SSE-switch-log                replaced by ‘logfile-switch-log’
//                                          - logfile-BSE-system-parameters         replaced by ‘logfile-system-parameters’
//
//                                      - Overloaded Options – these options are context-aware and are used for both SSE and BSE:
//                                          - number-of-systems                     specifies the number of systems (single stars/binary stars) to evolve
//                                          - detailed-output                       switches detailed output on/off for SSE or BSE
//                                          - switchlog                             enables the switch log for SSE or BSE
//                                          - logfile-detailed-ouput                defines filename for SSE or BSE detailed output file
//                                          - logfile-supernovae                    defines filename for SSE or BSE supernovae file
//                                          - logfile-switch-log                    defines filename for SSE or BSE switch log file
// 02.16.01     JR - Nov 04, 2020   - Enhancement
//                                      - changed switchlog implementation so that a single switchlog file is created per run
//                                        (see Issue #387 - note: single '--switch-log' option (shared SSE/BSE) implemented in v02.16.00)
// 02.16.02     IM - Nov 05, 2020   - Enhancements, Defect repairs
//                                      - Updated MT stability criteria for HeMS stars (Issue #425) to use MS zeta value
//                                      - Corrected baryon number for HeWD to match Hurley prescription (Issue #416)
//                                      - Corrected calculation of core mass after 2nd dredge-up (Issue #419)
//                                      - Corrected calculation of minimum radius on CHeB (Issue #420)
// 02.16.03     JR - Nov 08, 2020   - Defect repairs, Enhancements
//                                      - Issue #308
//                                          - added constant for minimum initial mass, maximum initial mass, minim metallicity and maximum metallicity to constants.h
//                                          - added checks to options code (specifically Options::OptionValues::CheckAndSetOptions()) to check option values for
//                                            initial mass and metallicity against constraints in constants.h
//                                      - Issue #342
//                                          - replaced header string suffixes '_1', '_2', '_SN', and '_CP' with '(1)', '(2)', '(SN)', and '(CP)' respectively
//                                          - now header strings ending in '(1)' indicate the value is for Star_1, '(2) for Star_2, '(SN)' for the supernova, and '(CP)' the companion
//                                      - Issue #351
//                                          - moved flags RECYCLED_NS and RLOF_ONTO_NS fron SN_EVENT enum - now flags in BinaryConstiuentStar class
//                                          - removed RUNAWAY flag from SN_EVENT enum - removed entirely from code (not required)
//                                      - Issue #362
//                                          - changed header strings for RZAMS (radius at ZAMS) to 'Radius@ZAMS' - now consistent with MZAMS (mass at ZAMS - 'Mass@ZAMS')
//                                      - Issue #363
//                                          - made header strings for Lambdas uniform (all now start with 'Lambda_')
//                                      - Issue #409
//                                          - removed SN_THETA and SN_PHI from default SSE_SUPERNOVAE_REC (don't apply to SSE)
//                                      - Fixed defect that caused semi-major axis to be drawn from distribution rather than calculated from supplied orbital period
//                                        (moved check and calculation from options.cpp to BaseBinaryStar.cpp)
// 02.17.00     JR - Nov 10, 2020   - Enhancement, defect repairs, code cleanup
//                                      - Added SSE System Parameters file
//                                          - records initial parameters and result (final stellar type) 
//                                          - useful when detailed output is not required
//                                      - Fix for Issue #439
//                                      - Fixed typo in LogfileSwitchLog() in Options.h - only affected situation where user specified switchlog filename (overriding default filename)
//                                      - Removed m_LBVfactor variable from BaseBinaryStar - never used in BSE code
//                                      - Removed m_LBVfactor variable from BaseStar - use OPTIONS->LuminousBlueVariableFactor()
//                                      - Removed m_WolfRayetFactor variable from BaseBinaryStar - never used in BSE code
//                                      - Removed m_LBVfactor variable from BaseStar - use OPTIONS->WolfRayetFactor()
// 02.17.01     RTW - Nov 10, 2020  - Enhancement:
//                                      - Added in Schneider 2020 remnant mass prescriptions (standard and alternative)
//                                      - Added parameter MassTransferDonorHistory, as required for above prescription, which tracks the MT donor type (from which the MT Case can be established)
// 02.17.02     RTW - Nov 13, 2020  - Enhancement:
//                                      - Cleaned up the demo plotting routine so that the plot produced is the plot we use in the methods paper
// 02.17.03     JR - Nov 13, 2020   - Enhancements, code cleanup
//                                      - Added metallicity-distribution option: available distributions are ZSOLAR and LOGUNIFORM (see documentation)
//                                          - Added metallicity-min and metallicity-max options (for metallicity-distribution option)
//                                          - Metallicity is sampled if not explicitly specified via the --metallicity option - this was existing functionality, but
//                                            no distribution was implemented: sampling always returned ZSOLAR.  This change adds the LOGUNIFORM distribution, and 'formalises' the ZSOLAR 'distribution'.
//                                      - Added MASS to default SSE_SYSTEM_PARAMETERS_REC
//                                      - Removed AIS code
//                                      - Removed variable 'alpha' from BinaryCEDetails struct - use OPTIONS->CommonEnvelopeAlpha()
//                                          - Removed BINARY_PROPERTY::COMMON_ENVELOPE_ALPHA - use PROGRAM_OPTION::COMMON_ENVELOPE_ALPHA
//                                      - Issue #443: removed eccentricity distribution options FIXED, IMPORTANCE & THERMALISE (THERMALISE = THERMAL, which remains) 
// 02.17.04     JR - Nov 14, 2020   - Defect repairs
//                                      - Added CalculateRadiusOnPhase() and CalculateLuminosityOnPhase() to class BH (increases DNS yield)
//                                      - Added metallicity to sampling conditions in BaseBinaryStar constructor (should have been done when LOGUNIFORM metallicity distribution added)
// 02.17.05     TW - Nov 16, 2020   - Defect repairs
//                                      - Issue #444
//                                          - Fixed typo in synchronisation timescale
// 02.17.06     RTW - Nov 17, 2020  - Bug fix:
//                                      - Fixed Schneider remnant mass inversion from logRemnantMass^10 to 10^logRemnantMass, added some comments in the same section
// 02.17.07     TW - Nov 17, 2020   - Enhancements, code cleanup
//                                      - Issue #431
//                                          - Added option to change LBV wind prescription: choices are NONE, HURLEY_ADD, HURLEY and BELCYZNSKI
//                                      - Replaced numbers with constants for luminosity and temperature limits in mass loss
//                                      - Consolidated checks of luminosity for NJ winds within function
//                                      - NOTE: the above makes sure luminosity is checked before applying NJ winds for MS stars, this was not previously the case but I think it should be
// 02.17.08     JR - Nov 19, 2020   - Enhancements, code cleanup
//                                      - Added orbital-period-distribution option (see note in Options.cpp re orbital period option)
//                                      - Added mass-ratio option
//                                      - Updated default pythonSubmit to reflect new options, plus some previous omissions (by me...)
//                                      - Minor typo/formatting changes throughout
//                                      - Updated docs for new options, plus some typos/fixes/previous omissions
// 02.17.09     RTW - Nov 20, 2020  - Bug fix:
//                                      - Removed corner case for MT_hist=8 stars in the Schneider prescription (these should be considered Ultra-stripped)
// 02.17.10     RTW - Nov 25, 2020  - Enhancement:
//                                      - Cleaned up Schneider remnant mass function (now uses PPOW), and set the HeCore mass as an upper limit to the remnant mass
// 02.17.11     LVS - Nov 27, 2020  - Enhancements:
//                                      - Added option to vary all winds with OverallWindMassLossMultiplier
// 02.17.12     TW - Dec 9, 2020    - Enhancement, code cleanup, bug fix
//                                      - Issue #463
//                                          - Changed variable names from dml, dms etc. to rate_XX where XX is the mass loss recipe
//                                          - No longer overwrite variables with next mass loss recipe for clarity
//                                      - Added a new option to check the photon tiring limit during mass loss (default false for now)
//                                      - Added a new class variable to track the dominant mass loss rate at each timestep
// 02.17.13     JR - Dec 11, 2020   - Defect repair
//                                      - uncomment initialisations of mass transfer critical mass ratios in Options.cpp (erroneously commented in v02.16.00)
// 02.17.14     TW - Dec 16, 2020   - Bug fix
//                                      - fix behaviour at fLBV=0 (had been including other winds but should just ignore them)
// 02.17.15     JR - Dec 17, 2020   - Code and architecture cleanup
//                                      - Architecture changes:
//                                          - Added Remnants class    - inherits from HeGB class
//                                          - Added WhiteDwarfs class - inherits from Remnants class; most of the WD code moved from HeWD, COWD and ONeWD to WhiteDwarfs class
//                                          - Changed HeWD class      - inherits from WhiteDwarfs class (COWD still inherits from HeWD; ONeWD from COWD)
//                                          - Change NS class         - inherits from Remnants class; code added/moved as necessary
//                                          - Change BH class         - inherits from Remnants class; code added/moved as necessary
//                                          - Change MR class         - inherits from Remnants class; code added/moved as necessary
//                                      - Code cleanup:
//                                          - added "const" to many functions (mostly SSE code) that dont modify class variables ("this") (still much to do, but this is a start)
//                                          - added "virtual" to GiantBranch::CalculateCoreMassAtBAGB() and BaseStar::CalculateTemperatureAtPhaseEnd()
//                                              - will have no impact given where they are called, but the keyword should be there (in case of future changes)
//                                          - changed hard-coded header suffixes from _1 -> (1), _2 -> (2)
//                                      - Added call to main() to seed random number generator with seed = 0 before options are processed (and user specified seed is know).  Ensures repeatability.
//                                      - Changed "timestep below minimum" warnings in Star.cpp to be displayed only if --enable-warnings is specified
// 02.17.16     JR - Dec 17, 2020   - Code cleanup
//                                      - Removed "virtual" from GiantBranch::CalculateCoreMassAtBAGB() (incorrectly added in v02.17.15 - I was right the first time)
//                                      - Removed "const" from Remnants::ResolveMassLoss() (inadvertently added in v02.17.15)
//                                      - Removed declarations of variables m_ReducedMass, m_ReducedMassPrev, m_TotalMass, and m_TotalMassPrevfrom BaseBinaryStar.h (cleanup begun in v02.15.10 - these declarations were missed)
// 02.17.17     RTW - Dec 17, 2020  - Code cleanup
//                                      - Removed MassTransferCase related variables in favor of MassTransferDonorHist
// 02.17.18     JR - Dec 18, 2020   - Defect repair
//                                      - Typo in options code for option --switch-log: "switchlog" was incorrectly used instead of "switch-log"
// 02.17.19     LVS - Dec 19, 2020  - Enhancements:
//                                      - Added option to vary winds of cool stars (with T < VINK_MASS_LOSS_MINIMUM_TEMP) via a CoolWindMassLossMultiplier
// 02.18.00     JR - Jan 08, 2021   - Enhancement:
//                                      - Added support for HDF5 logfiles (see notes at top of log.h)
//                                      - Added 'logfile-type' option; allowed values are HDF5, CSV, TSV, TXT; default is HDF5
//                                      - Added 'hdf5-chunk-size' option - specifies the HDF5 chunk size (number of dataset entries)
//                                      - Added 'hdf5-buffer-size' option - specifies the HDF5 IO buffer size (number of chunks)
//                                      - Removed 'logfile-delimiter' option - delimiter now set by logfile type (--logfile-type option described above)
//                                      - Changed header strings containing '/' character: '/' replaced by '|' (header strings become dataset names in HDF5 files, and '/' is a path delimiter...)
// 02.18.01     SS - Jan 11, 2021   - Defect repair
//                                      - Added check if binary is bound when evolving unbound binaries
// 02.18.02     JR - Jan 12, 2021   - Defect repair:
//                                      - Changed "hdf5_chunk_size = 5000" to "hdf5_chunk_size = 100000" in default pythonSubmit (inadvertently left at 5000 after some tests...)
// 02.18.03     SS - Jan 19, 2021   - Enhancement:
// 									    - Added check for neutron star mass against maximum neutron star mass. 
//									      If a neutron star exceeds this mass it should collapse to a black hole. 
//                                        This can be relevant for neutron stars accreting, e.g. during common envelope evolution
// 02.18.04     IM - Jan 28, 2021   - Enhancement:
//                                      - NS to BH collapse preserves mass (see discussion in #514)
//                                      - Fixed comment typo
// 02.18.05     JR - Jan 29, 2021   - Defect repair:
//                                      - Honour '--evolve-unbound-systems' option when specified in a grid file (see issue #519)
//                                      - Honour '--evolve-pulsars' option when specified in a grid file (same as issue #519)
//                                      - Added "maximum-evolution-time", "maximum-number-timestep-iterations", and "timestep-multiplier" to m_GridLineExcluded vector in Options.h (previous oversight)
// 02.18.06     SS - Feb 1, 2021    - Defect repair:
//                                      - Make COMPAS use --neutrino-mass-loss-BH-formation options (resolves issue #453)
// 02.18.07     JR - Feb 18, 2021   - Enhancement:
//                                      - Added 'rotational-frequency' option so users can specify initial rotational frequency of SSE star
//                                      - Added 'rotational-frequency-1' and 'rotational-frequency-2' options so users can specify initial rotational frequency of both BSE stars
//                                      - Changed units of rotational frequencies written to logfiles (omega, omega_break, omega_ZAMS) from rotations per year to Hz
//                                      - Changed program option header strings containing '_1' and '_2' to '(1)' and '(2)' for consistency
// 02.18.08     JR - Feb 26, 2021   - Defect repairs:
//                                      - Remove stray diagnostic print from BaseStar constructor in BaseStar.cpp
//                                      - Fix for issue #530 - some commandline options ignored when a grid file is used
//                                          - the issue here was case-sensitive vs case-insensitive matches (asking BOOST to do case-insensitive matches for option names doesn't propagate to all matches BOOST does...)
//                                          - the options affected were all options that have mixed-case names:
//
//                                              - case-BB-stability-prescription
//                                              - kick-magnitude-sigma-CCSN-BH
//                                              - kick-magnitude-sigma-CCSN-NS
//                                              - kick-magnitude-sigma-ECSN
//                                              - kick-magnitude-sigma-USSN
//                                              - mass-transfer-thermal-limit-C
//                                              - muller-mandel-kick-multiplier-BH
//                                              - muller-mandel-kick-multiplier-NS
//                                              - neutrino-mass-loss-BH-formation
//                                              - neutrino-mass-loss-BH-formation-value
//                                              - PISN-lower-limit
//                                              - PISN-upper-limit
//                                              - PPI-lower-limit
//                                              - PPI-upper-limit
// 02.18.09     ML - Mar 22, 2021   - Defect repair:
//                                      - Correct polynomial evaluation of Nanjing lambda's for EAGB and TPAGB stellar types.
// 02.18.10     LVS - Apr 06, 2021   - Enhancement:
//                                      - Added PPISN prescription option - Farmer 2019
// 02.19.00     JR - Apr 20, 2021   - Enhancements and Defect Repairs:
//                                      - Enhancements:
//                                          - Added option to enable users to add program options values to BSE/SSE system parameters files
//                                              - option is '--add-options-to-sysparms', allowed values are {ALWAYS, GRID, NEVER}.  See docs for details.
//                                          - Included "Run_Details" file in HDF5 output file if logfile type = HDF5.  The text Run_Details file still exists
//                                            so users can still easily look at the contents of the Run_Details file - this enhancements adds a copy of the
//                                            Run_Details file to the HDF5 output file.
//
//                                      - Defect Repairs:
//                                          - fixed a few previously unnoticed typos in PROGRAM_OPTION map in constamts.h, and in Options::OptionValue() function.
//                                            Fairly benign since they had't been noticed, but needed to be fixed.
//
//                                      Modified h5copy.py (in postProcessing/Folders/H5/PythonScripts) so that groups (COMPAS files) will not be copied
//                                      if the group exists in the destination file but has a different number of datasets (columns) from the group in
//                                      the source file.
//
//                                      Also provided h5view.py - an HDF5 file viewer for COMPAS HDF5 files (in postProcessing/Folders/H5/PythonScripts).  See
//                                      documentation as top of source file for details.
// 02.19.01     JR - Apr 30, 2021   - Enhancements and Defect Repairs:
//                                      - Enhancements:
//                                          - changed chunk size for HDF5 files to HDF5_MINIMUM_CHUNK_SIZE for Run_Details group in COMPAS_Output and for detailed output files.
//                                              - Run_Details is a small file, and detailed output files are generally a few thousand records rather than hundreds of thousands, 
//                                                so a smaller chunk size wastes less space and doesn't impact performance significantly
//
//                                      - Defect Repairs:
//                                          - fixed issue #548 - HDF5 detailed output files not created when random-seed specified in a grid file
//                                          - fixed defect where records in HDF5 output files would be duplicated if the number of systems exceeded the HDF5 chunck size
//                                            being used (the default chunk size is 100000 - that might explain why this problem hasn't been reported)
//
//                                      Modified h5view.py (in postProcessing/Folders/H5/PythonScripts) to handle detailed ouput files
// 02.19.02     LVS - May 04, 2021   - Defect Repairs:
//                                      - Avoid possibility of exceeding total mass in Farmer PPISN prescription
// 02.19.03     TW - May 18, 2021    - Enhancement:
//                                      - Change default LBV wind prescription to HURLEY_ADD
// 02.19.04     JR - May 24, 2021    - Defect Repair:
//                                      - Fixed incrementing of random seed and binary id when grid file contains sets/ranges
//
//                                      Modified h5view.py (in postProcessing/Folders/H5/PythonScripts) to print number of unique seeds (where relevant) in summary output
// 02.20.00     IM - June 14, 2021  - Enhancement:
//                                      - Port defaults from preProcessing/pythonSubmit.py to options.cpp
//                                      - Minor fixes (e.g., documentation)
// 02.20.01     JR - June 21, 2021  - Defect repair:
//                                      - Fix for issue #585: add formatted value and delimiter to logrecord string in Log.h (defect introduced in v02.18.00; only affected SSE_Supernovae logfile)
// 02.20.02     JR - July 26, 2021  - Defect repair:
//                                      - Add HDF5 support to logging code for SSE/BSE switch log files.  Support for HDF5 switch files was inadvertently not added when HDF5 file support as added in v02.18.00 for all standard log files.  Switch log files are 'special' (they have extra columns, not part of the 'standard' log file functionality), and that was missed.
//                                      - Also removed '-lsz' from Makefile and Makefile.docker - library not required
// 02.21.00     JR - July 28, 2021  - Enhancement and Defect Repairs:
//                                      - Added code to copy any grid file and/or logfile-definitions file specified to output container.
//                                      - Copying a large grid file could take time, and take up much space, so added new program option '--store-input-files' which is TRUE by default.  If FALSE, neither the grid file (if specified) nor the logfile-definitions file (if specified) will be copied to the output container (if TRUE, both will be copied (if specified)).
//                                      - Fixed issue #600: changed pythonSubmit.py to treat fully-qualified grid filenames and fully-qualified logfile-definitions filenames correctly (i.e. don't add CWD if the filename is already fully-qualified).
//                                      - Fixed issue #601: changed pythonSubmit.py to put all boolean parameters on the commandline, with "True" or "False" value.
// 02.21.01     RTW - Aug 21, 2021  - Defect Repair:
//                                      - PrintRLOFProperties now gets called immediately before and after the call to EvaluateBinary so that the changes reflect only BSE changes.
//                                      - The function call has also been tidied up to take an argument specifying whether the call was made before or after the MT took place.
// 02.22.00     JR - Aug 26, 2021   - Enhancement:
//                                      - Added functionality to allow users to select a range of lines from the grid file (if specified) to process.  Added program options --grid-start-line and --grid-lines-to-process - see documentation for details.
// 02.22.01     JR - Sep 11, 2021   - Defect repair:
//                                      - Fix for issue #615: defaults for calculated/drawn program options now calculated after random seed is set for the system being evolved.
// 02.22.02     IM - Oct 4, 2021    - Defecr repair:
//                                      - Removed unnecessary IsPrimary() / BecomePrimary() functionality, fixed incorrect MassTransferTrackerHistory (see issue #605)
// 02.22.03     IM - Oct 4, 2022    - Defect repair:
//                                      - Corrected Eddington mass accretion limits, issue #612 (very minor change for WDs and NSs, factor of a few increase for BHs)
// 02.23.00 FSB/JR - Oct 11, 2021   - Enhancement:
//                                      - updated kelvin-helmholtz (thermal) timescale calculation with more accurate pre-factor and updated documentation.
//                                      - rationalised parameters of, and calls to, CalculateThermalTimescale()
// 02.23.01     JR - Oct 11, 2021   - Code cleanup:
//                                      - Typo fixed in version for changes made on October 11, 2021
//                                      - Changed KROUPA_POWER to SALPETER_POWER in utils:SampleInitialMass(); Removed KROUPA_POWER from constants.h
//                                      - Removed p_Id parameter from SSE/BSE switchlog functions - leftover from debugging
//                                      - Added CHEMICALLY_HOMOGENEOUS_MAIN_SEQUENCE property to SSE_SYSTEM_PARAMETERS_REC and BSE_SYSTEM_PARAMETERS_REC (both stars)
//                                      - Tidied up some parameters etc. to better comply with COMPAS coding guidelines
//                                      - Typo fixed in preProcessing/COMPAS_Output_Definitions.txt
// 02.24.00     JR - Oct 12, 2021   - Minor enhancements/optimisations:
//                                      - Added BaseStar::CalculateThermalMassAcceptanceRate() as a first-pass to address issue #595 - can be changed/expanded as required
//                                      - Changed BaseBinaryStar::CalculateTimeToCoalescence() to use Mandel 2021 https://iopscience.iop.org/article/10.3847/2515-5172/ac2d35, eq 5 to address issue #538
// 02.24.01     RTW - Oct 13, 2021  - Enhancements:
//                                      - Added units uniformly to the --help input descriptions
//                                      - Removed the BeBinary- and RLOF-specific random seeds (which were attributes of the events and were printed with e.g <MT) and replaced with system random seed
//                                      - In CE output, changed MASS_2_FINAL (which was sort of a wrapper for core mass) for MASS_2_POST_COMMON_ENVELOPE
//                                      - Removed SN kick angles from SystemParameters output (they are duplicated in SN output) and changed true_anomaly to mean_anomaly in BSE SN output
//                                      - Cosmetic typo fixes and added consistency, in the Event_Counter parameters and some function definitions
//                                      - Added *.eps, *.png to gitignore
// 02.24.02     JR - Oct 13, 2021   - Minor fixes:
//                                      - Fixed a few typos in header strings
//                                      - Changed true_anomaly to mean_anomaly in SSE SN output
// 02.25.00     JR - Oct 30, 2021   - Enhancements and minor fixes:
//                                      - Added ability for users to annotate log files via new program options '--notes-hdrs' and '--notes'.  See docs for details. 
//                                      - Added a shorthand notation for vector program options (e.g. annotations, log-classes, debug-classes).  See docs for details.
//                                      - Added '--notes-hdrs' and '--notes' to pythonSubmit.py (default = None for both)
//                                      - Added HDF5 support to Log::GetLogStandardRecord() (return value) and Log::LogStandardRecord() (input parameter).  This only matters
//                                        to SSE Supernovae file - for delayed writes.  The original implementation may have resulted in minor discrepanicies in SSE Supernovae
//                                        log records, (because of when the values were sampled (i.e. mid-timestep, or end of timestep)), which would only have been evident if
//                                        HDF5 files were compared to e.g. CSV files for the same binary - CSV, TSV, and TXT files had values sampled mid-timestep, HDF5 files 
//                                        at end of timestep).
//                                      - Added Log::Write() and Log::Put() for HDF5 files (better implementation - worked around in original implementation)
//                                      - Added additional checks for bad string -> number conversions throughout (for stoi(), stod(), etc.)
//                                      - Performance enhancement to BaseBinaryStar::CalculateTimeToCoalescence() (return early if e = 0.0)
//                                      - Fixed a few typos in comments
// 02.25.01     IM - Nov 1, 2021    -  Enhancements:
//                                      - Introduced common-envelope-allow-radiative-envelope-survive and common-envelope-allow-immediate-rlof-post-ce-survive options
//                                      - Addresses issue # 637
// 02.25.02     JR - Nov 1 , 2021    - Minor fixes:
//                                      - reinstated "_n" suffix for BSE detailed filenames (inadvertently removed in v02.25.00)
//                                      - updated pythonSubmit files:
//                                          preProcessing/pythonSubmit.py
//                                          examples/methods_paper_plots/detailed_evolution/pythonSubmitDemo.py
//                                          examples/methods_paper_plots/chirpmass_distribution/pythonSubmit.py
//                                          examples/methods_paper_plots/fig_5_HR_diagram/pythonSubmit.py
//                                          examples/methods_paper_plots/fig_6_max_R/pythonSubmit.py
//                                          examples/methods_paper_plots/fig_8_initial_core_final_mass_relations/pythonSubmitDefaults.py
//                                          examples/methods_paper_plots/fig_8_initial_core_final_mass_relations/pythonSubmitFryerRapid.py
//                                          examples/methods_paper_plots/fig_8_initial_core_final_mass_relations/pythonSubmitMandelMueller.py
// 02.25.03     JR - Nov 1 , 2021    - Minor fixes:
//                                      - fixed typo in Options.cpp for option --common-envelope-allow-immediate-RLOF-post-CE-survive (was typed common-envelope-allow-immediate-RLOF-post-CE_survive)
//                                      - fixed typo in Options.cpp for option --common-envelope-allow-radiative-envelope-survive (was typed common-envelope-allow-radiative-envelope-surive)
//                                        (neither of these caused problems because Boost matches only as many characters as necessary to determine the option name - would have if the names were not unique up to the typos)
// 02.25.04     IM - Nov 4, 2021     - Minor fixes
//                                      - More surive->survive typo fixes in python files to address issue #660
//                                      - Documentation edits to reflect new options common-envelope-allow-radiative-envelope-survive and common-envelope-allow-immediate-rlof-post-ce-survive options
// 02.25.05     IM - Nov 4, 2021     - Defect repair:
//                                      - Changed GiantBranch::CalculateRemnantMassByMullerMandel() to ensure that the remnant mass is no greater than the He core mass
// 02.25.06     IM - Nov 7, 2021     - Enhancements:
//                                      - Clarified program option documentation
//                                      - Removed unused CUSTOM semi-major axis initial distribution
//                                      - Removed unused STARTRACK zeta prescription
// 02.25.07     IM - Nov 12, 2021    - Defect repair:
//                                      - Changed EAGB::CalculateLuminosityOnPhase() and EAGB::CalculateLuminosityAtPhaseEnd() to use the helium core mass rather than the CO core mass (see Eq. in second paragraph of section 5.4 of Hurley+, 2000); this fixes a downward step in luminosity and radius on transition to EAGB
// 02.25.08     JR - Nov 15, 2021    - Defect repair:
//                                      - Fixed error introduced in v02.25.00: Added HDF5 support to GetLogStandardRecord().
//                                        Defect introduced was omission of code for HDF5 file support if a specified property is supplied to GetLogStandardRecord(), causing a boost::bad_get error.
//                                        The defect only affected HDF5 SSE_Supernovae files.  This fix adds the omitted code.
//                                      - Changed Options::PrintOptionHelp() to print help (-h/--h) to stdout instead of stderr.
// 02.25.09     IM - Nov 16, 2021    - Defect repair:
//                                      -Revert EAGB treatment to 02.25.06 until a proper fix is introduced
// 02.25.10     JR - Nov 19, 2021    - Defect repairs:
//                                      - clamp timestep returned in BaseStar::CalculateTimestep() to NUCLEAR_MINIMUM_TIMESTEP
//                                      - change NUCLEAR_MINIMUM_TIMESTEP to 1 year (from 100 years) in constants.h
// 02.26.00     IM - Nov 30, 2021    - Defect repairs:
//                                      - only decrease effective initial mass for HG and HeHG stars on mass loss when this decrease would not drive an unphysical decrease in the core mass
//                                      - change mass comparisons (e.g., mass vs. He flash mass threshold) to compare effective initial mass rather than current mass
//                                      - minor code and comment cleanup
// 02.26.01     IM - Dec 5, 2021     - Defect repair, Code cleanup:
//                                      - Removed redundant function ResolveRemnantAfterEnvelopeLoss (ResolveEnvelopeLoss is sufficient)
//                                      - Cleaned / updated ResolveEnvelopeLoss
//                                      - Fixed issue with masses and types of remnants formed from stripped HG stars
// 02.26.02     RTW - Dec 17, 2021   - Defect repair, Code cleanup:
//                                      - Changed all occurences of PPOW(base, 1.0/3.0) with std::cbrt, as the former could not handle negative bases
//                                      - Changed all occurences of sqrt with std::sqrt for consistency with the above change
// 02.26.03     IM - Jan 10, 2022    - Defect repair, code cleanup:
//                                      - Cleaned up treatment of HG donors having CONVECTIVE envelopes in LEGACY; fixed an issues with CEs from HG donors introduced in 02.25.01 
// 02.27.00     ML - Jan 12, 2022    - Enhancements:
//                                      - Add enhanced Nanjing lambda option that continuously extrapolates beyond radial range
//                                      - Add Nanjing lambda option to switch between calculation using rejuvenated mass and true birth mass
//                                      - Add Nanjing lambda mass and metallicity interpolation options
//                                      - No change in default behaviour
// 02.27.01     IM - Feb 3, 2022     - Defect repair:
//                                      - Fixed condition for envelope type when using ENVELOPE_STATE_PRESCRIPTION::FIXED_TEMPERATURE (previously, almost all envelopes were incorrecctly declared radiative)
// 02.27.02     IM - Feb 3, 2022     - Defect repair:
//                                      - Fixed mass change on forced envelope loss in response to issue # 743
// 02.27.03     JR - Feb 8, 2022     - Defect repair:
//                                      - Fix for issue # 745 - logfile definition records not updated correctly when using logfile-definitions file (see issue for details)
// 02.27.04     RTW - Feb 15, 2022   - Defect repair:
//                                      - Fix for issue # 761 - USSNe not occuring. See issue for details.
// 02.27.05     IRS - Feb 17, 2022   - Enhancements:
//                                      - Add function HasOnlyOneOf, which returns true if a binary has only one component in the list of stellar types passed, and false if neither or both are in the list
//                                      - Add function IsHMXRBinary, which returns true if HasOnlyOneOf(Black hole, Neutron star) and the companion radius is > 80% of the Roche Lobe radius
//                                      - Add flag --hmxr-binaries, which tells COMPAS to store binaries in BSE_RLOF output file if IsHMXRBinary
//                                      - Add columns for pre- and post-timestep ratio of stars to Roche Lobe radius to BSE_RLOF output file (addressing issue #746)
//                                      - Changed variables named rocheLobeTracker, roche_lobe_tracker etc. to starToRocheLobeRadiusRatio, star_to_roche_lobe_radius_ratio, etc. for clarity
// 02.27.06     SS - Apr 5, 2022     -  Defect repair:
//                                      - Fixed StarTrack PPISN prescription, previously it was doing the same thing as the COMPAS PPISN prescription.
// 02.27.07     RTW - Apr 5, 2022    - Defect repair:
//                                      - Fix for issue # 773 - ONeWD not forming due to incorrect mass comparison in TPAGB. 
// 02.27.08     RTW - Apr 12, 2022   - Defect repair:
//                                      - Fix for issue # 783 - Some mergers involving a massive star were not logged properly in BSE_RLOF, whenever a jump in radius due to changing stellar type within ResolveMassChanges was much greater than the separation.
// 02.27.09     VK - Apr 25, 2022    - Minor Enhancement:
//                                      - Converted constant: MULLERMANDEL_SIGMAKICK into an option: --muller-mandel-sigma-kick
// 02.28.00     Lvs - May 11, 2022   - Enhancements:
//                                      - Introduced new remnant mass prescription: Fryer+ 2022, adding new options --fryer-22-fmix and --fryer-22-mcrit
// 02.29.00     RTW - May 5, 2022    - Enhancement:
//                                      - Fix for issue # 596 - New option to allow for H rich ECSN (defaults to false). This removes non-interacting ECSN progenitors from contributing to the single pulsar population.
// 02.30.00     RTW - May 8, 2022    - Enhancement
//                                      - Added MACLEOD_LINEAR specific angular momentum gamma loss prescription for stable mass transfer
// 02.31.00     IM - May 14, 2022    - Enhancement
//                                      - Added option retain-core-mass-during-caseA-mass-transfer to preserve a larger donor core mass following case A MT, set equal to the expected core mass of a newly formed HG star with mass equal to that of the donor, scaled by the fraction of its MS lifetime
//                                      - Code and comment cleaning
// 02.31.01     RTW - May 16, 2022   - Defect repair:
//                                      - Fixed help string for H rich ECSN option implemented in v2.29.99
// 02.31.02     JR - May 18, 2022    - Defect repairs:
//                                      - Fixed STAR_PROPERTY_LABEL entries in contsants.h for INITIAL_STELLAR_TYPE and INITIAL_STELLAR_TYPE_NAME - both missing the prefix "INITIAL_".
//                                        Only caused a problem if a user wanted to add either of those to the logfile-definitions file - but since they are in the system parameters files (SSE and BSE)
//                                        by default encountering the problem would probably be unlikely.
//                                      - Fixed error identifier in Log::UpdateAllLogfileRecordSpecs() - was (incorrectly) ERROR::UNKNOWN_BINARY_PROPERTY, now (correctly) ERROR::UNKNOWN_STELLAR_PROPERTY 
// 02.31.03     RTW - May 20, 2022   - Defect repair:
//                                      - Fixed MS+MS unstable MT not getting flagged as a CEE
// 02.31.04     RTW - June 10, 2022  - Enhancements
//                                      - Fixed MT_TRACKER values to be clearer and complementary to each other
//                                      - Updated the relevant section in the detailed plotter that uses MT_TRACKER values
//                                      - Removed end states from detailed plotter (Merger, DCO, Unbound) so that they don't over compress the rest
// 02.31.05     RTW - July 25, 2022  - Defect repair:
//                                      - Renamed option '--allow-H-rich-ECSN' to 'allow-non-stripped-ECSN'
//                                      - Fixed check for non-interacting ECSN progenitors to consider MT history instead of H-richness
// 02.31.06     RTW - Aug 2, 2022    - Enhancement:
//                                      - Added stellar merger to default BSE_RLOF output
// 02.31.07     IM - August 1, 2022  - Defect repair:
//                                      - Print to DetailedOutput after merger, addresses https://github.com/TeamCOMPAS/COMPAS/issues/825
//                                      - Ensures no ONeWDs are formed with masses above Chandrasekhar mass
//                                      - Minor comment tweaks and a bit of defensive programming
// 02.31.08     RTW - Aug 3, 2022    - Enhancement:
//                                      - Added Accretion Induced Collapse (AIC) of ONeWD as another type of SN
// 02.31.09     RTW - Aug 9, 2022    - Enhancement:
//                                      - Max evolution time and max number of timesteps now read in from gridline as well as commandline
// 02.31.10     RTW - Aug 12, 2022   - Enhancement:
//                                      - Added option to set the Temperature boundary between convective/radiative giant envelopes
// 02.32.00     JR - Aug 27, 2022    - Enhancement & minor cleanup:
//                                      - Add 'record type' functionality to all standard log files
//                                      - Add/rationalise calls to PrintDetailedOutput() for binary systems
//                                          - remove m_PrintExtraDetailedOutput variable (and associated code) from BaseBinaryStar class
//                                      - Add new option for each standard log file to allow specification of which record types to print
//                                          - see e.g. '--logfile-detailed-output-record-types'
//                                      - Online documentation updated for record types and new options
//                                      - Detailed ploter changed to work with record type column (thanks RTW)
//                                      - Added new section to online documentation: 'What's new'
//                                          - documented record types changes in this new section
//                                      - Minor cleanup:
//                                          - minor formatting and typo fixes (src + docs)
//                                          - removed IncrementOmega() function from the BaseStar and Star classes (anti-patterm and no longer used - if it ever was)
//                                          - tidied up description of MainSequence::UpdateMinimumCoreMass()
// 02.33.00     RTW - Aug 13, 2022   - Enhancement:
//                                      - Added critical mass ratios from Claeys+ 2014 for determining if MT is unstable
//                                      - Cleaned up stability check functions in BaseBinaryStar.cpp for clarity, and to allow for critical mass ratios to be checked correctly
// 02.33.01     RTW - Sep 26, 2022   - Defect repair:
//                                      - Fixed interpolation of MACLEOD_LINEAR gamma for specific angular momentum. Previously interpolated on the gamma value, now interpolates in orbital separation
// 02.33.02      IM - Nov 27, 2022   - Defect repair:
//                                      - Fixed ignored value of input radius when computing the thermal timescale, relevant if using Roche lobe radius instead (issue #853)
//                                      - Cleaned code and comments around the use of MT_THERMALLY_LIMITED_VARIATION::RADIUS_TO_ROCHELOBE vs. C_FACTOR (issue #850)
// 02.34.00      IM - Nov 28, 2022   - Enhancement:
//                                      - Adding framework for Hirai & Mandel 2-stage common envelope formalism
//                                          (placeholders for now -- will have identical results to default version)
//                                      - Placed Dewi CE prescription on parity with others
// 02.34.01     RTW - Nov 30, 2022   - Defect repair:
//                                      - Fixed Time<MT and Time>MT calls in BSE_RLOF. Previously, they were identical. Now, Time<MT correctly reflects the previous time.
// 02.34.02     JR - Nov 30, 2022    - Defect repair:
//                                      - Fixed problem with no content in switchlog files (issue #870 - introduced in v2.32.00).
//                                      - Changed conditional statement in HG::ResolveEnvelopeLoss() and FGB::ResolveEnvelopeLoss() to be consistent with other stellar types ('>' -> '>=').
// 02.34.03     NRS - Jan 9, 2023    - Defect repair:
//                                      - Fixed units for post-CEE semi-major axis in CEE logs (issue #876).
// 02.34.04     RTW - Jan 31, 2023   - Enhancement:
//                                      - Added SN orbit inclination angle to BSE_SUPERNOVAE output
// 02.34.05     JR - Jan 29, 2023    - Code cleanup:
//                                      - Addressed issue #888 - replaced class variables m_LogMetallicityXi, m_LogMetallicitySigma, and m_LogMetallicityRho in BaseStar with getter functions.
<<<<<<< HEAD
// 02.35.00     RTW - Dec 8, 2022    - Enhancement:
//                                      - Added critical mass ratios from Ge+ 2020 for determining if MT is unstable

const std::string VERSION_STRING = "02.35.00";
=======
// 02.34.06     IM - Feb 1, 2023     - Bug fixes:
//                                      - Re-enabled ResolveMassLoss() for Remnants so that Mdot is correctly reset
//                                      - Set Mdot to 0 in BaseBinaryStar::CalculateWindsMassLoss() when winds are turned off while the binary is in mass trensfer
//                                      - Removed Dutch winds for Remnants
//                                      - Fixed typo in NS::CalculateLuminosityOnPhase_Static()
//                                      - Minor code cleaning

const std::string VERSION_STRING = "02.34.06";
>>>>>>> a3e8761f

# endif // __changelog_h__<|MERGE_RESOLUTION|>--- conflicted
+++ resolved
@@ -962,20 +962,16 @@
 //                                      - Added SN orbit inclination angle to BSE_SUPERNOVAE output
 // 02.34.05     JR - Jan 29, 2023    - Code cleanup:
 //                                      - Addressed issue #888 - replaced class variables m_LogMetallicityXi, m_LogMetallicitySigma, and m_LogMetallicityRho in BaseStar with getter functions.
-<<<<<<< HEAD
-// 02.35.00     RTW - Dec 8, 2022    - Enhancement:
-//                                      - Added critical mass ratios from Ge+ 2020 for determining if MT is unstable
-
-const std::string VERSION_STRING = "02.35.00";
-=======
 // 02.34.06     IM - Feb 1, 2023     - Bug fixes:
 //                                      - Re-enabled ResolveMassLoss() for Remnants so that Mdot is correctly reset
 //                                      - Set Mdot to 0 in BaseBinaryStar::CalculateWindsMassLoss() when winds are turned off while the binary is in mass trensfer
 //                                      - Removed Dutch winds for Remnants
 //                                      - Fixed typo in NS::CalculateLuminosityOnPhase_Static()
 //                                      - Minor code cleaning
+// 02.35.00     RTW - Dec 8, 2022    - Enhancement:
+//                                      - Added critical mass ratios from Ge+ 2020 for determining if MT is unstable
 
-const std::string VERSION_STRING = "02.34.06";
->>>>>>> a3e8761f
+const std::string VERSION_STRING = "02.35.00";
+
 
 # endif // __changelog_h__