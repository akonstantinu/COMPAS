--- conflicted
+++ resolved
@@ -1011,21 +1011,15 @@
 //                                      - Changed yaml.h to include <algorithm> and <chrono> - not including them causes docker build to fail.
 // 02.37.03     IM - Apr 8, 2023     - Defect repair:
 //                                      - Resolved issue #855 by using Mass0 rather than Mass to determine ages and timescales
-<<<<<<< HEAD
-// 02.37.04     NR - Apr 18, 2023    - Defect repair:
+// 02.38.01     IM - Apr 16, 2023    - Enhancement:
+//                                      - Added option to eject the convective envelope by pulsations (ExpelConvectiveEnvelopeAboveLuminosityThreshold)
+//                                          if log10(m_Luminosity/m_Mass) exceeds LuminosityToMassThreshold
+// 02.38.02     NR - Apr 20, 2023    - Defect repair:
 //                                      - Added missing const in WD files which was generating warnings when compiling.
 //                                   - Enhancement:
 //                                      - Added QCRIT_PRESCRIPTION::HURLEY_HJELLMING_WEBBINK based on Hurley+ 2002 and its corresponding documentation.
 
 
-const std::string VERSION_STRING = "02.37.04";
-=======
-// 02.38.01     IM - Apr 16, 2023    - Enhancement:
-//                                      - Added option to eject the convective envelope by pulsations (ExpelConvectiveEnvelopeAboveLuminosityThreshold)
-//                                          if log10(m_Luminosity/m_Mass) exceeds LuminosityToMassThreshold
-
-
-const std::string VERSION_STRING = "02.38.01";
->>>>>>> 15710645
+const std::string VERSION_STRING = "02.38.02";
 
 # endif // __changelog_h__