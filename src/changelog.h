# ifndef __changelog_h__
# define __changelog_h__

// =====================================================================
// 
// COMPAS Changelog
// 
// =====================================================================
// 
// 02.00.00      JR - Sep 17, 2019 - Initial commit of new version
// 02.00.01      JR - Sep 20, 2019 - Fix compiler warnings. Powwow fixes
// 02.00.02      JR - Sep 21, 2019 - Make code clang-compliant
// 02.00.03      IM - Sep 23, 2019 - Added fstream include
// 02.01.00      JR - Oct 01, 2019 - Support for Chemically Homogeneous Evolution
// 02.02.00      JR - Oct 01, 2019 - Support for Grids - both SSE and BSE
// 02.02.01      JR - Oct 01, 2019 - Changed BaseBinaryStar code to assume tidal locking only if CHE is enabled
// 02.02.02      JR - Oct 07, 2019 - Defect repairs:
//                                       SSE iteration (increment index - Grids worked, range of values wasn't incrementing)
//                                       Errors service (FIRST_IN_FUNCTION errors sometimes printed every time)
//                                       Added code for both SSE and BSE so that specified metallicities be clamped to [0.0, 1.0].  What are reasonable limits?
//                                   Errors service performance enhancement (clean deleted stellar objects from catalog)
//                                   Changed way binary constituent stars masses equilibrated (they now retain their ZAMS mass, but (initial) mass and mass0 changes)
//                                   Add initial stellar type variable - and to some record definitions
//                                   Added change history and version number to constants.h
// 02.02.03      JR - Oct 09, 2019 - Defect repairs:
//                                       Initialised all BaseStar.m_Supernova elements (some had not been initialised)
//                                       Fixed regression in BaseStar.cpp (INITIAL_STELLAR_TYPE & INITIAL_STELLAR_TYPE_NAME in StellarPropertyValue())
//                                   Added max iteration check to Newton-Raphson method in SolveKeplersEquation (see constant MAX_KEPLER_ITERATIONS)
// 02.02.04      JR - Oct 09, 2019 - Defect repairs:
//                                       SN kick direction calculation corrected
//                                       Boolean value output corrected
//                                       Typos fixed
// 02.02.05      JR - Oct 10, 2019 - Defect repairs:
//                                       Determination of Chemically Homogeneous star fixed (threshold calculation)
//                                       Removed checks for RLOF to/from CH stars
//                                       Typos fixed
// 02.02.06      JR - Oct 11, 2019 - Renamed class "CHE" - now class "CH"
//                                   Updated CHE documentation
//                                   Added m_MassesEquilibrated variable to BaseBinaryStar
// 02.02.07      JR - Oct 20, 2019 - Defect repairs:
//                                       CEE printing systems post-stripping - github issue - reworked CE details/pre/post CE - partial fix (BindingEnergy remaining)
//                                       Added RANDOM_SEED to Options::OptionValue() (omitted erroneously)
//                                   Added m_SecondaryTooSmallForDCO variable to BaseBinaryStar - and to some record definitions
//                                   Added m_StellarMergerAtBirth variable to BaseBinaryStar - and to some record definitions
//                                   Added allow-rlof-at-birth program option
//                                       If CHE enabled, or allow-rlof-at-birth option is true, binaries that have one or both stars
//                                       in RLOF at birth will have masses equilibrated, radii recalculated, orbit circularised, and
//                                       semi-major axis recalculated, while conserving angular momentum - then allowed to evolve
//                                   Added allow-touching-at-birth program option
//                                       Binaries that have stars touching at birth (check is done after any equilibration and
//                                       recalculation of radius and separation is done) are allowed to evolve.  Evolve() function
//                                       immediately checks for merger at birth, flags status as such and stops evolution.
//                                   Documentation updated (see updated doc for detailed explanation of new program options)
// 02.03.00      JR - Oct 25, 2019 - Defect repairs:
//                                       removed extraneous delimiter at end of log file records
//                                   Added '--version' option
//                                   Changed minor version number - should have been done at last release - we'll grant the '--version' option minor release status...
// 02.03.01      JR - Nov 04, 2019 - Defect repair:
//                                       removed erroneous initialisation of m_CEDetails.alpha from BaseBinaryStar::SetRemainingCommonValues()
//                                       (CE Alpha was always being initialised to 0.0 regardless of program options)
// 02.03.02      JR - Nov 25, 2019 - Defect repairs:
//                                       added check for active log file before closing in Log::Stop()
//                                       added CH stars to MAIN_SEQUENCE and ALL_MAIN_SEQUENCE initializer_lists defined in constants.h
//                                       moved InitialiseMassTransfer() outside 'if' - now called even if not using mass transfer - sets some flags we might need
//                                       added code to recalculate rlof if CH stars are equilibrated in BaseBinaryStar constructor
//                                   Enhancements:
//                                       moved KROUPA constants from AIS class to constants.h
//                                       moved CalculateCDFKroupa() function from AIS class to BaseBinaryStar class
//                                       added m_CHE variable to BaseStar class - also selectable for printing
//                                       added explicit check to ResolveCommonEnvelope() to merge binary if the donor is a main sequence star
//                                   Chemically Homogeneous Evolution changes:
//                                       added check to CheckMassTransfer() in BaseBinaryStar.cpp to merge if CH+CH and touching - avoid CEE
//                                       added code to InitialiseMassTransfer() in BaseBinaryStar.cpp to equilibrate and possibly merge if both CH stars in RLOF
// (Unchanged)   IM - Nov 29, 2019 - Defect repairs:
//                                       changed Disbound -> Unbounded in header strings in constants.h
//                                       left one line in default/example grid file (Grid.txt)
//                                       fix default PPISN mass limit in python submit: 65 Msol -> 60 Msol
// 02.03.03      JR - Dec 04, 2019 - Defect repairs:
//                                       added code to UpdateAttributesAndAgeOneTimestep() in Star.cpp to recalculate stellar attributes after switching to new stellar type
//                                       (addresses discontinuous transitions e.g. CH -> HeMS)
//                                       changed IsPulsationalPairInstabilitySN() in GiantBranch.cpp to call IsPairInstabilitySN() instead of set MASSLESS_REMNANT if remnant mass <= 0.0
//                                       changed CalculateSNKickVelocity() in BaseStar.cpp to set m_SupernovaDetails.kickVelocity correctly after adjusting for fallback
// 02.03.04      FSB - Dec 04, 2019 - Defect repairs:
//                                       fixed bug in Fryer+2012 CalculateGravitationalRemnantMassadded() function to compare baryon mass of star remnant with
//  									                   baryon mass of MaximumNeutronStarMass instead of just MaximumNeutronStarMass. 
//                                       added m_BaryonicMassOfMaximumNeutronStarMass to BaseStar.h and BaseStar.cpp
// 02.03.05      JR - Dec 05, 2019 - Defect repairs:
//                                       fixed EvolveSingleStars() in main.cpp to print correct initial mass
//                                       fixed TPAGB::CalculateCOCoreMassAtPhaseEnd() - added conditional
// 02.04.00      JR - Dec 18, 2019 - New functionality:
//                                       added columns to BSE grid functionality: Kick_Velocity_1(&2), Kick_Theta_1(&2), Kick_Phi_1(&2), Kick_Mean_Anomaly_1(&2).  Updated documentation.
//                                   Changed functionality:
//                                       removed compiler version checks from Makefile - they seemed to only work for native Ubuntu and were more of a nuisance than anything...  (old version exists as Makefile-checks)
//                                   Defect repairs:
//                                       added recalculation of gbParams Mx & Lx in HeHG calculateGbParams()
//                                       created HeHG::CalculateGBParams_Static() and GiantBranch::CalculateGBParams_Static(), called from EAGB::ResolveEnvelopeLoss() to facilitate calculation of attributes for new stellar type before actually switching.  Needed to rewrite some other functions as static.  Note: this needs to be revisited and a more elegant solution implemented.
//                                       added CalculateRadiusAndStellarTypeOnPhase() for HeHG and HeGBstars, and changed call to calculateRadiusOnPhase() to CalculateRadiusAndStellarTypeOnPhase() in BaseStar::EvolveOnPhase().  This allows for HeHG and HeGB stars to change stellar type based on radius (previously missed).
//                                       set M = McBAGB for EAGB & TPAGB only (was being set for all types >= TPAGB)
//                                       added extra print detailed in BaseBinaryStar:Evolve() - sometimes missing a switch type in detailed output if only 1 timestep
//                                       swapped heading strings for ANY_STAR_PROPERTY::IS_ECSN and ANY_STAR_PROPERTY::IS_USSN (now correct)
//                                       removed condition in BaseBinaryStar::EvaluateSupernovae().  ResolveSupernova() is now called for all stellar types (not sure what I was thinking originally. I'm sure I had a good reason - or maybe I was just tired...)
//                                       changed name of GiantBranch::CalculateProtoCoreMass() to GiantBranch::CalculateProtoCoreMassDelayed() and changed calls to the function
//                                       swapped order of calculations of ePrime (CalculateOrbitalEccentricityPostSupernova()) and m_SemiMajorAxisPrime (CalculateSemiMajorAxisPostSupernova()) in BaseBinaryStar::ResolveSupernova().  Improper order was causing wrong value of m_SeminMajorAxisPrime to be used in calculation of ePrime
//                                       set m_Disbound = true appropriately in BaseBinaryStar::Evolve() (note: m_Disbound will change name to m_Unbound soon...)
//                                       changed return value of CHeB::DetermineEnvelopeType() to CONVECTIVE.  Left CHeB DetermineEnvelopeTypeHurley2002() as RADIATIVE (used in BinaryConstituentStar::CalculateSynchronisationTimescale())
//                                       changed BINARY_PROPERTY::ORBITAL_VELOCITY to BINARY_PROPERTY::ORBITAL_VELOCITY_PRE_2ND_SUPERNOVA in BSE_SUPERNOVAE_REC (6th value printed)
//                                       added p_Erase parameter to Log::CloseStandardFile(); changed Log::CloseAllStandardFiles() to call Log::CloseStandardFile() with p_Erase=false and erase entire map after all files closed (prevent coredump when closing all files)
//                                       added ResolveSupernova() to ONeWD.h - ONeWD stars were previously not checking for SN
//                                       fixed BaseBinaryStar::InitialiseMassTransfer() - star1 was being updated instead of star2 for CH + CH stars when CHE enabled
// 02.04.01      JR - Dec 23, 2019 - Defect repairs:
//                                       Removed SN_EVENT::SN - all occurrences of SN_EVENT::SN replaced by SN_EVENT::CCSN.
//                                           The current SN event ("Is"), and past SN event ("Experienced") are now bit maps (implemented as Enum Classes).  Each can have any of the values: CCSN, ECSN, PISN, PPSIN, USSN, RUNAWAY, RECYCLED_NS, and RLOF_ONTO_NS.  See definition of SN_EVENT Enum Class in constants.h for implementation and explanation.  
//                                       Updated variables selectable for printing:
//                                           Added ANY_STAR_PROPERTY::SN_TYPE (STAR_PROPERTY, SUPERNOVA_PROPERTY, COMPANION_PROPERTY (should always be SN_EVENT::NONE for companion star))
//                                           Added ANY_STAR_PROPERTY::EXPERIENCED_SN_TYPE (STAR_PROPERTY, SUPERNOVA_PROPERTY, COMPANION_PROPERTY)
//                                           All of ANY_STAR_PROPERTY::{CCSN, ECSN, PISN, PPISN, USSN} now selectable
//                                           Removed ANY_STAR_PROPERTY::SN - no longer selectable for printing (replaced by CCSN)
//                                           Updated documentation
//                                       Changed default record specifications for logfiles BSE_DOUBLE_COMPACT_OBJECTS_REC and BSE_SUPERNOVAE_REC
//                                           Removed the individual SN_EVENT columns for both "Is" and "Experienced" conditions (e.g. CCSN, ECSN etc)
//                                           "Is*" and "Experienced*" columns replaced with SN_TYPE & Experienced_SN_TYPE columns that record the SN event type (e.g. CCSN, ECSN, PPSN, PPSIN, USSN).  
//                                           RUNAWAY, RECYCLED_NS, and RLOF_ONTO_NS are still reported in separate, individual columns.
//                                       Added workaround for non-existent CHeB blue loop.  See description in CHeB::CalculateTimescales()
//                                       Removed binary star "survived" flag - it is always the NOT of the "unbound" flag
//                                       Changed initialisation function for HeGB stars (HeGB::Initialise() in HeGB.h) to NOT recalculate m_Age if evolving from HeHG -> HeGB 
//                                       Removed initialisation of m_Age (to 0.0) from COWD::Initialise() in COWD.h
//                                   Changed behaviour:  
//                                       Changed binary star "disbound" flag to "unbound" flag.  Changed all occurrences of "disbound" to "unbound".  Changed "unbound" header flag to "Unbound"
// 02.04.02      JR - Jan 06, 2020 - Defect repairs:
//                                       Added IsPISN() & IsPPISN() to IsSNEvent()
//                                       Fixed check for SN event at top of BaseBinaryStar::ResolveSupenova()
//                                       Changed BaseBinaryStar::EvaluateSupernovae() to more closely match legacy code behaviour (see notes in function description):
//                                          Added p_Calculate2ndSN parameter to determine if 2nd supernova needs to be resolved
//                                          Clear star2 current SN event if necessary
//                                          Check m_SemiMajorAxisPrime value prior to SN events (viz. new aPrime variable)
//                                       Fixed timestep initialisation in BaseStar::CalculateConvergedTimestepZetaNuclear()  (was negative)
//                                       Fixed m_Age calculation in FGB::ResolveEnvelopeLoss()
//                                       Added CalculateInitialSupernovaMass() to NS.h - was setting M = 5.0 for >= ONeWD, should be ONeWD only (introduced in fix in v04.02.00)
//                                       Changed NS functions to return Radius in Rsol instead of km:
//                                          Added function NS:CalculateRadiusOnPhaseInKM_Static() (returns radius in km)
//                                          Changed NS:CalculateRadiusOnPhase_Static() to return Rsol
//                                          Added CalculateRadiusOnPhase() for NS (ns.h) - returns Rsol 
//                                   Changed behaviour:  
//                                       Print detailed output record whenever stellartype changes (after star 2 if both change)
// (Unchanged)   LK - Jan 10, 2020 - Defect repairs:
//                                       Added missing includes to Star.cpp, utils.h and utils.cpp (required for some compiler versions)
// 02.05.00      JR - Jan 23, 2020 - New functionality:
//                                       Grid files:
//                                          Added kick velocity magnitude random number to BSE grid file - see docs re Grids
//                                          Added range check for Kick_Mean_Anomaly_1 and Kick_Mean_Anomaly_2 ([0.0, 2pi)) in BSE grid file
//                                          Cleaned up SSE & BSE grid file code
//                                       Added m_LBVphaseFlag variable to BaseStar class; also added ANY_STAR_PROPERTY::LBV_PHASE_FLAG print variable.
//                                   Deleted functionality:  
//                                       Removed IndividualSystem option and related options - this can now be achieved via a grid file
//                                          Update pythonSubmitDefault.py to remove individual system related parameters
//                                   Changed behaviour:
//                                       Removed check for Options->Quiet() around simulation ended and cpu/wall time displays at end of EvolveSingleStars() and EvolveBinaryStars() in main.cpp
//                                   Defect repairs:
//                                       Removed erroneous check for CH stars in BaseBinaryStar::EvaluateBinary()
//                                       Fix for issue #46 (lower the minimum value of McSN in star.cpp from Mch to 1.38)
//                                          Changed 'MCH' to 'MECS' in 
//                                             BaseStar::CalculateMaximumCoreMassSN()
//                                             GiantBranch::CalculateCoreMassAtSupernova_Static
// 02.05.01      FSB - Jan 27, 2020 -Enhancement:
//                                       Cleaned up default printed headers and parameters constants.h:
//                                           - removed double parameters that were printed in multiple output files 
//                                           - changed some of the header names to more clear / consistent names
//                                           - added some comments in the default printing below for headers that we might want to remove in the near future
// 02.05.02      JR - Feb 21, 2020 - Defect repairs:
//                                       - fixed issue #31: zRocheLobe function does not use angular momentum loss
//                                       - fixed default logfile path (defaulted to '/' instead of './')
//                                       - changed default CE_ZETA_PRESCRIPTION to SOBERMAN (was STARTRACK which is no longer supported)
// 02.05.03      JR - Feb 21, 2020 - Defect repairs:
//                                       - removed extraneous debug print statement from Log.cpp
// 02.05.04      JR - Feb 23, 2020 - Defect repairs:
//                                       - fixed regression introduced in v02.05.00 that incread DNS rate ten-fold
//                                           - changed parameter from m_SupernovaDetails.initialKickParameters.velocityRandom to m_SupernovaDetails.kickVelocityRandom in call to DrawSNKickVelocity() in BaseStar::CalculateSNKickVelocity()
//                                       - reinstated STAR_1_PROPERTY::STELLAR_TYPE and STAR_2_PROPERTY::STELLAR_TYPE in BSE_SYSTEM_PARAMETERS_REC
// 02.05.05      JR - Feb 27, 2020 - Defect repair:
//                                       - fixed age resetting to 0.0 for MS_GT_07 stars after CH star spins down and switches to MS_GT_07
//                                           - ensure m_Age = 0.0 in constructor for BaseStar
//                                           - remove m_Age = 0.0 from Initialise() in MS_gt.07.h 
// 02.05.06      JR - Mar 02, 2020 - Defect repair:
//                                       - fixed m_MassesEquilibrated and associated functions - was erroneously typed as DOUBLE - now BOOL
//                                   Added/changed functionality:
//                                       - added m_MassesEquilibratedAtBirth variable to class BaseBinaryStar and associated property BINARY_PROPERTY::MASSES_EQUILIBRATED_AT_BIRTH
//                                       - tidied up pythonSubmitDefault.py a little:
//                                             - set grid_filename = None (was '' which worked, but None is correct)
//                                             - set logfile_definitions = None (was '' which worked, but None is correct)
//                                             - added logfile names - set to None (COMPAS commandline arguments already exist for these - introduced in v02.00.00)
// 02.05.07      JR - Mar 08, 2020 - Defect repair:
//                                       - fixed circularisation equation in BaseBinaryStar::InitialiseMassTransfer() - now takes new mass values into account
// 02.06.00      JR - Mar 10, 2020 - Changed functionality:
//                                       - removed RLOF printing code & associated pythonSubmitDefault.py options
// 02.06.01      JR - Mar 11, 2020 - Defect repair:
//                                       - removed extraneous debug print statement from Log.cpp (was previously removed in v02.05.03 but we backed-out the change...)
// 02.06.02      JR - Mar 15, 2020 - Defect repairs:
//                                       - removed commented RLOF printing lines in constant.h (somehow that was lost in some out of sync git merges...)
//                                       - removed commented options no longer used from Options.h and Options.cpp
//                                       - fixed units headers in constants.h - there are now no blank units headers, so SPACE delimited files now parse ok (multiple spaces should be treated as a single space)
//                                       - changed file extension for TAB delimited files to 'tsv'
//                                       - removed "useImportanceSampling" option - not used in code
//                                       - fixed typo in zeta-calculation-every-timestep option in Options.cpp
//                                       - removed redundant OPTIONS->MassTransferCriticalMassRatioHeliumGiant() from qcritflag if statement in BaseBinaryStar::CalculateMassTransfer()
//                                       - fixed OPTIONS->FixedMetallicity() - always returned true, now returns actual value
//                                       - fixed OPTIONS->OutputPathString() - was always returning raw option instead of fully qualified path
//                                       - changed the following in BaseBinaryStar::SetRemainingCommonValues() - erroneously not ported from legacy code:
//                                           (a) m_JLoss = OPTIONS->MassTransferJloss();
//                                           (b) m_FractionAccreted = OPTIONS->MassTransferFractionAccreted();
//                                           (both were being set to default value of 0.0)
//                                       - added OPTIONS->ZetaAdiabaticArbitrary() - option existed, but Options code had no function to retrieve value
//                                       - added OPTIONS->MassTransferFractionAccreted() to options - erroneously not ported from legacy code
//                                   Changed functionality:
//                                       - all options now have default values, and those values will be displayed in the help text (rather than string constants which may be incorrect)
//                                       - boolean options can now be provided with an argument (e.g. --massTransfer false)
//                                       - added ProgramOptionDetails() to Options.cpp and OPTIONS->OptionsDetails() in preparation for change in output functionality
// 02.07.00      JR - Mar 16, 2020 - New/changed functionality:
//                                       - COMPAS Logfiles are created in a (newly created) directory - this way they are all kept together
//                                       - new command line option 'output-container' implemented (also in pythonSubmitDefault.py) - this option allows the user to specify the name of the log files container directory (default is 'COMPAS_Output')
//                                       - if detailed log files are created they will be created in a directory named 'Detailed_Output' within the container directory
//                                       - a run details file named 'Run_details' is created in the container directory.  The file records the run details:
//                                             - COMPAS version
//                                             - date & time of run
//                                             - timing details (wall time, CPU seconds)
//                                             - the command line options and parameters used:
//                                                   - the value of options and an indication of whether the option was supplied by the user or the default value was used
//                                                   - other parameters - calculated/determined - are recorded
//                                   Defect repair:
//                                       - changed "--outut" option name to "--outpuPath" in stringCommands in pythonSubmitDefault.py
// 02.08.00		  AVG - Mar 17, 2020 - Changed functionality:
//  									                   - removed post-newtonian spin evolution	code & associated pythonSubmitDefault.py options
//  									                   - removed only_double_compact_objects code & associated pythonSubmitDefault.py options
//  									                   - removed tides code & associated pythonSubmitDefault.py options
//  									                   - removed deprecated options from pythonSubmitDefault.py options
//  									                   - renamed options: mass transfer, iterations -> timestep-iterations
//  									                   - commented AIS Options until fully implemented
// 02.08.01      JR - Mar 18, 2020 - Defect repairs:
//                                      - restored initialisation of AIS options in Options.cpp (AIS now defaults off instead of on)
//                                      - fixed retrieval of values for:
//                                            - ANY_STAR_PROPERTY::LAMBDA_KRUCKOW_BOTTOM, 
//                                            - ANY_STAR_PROPERTY::LAMBDA_KRUCKOW_MIDDLE, and 
//                                            - ANY_STAR_PROPERTY::LAMBDA_KRUCKOW_TOP 
//                                         in BaseStar::StellarPropertyValue().  Were all previously retrieving same value as ANY_STAR_PROPERTY::LAMBDA_KRUCKOW
//                                      - fixed some comments in BAseBinaryStar.cpp (lines 2222 and 2468, "de Mink" -> "HURLEY")
//                                      - fixed description (in comments) of BinaryConstituentStar::SetPostCEEValues() (erroneously had "pre" instead of "post" - in comments only, not code)
//                                      - fixed description of BaseStar::DrawKickDirection()
// 02.08.02      JR - Mar 27, 2020 - Defect repairs:
//                                      - fixed issue #158 RocheLobe_1<CE == RocheLobe_2<CE always
//                                      - fixed issue #160 Circularisation timescale incorrectly calculated
//                                      - fixed issue #161 Splashscreen printed twice - now only prints once
//                                      - fixed issue #162 OPTIONS->UseFixedUK() always returns FALSE.  Now returns TRUE if user supplies a fixed kick velocity via --fix-dimensionless-kick-velocity command line option
// 02.08.03      JR - Mar 28, 2020 - Defect repairs:
//                                      - fixed typo in BaseBinaryStar::ResolveCommonEnvelopeEvent() when calculating circularisation timescale in the case where star2 is the donor: star1Copy was erroneously used instead of star2Copy; changed to star2Copy
//                                      - changed circularisation timescale of binary to be minimum of constituent stars circularisation timescales, clamped to (0.0, infinity)
// 02.09.00      JR - Mar 30, 2020 - Minor enhancements:
//                                      - tightened the conditions under which we allow over-contact binaries - enabling CHE is no longer a sufficient condition after this change: the allow-rlof-at-birth option must also be specified (ussue #164)
//                                      - added printing of number of stars (for SSE) or binaries (for BSE) created to both stdout and Run_Details (issue #165)
//                                      - enhanced grid processing code in main.cpp to better handle TAB characters
// 02.09.01      JR - Mar 30, 2020 - Defect repair:
//                                      - OPTIONS->UseFixedUK() returns TRUE when user supplies -ve value via --fix-dimensionless-kick-velocity.  Now return TRUE iff the user supplies a value >=0 via --fix-dimensionless-kick-velocity
// 02.09.02      DC - Mar 30, 2020 - Defect repairs:
//                                      - Pulsar code fixed by correcting unit of NS radius in NS.cpp (added KM_TO_M constant in constants.h as a part of this),
//                                      correcting initialisation of pulsar birth parameters from GiantBranch.cpp to NS.cpp, adding an extra condition for isolated evolution when the companion loses mass but the NS does not accrete 
//                                      - option MACLEOD was printing wrongly as MACLEOD+2014 for user options, hence corrected it to MACLEOD in Options.cpp
// 02.09.03      JR - Apr 01, 2020 - Defect repairs:
//                                      - reinstated assignment of "prev" values in BaseBinaryStar::EvaluateBinary() (where call to ResolveTides() was removed).  Fixes low DNS count introduced in v02.08.00 caused by removal of ResolveTides() function (and call)
//                                      - commented option --logfile-BSE-be-binaries to match Be-Binary options commented by AVG in v02.08.00
// 02.09.04      JR - Apr 03, 2020 - Defect repair:
//                                      - removed IsUSSN() from IsSNEvent() definition in BinaryConstituentStar.cpp (USSN flag indicates just US, not USSN. Needs to be tidied-up properly)
// 02.09.05	     IM - Apr 03, 2020 - Defect repair:
//  		                            - fixed timescale calculation issue for newly created HeHG stars (from stripped EAGB stars); fixes drop in CO core mass
// 02.09.06      JR - Apr 07, 2020 - Defect repair:
//                                      - corrected calculation in return statement for Rand::Random(const double p_Lower, const double p_Upper) (issue #201)
//                                      - corrected calculation in return statement for Rand::RandomInt(const double p_Lower, const double p_Upper) (issue #201)
// 02.09.07      SS - Apr 07, 2020 - Change eccentricity, semi major axis and orbital velocity pre-2nd supernove to just pre-supernova everywhere in the code
// 02.09.08      SS - Apr 07, 2020 - Update zetaMainSequence=2.0 and zetaHertzsprungGap=6.5 in Options::SetToFiducialValues
// 02.09.09      JR - Apr 11, 2020 - Defect repair:
//                                      - restored property names in COMPASUnorderedMap<STAR_PROPERTY, std::string> STAR_PROPERTY_LABEL in constants.h (issue #218) (was causing logfile definitions files to be parsed incorrectly)
// 02.09.10	     IM - Apr 12, 2020 - Minor enhancement: added Mueller & Mandel 2020 remnant mass and kick prescription, MULLERMANDEL
//  			                     Defect repair: corrected spelling of output help string for MULLER2016 and MULLER2016MAXWELLIAN
// 02.10.01	     IM - Apr 14, 2020 - Minor enhancement: 
//  				                            - moved code so that SSE will also sample SN kicks, following same code branch as BSE 
// 02.10.02      SS - Apr 16, 2020 - Bug Fix for issue #105 ; core and envelope masses for HeHG and TPAGB stars
// 02.10.03      JR - Apr 17, 2020 - Defect repair:
//                                      - added LBV and WR winds to SSE (issue #223)
// 02.10.04	     IM - Apr 25, 2020 - Minor enhancement: moved Mueller & Mandel prescription constants to constants.h, other cleaning of this option
// 02.10.05      JR - Apr 26, 2020 - Enhancements:
//                                      - Issue #239 - added actual random seed to Run_Details
//                                      - Issue #246 - changed Options.cpp to ignore --single-star-mass-max if --single-star-mass-steps = 1.  Already does in main.cpp.
// 02.10.06      JR - Apr 26, 2020 - Defect repair:
//                                      - Issue #233 - corrected cicularisation formalae used in both BaseBinartStar constructors
// 02.11.00      JR - Apr 27, 2020 - Enhancement:
//                                      - Issue #238 - add supernova kick functionality to SSE grid file (+ updated docs)
//                                   Defect repairs:
//                                      - fixed typo in Options.h: changed '#include "rand.h" to '#include "Rand.h"
//                                      - fixed printing of actual random seed in Run_Details file (moved to Log.cpp from Options.cpp: initial random seed is set after options are set)
// 02.11.01	     IM - May 20, 2020 - Defect repair: 
//                                      - changed max NS mass for MULLERMANDEL prescription to a self-consistent value
// 02.11.02      IM - Jun 15, 2020 - Defect repair:
//                                      - added constants CBUR1 and CBUR2 to avoid hardcoded limits for He core masses leading to partially degenerate CO cores
// 02.11.03     RTW - Jun 20, 2020 - Enhancement:
//                                      - Issue #264 - fixed mass transfer printing bug 
// 02.11.04      JR - Jun 25, 2020 - Defect repairs:
//                                      - Issue #260 - Corrected recalculation of ZAMS values after eqilibration and cicularisation at birth when using grid files
//                                      - Issue #266 - Corrected calculation in BaseBinaryStar::SampleInitialMassDistribution() for KROUPA IMF distribution
//                                      - Issue #275 - Previous stellar type not set when stellar type is switched mid-timestep - now fixed
// 02.11.05      IM - Jun 26, 2020 - Defect repair:
//  				                    - Issue #280 - Stars undergoing RLOF at ZAMS after masses are equalised were removed from run even if AllowRLOFatZAMS set
// 02.12.00      IM - Jun 29, 2020 - Defect repair:
//                                      - Issue 277 - move UpdateAttributesAndAgeOneTimestepPreamble() to after ResolveSupernova() to avoid inconsistency
// 02.12.01      IM - Jul 18, 2020 - Enhancement:
//                                      - Starting to clean up mass transfer functionality
// 02.12.02      IM - Jul 23, 2020 - Enhancement:
//                                      - Change to thermal timescale MT for both donor and accretor to determine MT stability
// 02.12.03      IM - Jul 23, 2020 - Enhancement:
//                                      - Introduced a new ENVELOPE_STATE_PRESCRIPTION to deal with different prescriptions for convective vs. radiative envelopes (no actual behaviour changes yet for ENVELOPE_STATE_PRESCRIPTION::LEGACY);
//                                      - Removed unused COMMON_ENVELOPE_PRESCRIPTION
// 02.12.04      IM - Jul 24, 2020 - Enhancement:
//                                      - Changed temperatures to be written in Kelvin (see issue #278)
// 02.12.05      IM - Jul 25, 2020 - Enhancement:
//                                      - Added definition of FIXED_TEMPERATURE prescription to DetermineEnvelopeType()
//                                      - Removed unnecessary (and inaccurate) numerical zeta Roche lobe calculation
// 02.12.06      IM - Jul 26, 2020 - Enhancement:
//                                      - Extended use of zetaRadiativeEnvelopeGiant (formerley zetaHertzsprungGap) for all radiative envelope giant-like stars
// 02.12.07      IM - Jul 26, 2020 - Defect repair:
//                                      - Issue 295: do not engage in mass transfer if the binary is unbound
// 02.12.08   	AVG - Jul 26, 2020 - Defect repair:
//                                      - Issue #269: legacy bug in eccentric RLOF leading to a CEE
// 02.12.09      IM - Jul 30, 2020 - Enhancement:
//                                      - Cleaning of BaseBinaryStar::CalculateMassTransferOrbit(); dispensed with mass-transfer-prescription option
// 02.13.00      IM - Aug 2, 2020  - Enhancements and defect repairs:
//                                      - Simplified timescale calculations in BaseBinaryStar
//                                      - Replaced Fast Phase Case A MT and regular RLOF MT from non-envelope stars with a single function based on a root solver rather than random guesses (significantly improves accuracy)
//                                      - Removed all references to fast phase case A MT
//                                      - Corrected failure to update stars in InitialiseMassTransfer if orbit circularised on mass transfer
//                                      - Corrected incorrect timestep calculation for HeHG stars
// 02.13.01     AVG - Aug 6, 2020  - Defect repair:
//  									- Issue #267: Use radius of the star instead of Roche-lobe radius throughout ResolveCommonEnvelopeEvent()
// 02.13.02      IM - Aug 8, 2020  - Enhancements and defect repairs:
//                                      - Simplified random draw from Maxwellian distribution to use gsl libraries
//                                      - Fixed mass transfer with fixed accretion rate
//                                      - Cleaned up code and removed unused code
//                                      - Updated documentation
// 02.13.03       IM - Aug 9, 2020  - Enhancements and defect repairs:
//                                      - Use total core mass rather than He core mass in calls to CalculateZAdiabtic (see Issue #300)
//                                      - Set He core mass to equal the CO core mass when the He shell is stripped (see issue #277)
//                                      - Ultra-stripped SNe are set at core collapse (do not confusingly refer to stripped stars as previously, see issue #189)
// 02.13.04       IM - Aug 14, 2020 - Enhancements and defect repairs:
//                                      - Catch exception in boost root finder for mass transfer (resolve issue #317)
//                                      - Update core masses during Initialisation of HG and HeHG stars to be consistent with Hurley models
//                                      - Avoid division by zero in mass transfer rates of WDs
//                                      - Remove POSTITNOTE remnant mass prescription
// 02.13.05       IM - Aug 16, 2020 - Enhancements and defect repairs:
//                                      - General code cleaning
//                                      - Removed some redundant variables (e.g., m_EnvMass, which can be computed from m_Mass and m_CoreMass)
//                                      - Removed calculations of ZetaThermal and ZetaNuclear (these were previously incorrect because they relied on the evolution of a stellar copy which reverted to BaseStar and therefore didn't have the correct behaviour)
//                                      - Fixed CalculateZadiabatic to use ZetaAdiabaticArbitrary rather than ZetaThermalArbitrary; removed the latter
//                                      - Capped He core mass gain during shell H burning for CHeB and TPAGB stars, whose on-phase evolution now ends promptly when this limit is reached; this change also resolves issue #315 (higher mass SN remnants than total stellar mass)
// 02.13.06     AVG - Aug 20, 2020  - Defect repair:
//  									- Issue #229: Corrected fitting parameters in Muller 16 SN kick function
// 02.13.07      IM - Aug 20, 2020  - Enhancements:
//                                      - ONeWDs can now undergo ECSN if their mass rises above MECS=1.38 solar masses (previously, they could only undergo CCSN on rising above 1.38 solar masses).  ONeWD::CalculateInitialSupernovaMass now returns MCBUR1 rather than 5.0 to ensure this happens
//                                      - BaseStar::CalculateMaximumCoreMassSN() has been removed - it is superfluous since  GiantBranch::CalculateCoreMassAtSupernova_Static does the same thing
//                                      - Some misleading comments in TPAGB dealing with SNe have been clarified
//                                      - Option to set MCBUR1 [minimum core mass at base of the AGB to avoid fully degenerate CO core formation] to a value different from the Hurley default of 1.6 solar masses added, Issue #65 resolved
//                                      - Removed unused Options::SetToFiducialValues()
//                                      - Documentation updated
// 02.13.08       JR - Aug 20, 2020 - Code cleanup:
//                                      - moved BaseStar::SolveKeplersEquation() to utils
//                                      - changed call to (now) utils::SolveKeplersEquation() in BaseStar::CalculateSNAnomalies() to accept tuple with error and show error/warning as necessary
//                                      - removed call to std::cerr from utils::SolveQuadratic() - now returns error if equation has no real roots
//                                      - changed call to utils::SolveQuadratic() in GiantBranch::CalculateGravitationalRemnantMass() to accept tuple with error and show warning as necessary
//                                      - changed RadiusEqualsRocheLobeFunctor() in BinaryBaseStar.h to not use the SHOW_WARN macro (can't uset ObjectId() function inside a templated function - no object)
//                                      - changed COMMANDLINE_STATUS to PROGRAM_STATUS (better description)
//                                      - moved ERROR:NONE to top of enum in constants.h (so ERROR = 0 = NONE - makes more sense...)
//                                      - added new program option '--enable-warnings' to enable warning messages (via SHOW_WARN macros).  Default is false.  SHOW_WARN macros were previously #undefined
// 02.13.09     RTW - Aug 21, 2020  - Code cleanup:
// 									    - Created changelog.txt and moved content over from constants.h
// 									    - Changed OrbitalVelocity to OrbitalAngularVelocity where that parameter was misnamed
// 									    - Changed Pre/PostSNeOrbitalVelocity to OrbitalVelocityPre/PostSN for consistency
// 									    - Added and updated physical conversion constants for clarity (e.g MSOL to MSOL_TO_KG)
// 									    - Removed ID from output files, it is confusing and superseded by SEED
// 									    - Removed 'Total' from TotalOrbital(Energy/AngularMomentum)
// 									    - Typos
// 02.13.10     IM - Aug 21, 2020   - Enhancement:
//                                      - Added caseBBStabilityPrescription in lieu of forceCaseBBBCStabilityFlag and alwaysStableCaseBBBCFlag to give more options for case BB/BC MT stability (issue #32)
// 02.13.11     IM - Aug 22, 2020   - Enhancement:
//                                      - Removed several stored options (e.g., m_OrbitalAngularVelocity, m_StarToRocheLobeRadiusRatio, etc.) to recompute them on an as-needed basis
//                                      - Removed some inf values in detailed outputs
//                                      - Slight speed-ups where feasible
//                                      - Shift various calculations to only be performed when needed, at printing, and give consistent values there (e.g., OmegaBreak, which was never updated previously)
//                                      - Remove a number of internal variables
//                                      - Declare functions constant where feasible
//                                      - Remove options to calculate Zetas and Lambdas at every timestep; variables that only appear in detailed outputs should not be computed at every timestep in a standard run
//                                      - Update documentation
//                                      - Remove postCEE binding energy (meaningless and wasn't re-computed, anyway)
// 02.13.12     IM - Aug 23, 2020   - Enhancement:
//                                      - More cleaning, removed some of the unnecessary prime quantities like m_SemiMajorAxisPrime, m_EccentricityPrime, etc.
//                                      - Thermal timescales are now correctly computed after the CE phase
//                                      - Detailed output passes a set of self-consistency checks (issue #288)
// 02.13.13     JR - Aug 23, 2020   - Defect repairs:
//                                      - Fixed debugging and logging macros in LogMacros.h
// 02.13.14     IM - Aug 29, 2020   - Defect repairs:
//                                      - Address issue #306 by removing detailed printing of merged binaries
//                                      - Address issue #70 by stopping evolution if the binary is touching
//                                      - Check for merged binaries rather than just touching binaries in Evaluate
//                                      - Minor cleaning (e.g., removed unnecessary CheckMassTransfer, which just repeated the work of CalculateMassTransfer but with a confusing name)
// 02.13.15     IM - Aug 30, 2020   - Defect repairs:
//                                      - Fixed issue #347: CalculateMassTransferOrbit was not correctly accounting for the MT_THERMALLY_LIMITED_VARIATION::RADIUS_TO_ROCHELOBE option
//                                      - Assorted very minor cleaning, including comments
// 02.14.00     IM - Aug 30, 2020   - Enhancement:
//                                      - Recreate RLOF printing (resolve issue #212)
// 02.14.01     ML - Sep 05, 2020   - Code cleanup:
//                                      - Issue #354 - Combine HYDROGEN_RICH and HYDROGEN_POOR supernova output variables into a single boolean variable IS_HYDROGEN_POOR 
// 02.15.00     JR - Sep 09, 2020   - Enhancements and related code cleanup:
//                                      - implemented "DETAILED_OUTPUT" folder inside "COMPAS_Output" container for SSE output
//                                      - SSE Parameters files moved to "DETAILED_OUTPUT" folder (they are analogous to BSE_Detailed_Output files)
//                                      - implemented SSE Switch Log and BSE Switch Log files (record written at the time of stellar type switch - see documentation)
//                                      - implemented SSE Supernova log file - see documentation (issue #253)
//                                      - added TIMESCALE_MS as a valid property in BaseStar::StellarPropertyValue().  The TIMESCALE_MS value in the SSE_Parameters file was being printed as "ERROR!" and nobody noticed :-)  It now prints correctly.
// 02.15.01     RS - Sep 10, 2020   - Enhancement
//                                       - added profiling option to keep track of repeated pow() calls
// 02.15.02     IM - Sep 11, 2020   - Defect repair
//                                       - changed ultra-stripped HeHG and HeGB stars to immediately check for supernovae before collapsing into WDs; this resolves issue #367
// 02.15.03     RTW - Sep 11, 2020   - Code cleanup:
//                                      - Set all references to kick "velocity" to magnitude. This is more correct, and will help distinguish from system and component vector velocities later
// 02.15.04     JR - Sep 11, 2020   - Enhancement
//                                       - refactored profiling code
//                                          - profiling code can now be #defined away for production build
//                                          - added options (via #defines) to profiling code: counts only (no CPU spinning), and print calling function name
//                                       - removed profiling program option
// 02.15.05     JR - Sep 12, 2020   - Code cleanup
//                                       - removed superfluous (and broken) #define guard around profiling.cpp
//                                       - minor change to profiling output (moved header and trailer to better place)
// 02.15.06     IM - Sep 12, 2020   - Defect repair
//                                       - Changed BaseBinaryStar::ResolveSupernova to account only for mass lost by the exploding binary during the SN when correcting the orbit
//                                       - Delayed supernova of ultra-stripped stars so that the orbit is adjusted in response to mass transfer first, before the SN happens
// 02.15.07     RTW - Sep 13, 2020   - Enhancement:
//                                      - Issue #12 - Move enhancement STROOPWAFEL from Legacy COMPAS to new COMPAS
//                                      - Issue #18 - double check STROOPWAFEL works in newCOMPAS
//                                      - Issue #154 - Test compatibility of CompasHPC and BSE_Grid.txt
//                                      - Added in combined functionality of Stroopwafel and pythonSubmit, with support for HPC runs
// 02.15.08     IM - Sep 14, 2020   - Defect repair:
//                                      - Issue #375 Error in Hurley remnant mass calculation
// 02.15.09     RTW - Oct 1, 2020   - Code cleanup:
//                                      - Rewrote ResolveSupernova to match Pfahl, Rappaport, Podsiadlowski 2002, and to allow for vector addition of system and component velocities
//                                      - Changed meaning of Supernova_State (see Docs)
//                                      - PostSN parameters have been removed
//                                      - SN phi has been redefined
// 02.15.10     IM - Oct 3, 2020    - Code cleanup:
//                                      - Removed some unnecessary internal variables and functions (m_TotalMass, m_TotalMassPrev, m_ReducedMass, m_ReducedMassPrev, m_TotalAngularMomentumPrev, CalculateAngularMomentumPrev(), EvaluateBinaryPreamble(),...
//                                      - Cleaned up some unclear comments
//                                      - ResolveCoreCollapseSN() no longer takes the Fryer engine as an argument (Fryer is just one of many possible prescriptions)
// 02.15.11     IM - Oct 3, 2020    - Defect repair and code cleanup:
//                                      - Fixed a number of defects in single stellar evolution (Github issues #381, 382, 383, 384, 385)
//                                      - The Fryer SN engine (delayed vs rapid) is no longer passed around, but read in directly in CalculateRemnantMassByFryer2012()
// 02.15.12     IM - Oct 5, 2020    - Enhancement
//                                      - Added timestep-multiplier option to adjust SSE and BSE timesteps relative to default
//                                      - Added eccentricity printing to RLOF logging
//                                      - Adjusted pythonSubmitDefault.py to include PESSIMISTIC CHE
//                                      - Updated documentation
// 02.15.13     JR - Oct 8, 2020    - Defect repair:
//                                      - Added checks for maximum time and timesteps to SSE code- issue #394
// 02.15.14     IM - Oct 8, 2020    - Defect repair:
//                                      - Added checks for dividing by zero when calculating fractional change in radius
// 02.15.15     IM - Oct 8, 2020    - Defect repair:
//                                      - Added safeguards for R<R_core in radius perturbation for small-envelope stars, complete addressing issue #394
// 02.15.16     RTW - Oct 14, 2020  - Code cleanup
//                                      - Changed separation to semiMajorAxis in RLOF and BeBinary properties
// 02.15.17     IM - Oct 16, 2020   - Defect repair and code cleanup:
//                                      - Issue 236 fixed: SN printing correctly enabled for all SNe
//                                      - Minor code cleaning: Cleaned up EvaluateSupernovae(), removed unnecessary m_Merged variable
// 02.15.18     RTW - Oct 22, 2020  - Code cleanup
//                                      - Removed redundant 'default' extension from files in the "defaults/" folder, and fixed references in the documentation.
//                                      - Added in '0' buffers to the Wall Times output to match the HH:MM:SS format
// 02.15.19     IM - Oct 23, 2020   - Enhancements
//                                      - Continue evolving DCOs until merger if EvolvePulsars is on (Issue #167)
//                                      - Removed m_SecondaryTooSmallForDCO (Issue #337)
// 02.15.20     RTW - Nov 03, 2020  - Code cleanup
//                                      - Removed unnecessary supernova phi rotation - it was added to agree with Simon's original definition, and to allow for seeds to reproduce the same SN final orbit. 
//                                      -   Removing it means seeds won't reproduce the same systems before and after, but populations are unaffected.
// 02.16.00     JR - Nov 03, 2020   - Enhancements
//                                      - Implemented new grid file functionality (see discussion in issue #412); updated docs - see docs (doc v2.3 has new documentation)
//
//                                      - Added all options to printing functionality: all options can now be selected for printing, 
//                                        either in the default log record specifications, or at runtime via the logfile-definitions option
//
//                                      - 'CHE_Option' header string changed to 'CHE_Mode'.  A few typos fixed in header strings.
//
//                                      - Added options
//                                          - initial-mass                          initial mass for single star (SSE)
//                                          - initial-mass-1                        initial mass for primary (BSE)
//                                          - initial-mass-2                        initial mass for secondary (BSE)
//                                          - semi-major-axis, a                    initial semi-major axis (BSE)
//                                          - orbital-period                        initial orbital period – only used if ‘semi-major-axis’ not specified
//                                          - eccentricity, e                       initial eccentricity (BSE)
//                                          - mode                                  mode of evolution: SSE or BSE (default is BSE)
//                                          - number-of-systems                     number of systems (single stars/binary stars) to evolve
//                                          - kick-magnitude-random                 kick magnitude random number for the star (SSE): used to draw the kick magnitude
//                                          - kick-magnitude                        the (drawn) kick magnitude for the star (SSE)
//                                          - kick-magnitude-random-1               kick magnitude random number for the primary star (BSE): used to draw the kick magnitude
//                                          - kick-magnitude-1                      the (drawn) kick magnitude for the primary star (BSE)
//                                          - kick-theta-1                          the angle between the orbital plane and the ’z’ axis of the supernova vector for the primary star (BSE)
//                                          - kick-phi-1                            the angle between ’x’ and ’y’, both in the orbital plane of the supernova vector, for the primary star (BSE)
//                                          - kick-mean-anomaly-1                   the mean anomaly at the instant of the supernova for the primary star (BSE)
//                                          - kick-magnitude-random-2               kick magnitude random number for the secondary star (BSE): used to draw the kick magnitude
//                                          - kick-magnitude-2                      the (drawn) kick magnitude for the secondary star (BSE)
//                                          - kick-theta-2                          the angle between the orbital plane and the ’z’ axis of the supernova vector for the secondary star (BSE)
//                                          - kick-phi-2                            the angle between ’x’ and ’y’, both in the orbital plane of the supernova vector, for the secondary star (BSE)
//                                          - kick-mean-anomaly-2                   the mean anomaly at the instant of the supernova for the secondary star (BSE)
//                                          - muller-mandel-kick-multiplier-BH      scaling prefactor for BH kicks when using 'MULLERMANDEL'
//                                          - muller-mandel-kick-multiplier-NS      scaling prefactor for NS kicks when using 'MULLERMANDEL'
//                                          - switchlog                             replaces ‘BSEswitchLog’ and ‘SSEswitchLog’
//                                          - logfile-rlof-parameters               replaces ‘logfile-BSE-rlof-parameters’
//                                          - logfile-common-envelopes              replaces ‘logfile-BSE-common-envelopes’
//                                          - logfile-detailed-output               replaces ‘logfile-BSE-detailed-output’, and now also used for SSE
//                                          - logfile-double-compact-objects		replaces ‘logfile-BSE-double-compact-objects’
//                                          - logfile-pulsar-evolution              replaces ‘logfile-BSE-pulsar-evolution’
//                                          - logfile-supernovae                    replaces ‘logfile-BSE-supernovae’ and ‘logfile-SSE-supernova’
//                                          - logfile-switch-log                    replaces ‘logfile-BSE-switch-log’ and ‘logfile-SSE-switch-log’
//                                          - logfile-system-parameters             replaces ‘logfile-BSE-system-parameters’
//
//                                      - Removed options
//                                          - number-of-binaries                    replaced by ‘number-of-systems’ for both SSE and BSE
//                                          - single-star-min                       replaced by ‘initial-mass’ and ‘number-of-stars’
//                                          - single-star-max                       replaced by ‘initial-mass’ and ‘number-of-stars’
//                                          - single-star-mass-steps                replaced by ‘initial-mass’ and ‘number-of-stars’
//                                          - BSEswitchLog                          replaced by ‘switchlog’
//                                          - SSEswitchLog                          replaced by ‘switchlog’
//                                          - logfile-BSE-rlof-parameters           replaced by ‘logfile-rlof-parameters’
//                                          - logfile-BSE-common-envelopes          replaced by ‘logfile-common-envelopes’
//                                          - logfile-BSE-detailed-output           replaced by ‘logfile-detailed-output’
//                                          - logfile-BSE-double-compact-objects    replaced by ‘logfile-double-compact-objects’
//                                          - logfile-BSE-pulsar-evolution          replaced by ‘logfile-pulsar-evolution’
//                                          - logfile-BSE-supernovae                replaced by ‘logfile-supernovae’
//                                          - logfile-SSE-supernova                 replaced by ‘logfile-supernovae’
//                                          - logfile-BSE-switch-log                replaced by ‘logfile-switch-log’
//                                          - logfile-SSE-switch-log                replaced by ‘logfile-switch-log’
//                                          - logfile-BSE-system-parameters         replaced by ‘logfile-system-parameters’
//
//                                      - Overloaded Options – these options are context-aware and are used for both SSE and BSE:
//                                          - number-of-systems                     specifies the number of systems (single stars/binary stars) to evolve
//                                          - detailed-output                       switches detailed output on/off for SSE or BSE
//                                          - switchlog                             enables the switch log for SSE or BSE
//                                          - logfile-detailed-ouput                defines filename for SSE or BSE detailed output file
//                                          - logfile-supernovae                    defines filename for SSE or BSE supernovae file
//                                          - logfile-switch-log                    defines filename for SSE or BSE switch log file
// 02.16.01     JR - Nov 04, 2020   - Enhancement
//                                      - changed switchlog implementation so that a single switchlog file is created per run
//                                        (see Issue #387 - note: single '--switch-log' option (shared SSE/BSE) implemented in v02.16.00)
// 02.16.02     IM - Nov 05, 2020   - Enhancements, Defect repairs
//                                      - Updated MT stability criteria for HeMS stars (Issue #425) to use MS zeta value
//                                      - Corrected baryon number for HeWD to match Hurley prescription (Issue #416)
//                                      - Corrected calculation of core mass after 2nd dredge-up (Issue #419)
//                                      - Corrected calculation of minimum radius on CHeB (Issue #420)
// 02.16.03     JR - Nov 08, 2020   - Defect repairs, Enhancements
//                                      - Issue #308
//                                          - added constant for minimum initial mass, maximum initial mass, minim metallicity and maximum metallicity to constants.h
//                                          - added checks to options code (specifically Options::OptionValues::CheckAndSetOptions()) to check option values for
//                                            initial mass and metallicity against constraints in constants.h
//                                      - Issue #342
//                                          - replaced header string suffixes '_1', '_2', '_SN', and '_CP' with '(1)', '(2)', '(SN)', and '(CP)' respectively
//                                          - now header strings ending in '(1)' indicate the value is for Star_1, '(2) for Star_2, '(SN)' for the supernova, and '(CP)' the companion
//                                      - Issue #351
//                                          - moved flags RECYCLED_NS and RLOF_ONTO_NS from SN_EVENT enum - now flags in BinaryConstiuentStar class
//                                          - removed RUNAWAY flag from SN_EVENT enum - removed entirely from code (not required)
//                                      - Issue #362
//                                          - changed header strings for RZAMS (radius at ZAMS) to 'Radius@ZAMS' - now consistent with MZAMS (mass at ZAMS - 'Mass@ZAMS')
//                                      - Issue #363
//                                          - made header strings for Lambdas uniform (all now start with 'Lambda_')
//                                      - Issue #409
//                                          - removed SN_THETA and SN_PHI from default SSE_SUPERNOVAE_REC (don't apply to SSE)
//                                      - Fixed defect that caused semi-major axis to be drawn from distribution rather than calculated from supplied orbital period
//                                        (moved check and calculation from options.cpp to BaseBinaryStar.cpp)
// 02.17.00     JR - Nov 10, 2020   - Enhancement, defect repairs, code cleanup
//                                      - Added SSE System Parameters file
//                                          - records initial parameters and result (final stellar type) 
//                                          - useful when detailed output is not required
//                                      - Fix for Issue #439
//                                      - Fixed typo in LogfileSwitchLog() in Options.h - only affected situation where user specified switchlog filename (overriding default filename)
//                                      - Removed m_LBVfactor variable from BaseBinaryStar - never used in BSE code
//                                      - Removed m_LBVfactor variable from BaseStar - use OPTIONS->LuminousBlueVariableFactor()
//                                      - Removed m_WolfRayetFactor variable from BaseBinaryStar - never used in BSE code
//                                      - Removed m_LBVfactor variable from BaseStar - use OPTIONS->WolfRayetFactor()
// 02.17.01     RTW - Nov 10, 2020  - Enhancement:
//                                      - Added in Schneider 2020 remnant mass prescriptions (standard and alternative)
//                                      - Added parameter MassTransferDonorHistory, as required for above prescription, which tracks the MT donor type (from which the MT Case can be established)
// 02.17.02     RTW - Nov 13, 2020  - Enhancement:
//                                      - Cleaned up the demo plotting routine so that the plot produced is the plot we use in the methods paper
// 02.17.03     JR - Nov 13, 2020   - Enhancements, code cleanup
//                                      - Added metallicity-distribution option: available distributions are ZSOLAR and LOGUNIFORM (see documentation)
//                                          - Added metallicity-min and metallicity-max options (for metallicity-distribution option)
//                                          - Metallicity is sampled if not explicitly specified via the --metallicity option - this was existing functionality, but
//                                            no distribution was implemented: sampling always returned ZSOLAR.  This change adds the LOGUNIFORM distribution, and 'formalises' the ZSOLAR 'distribution'.
//                                      - Added MASS to default SSE_SYSTEM_PARAMETERS_REC
//                                      - Removed AIS code
//                                      - Removed variable 'alpha' from BinaryCEDetails struct - use OPTIONS->CommonEnvelopeAlpha()
//                                          - Removed BINARY_PROPERTY::COMMON_ENVELOPE_ALPHA - use PROGRAM_OPTION::COMMON_ENVELOPE_ALPHA
//                                      - Issue #443: removed eccentricity distribution options FIXED, IMPORTANCE & THERMALISE (THERMALISE = THERMAL, which remains) 
// 02.17.04     JR - Nov 14, 2020   - Defect repairs
//                                      - Added CalculateRadiusOnPhase() and CalculateLuminosityOnPhase() to class BH (increases DNS yield)
//                                      - Added metallicity to sampling conditions in BaseBinaryStar constructor (should have been done when LOGUNIFORM metallicity distribution added)
// 02.17.05     TW - Nov 16, 2020   - Defect repairs
//                                      - Issue #444
//                                          - Fixed typo in synchronisation timescale
// 02.17.06     RTW - Nov 17, 2020  - Bug fix:
//                                      - Fixed Schneider remnant mass inversion from logRemnantMass^10 to 10^logRemnantMass, added some comments in the same section
// 02.17.07     TW - Nov 17, 2020   - Enhancements, code cleanup
//                                      - Issue #431
//                                          - Added option to change LBV wind prescription: choices are NONE, HURLEY_ADD, HURLEY and BELCYZNSKI
//                                      - Replaced numbers with constants for luminosity and temperature limits in mass loss
//                                      - Consolidated checks of luminosity for NJ winds within function
//                                      - NOTE: the above makes sure luminosity is checked before applying NJ winds for MS stars, this was not previously the case but I think it should be
// 02.17.08     JR - Nov 19, 2020   - Enhancements, code cleanup
//                                      - Added orbital-period-distribution option (see note in Options.cpp re orbital period option)
//                                      - Added mass-ratio option
//                                      - Updated default pythonSubmit to reflect new options, plus some previous omissions (by me...)
//                                      - Minor typo/formatting changes throughout
//                                      - Updated docs for new options, plus some typos/fixes/previous omissions
// 02.17.09     RTW - Nov 20, 2020  - Bug fix:
//                                      - Removed corner case for MT_hist=8 stars in the Schneider prescription (these should be considered Ultra-stripped)
// 02.17.10     RTW - Nov 25, 2020  - Enhancement:
//                                      - Cleaned up Schneider remnant mass function (now uses PPOW), and set the HeCore mass as an upper limit to the remnant mass
// 02.17.11     LVS - Nov 27, 2020  - Enhancements:
//                                      - Added option to vary all winds with OverallWindMassLossMultiplier
// 02.17.12     TW - Dec 9, 2020    - Enhancement, code cleanup, bug fix
//                                      - Issue #463
//                                          - Changed variable names from dml, dms etc. to rate_XX where XX is the mass loss recipe
//                                          - No longer overwrite variables with next mass loss recipe for clarity
//                                      - Added a new option to check the photon tiring limit during mass loss (default false for now)
//                                      - Added a new class variable to track the dominant mass loss rate at each timestep
// 02.17.13     JR - Dec 11, 2020   - Defect repair
//                                      - uncomment initialisations of mass transfer critical mass ratios in Options.cpp (erroneously commented in v02.16.00)
// 02.17.14     TW - Dec 16, 2020   - Bug fix
//                                      - fix behaviour at fLBV=0 (had been including other winds but should just ignore them)
// 02.17.15     JR - Dec 17, 2020   - Code and architecture cleanup
//                                      - Architecture changes:
//                                          - Added Remnants class    - inherits from HeGB class
//                                          - Added WhiteDwarfs class - inherits from Remnants class; most of the WD code moved from HeWD, COWD and ONeWD to WhiteDwarfs class
//                                          - Changed HeWD class      - inherits from WhiteDwarfs class (COWD still inherits from HeWD; ONeWD from COWD)
//                                          - Change NS class         - inherits from Remnants class; code added/moved as necessary
//                                          - Change BH class         - inherits from Remnants class; code added/moved as necessary
//                                          - Change MR class         - inherits from Remnants class; code added/moved as necessary
//                                      - Code cleanup:
//                                          - added "const" to many functions (mostly SSE code) that dont modify class variables ("this") (still much to do, but this is a start)
//                                          - added "virtual" to GiantBranch::CalculateCoreMassAtBAGB() and BaseStar::CalculateTemperatureAtPhaseEnd()
//                                              - will have no impact given where they are called, but the keyword should be there (in case of future changes)
//                                          - changed hard-coded header suffixes from _1 -> (1), _2 -> (2)
//                                      - Added call to main() to seed random number generator with seed = 0 before options are processed (and user specified seed is know).  Ensures repeatability.
//                                      - Changed "timestep below minimum" warnings in Star.cpp to be displayed only if --enable-warnings is specified
// 02.17.16     JR - Dec 17, 2020   - Code cleanup
//                                      - Removed "virtual" from GiantBranch::CalculateCoreMassAtBAGB() (incorrectly added in v02.17.15 - I was right the first time)
//                                      - Removed "const" from Remnants::ResolveMassLoss() (inadvertently added in v02.17.15)
//                                      - Removed declarations of variables m_ReducedMass, m_ReducedMassPrev, m_TotalMass, and m_TotalMassPrevfrom BaseBinaryStar.h (cleanup begun in v02.15.10 - these declarations were missed)
// 02.17.17     RTW - Dec 17, 2020  - Code cleanup
//                                      - Removed MassTransferCase related variables in favor of MassTransferDonorHist
// 02.17.18     JR - Dec 18, 2020   - Defect repair
//                                      - Typo in options code for option --switch-log: "switchlog" was incorrectly used instead of "switch-log"
// 02.17.19     LVS - Dec 19, 2020  - Enhancements:
//                                      - Added option to vary winds of cool stars (with T < VINK_MASS_LOSS_MINIMUM_TEMP) via a CoolWindMassLossMultiplier
// 02.18.00     JR - Jan 08, 2021   - Enhancement:
//                                      - Added support for HDF5 logfiles (see notes at top of log.h)
//                                      - Added 'logfile-type' option; allowed values are HDF5, CSV, TSV, TXT; default is HDF5
//                                      - Added 'hdf5-chunk-size' option - specifies the HDF5 chunk size (number of dataset entries)
//                                      - Added 'hdf5-buffer-size' option - specifies the HDF5 IO buffer size (number of chunks)
//                                      - Removed 'logfile-delimiter' option - delimiter now set by logfile type (--logfile-type option described above)
//                                      - Changed header strings containing '/' character: '/' replaced by '|' (header strings become dataset names in HDF5 files, and '/' is a path delimiter...)
// 02.18.01     SS - Jan 11, 2021   - Defect repair
//                                      - Added check if binary is bound when evolving unbound binaries
// 02.18.02     JR - Jan 12, 2021   - Defect repair:
//                                      - Changed "hdf5_chunk_size = 5000" to "hdf5_chunk_size = 100000" in default pythonSubmit (inadvertently left at 5000 after some tests...)
// 02.18.03     SS - Jan 19, 2021   - Enhancement:
// 									    - Added check for neutron star mass against maximum neutron star mass. 
//									      If a neutron star exceeds this mass it should collapse to a black hole. 
//                                        This can be relevant for neutron stars accreting, e.g. during common envelope evolution
// 02.18.04     IM - Jan 28, 2021   - Enhancement:
//                                      - NS to BH collapse preserves mass (see discussion in #514)
//                                      - Fixed comment typo
// 02.18.05     JR - Jan 29, 2021   - Defect repair:
//                                      - Honour '--evolve-unbound-systems' option when specified in a grid file (see issue #519)
//                                      - Honour '--evolve-pulsars' option when specified in a grid file (same as issue #519)
//                                      - Added "maximum-evolution-time", "maximum-number-timestep-iterations", and "timestep-multiplier" to m_GridLineExcluded vector in Options.h (previous oversight)
// 02.18.06     SS - Feb 1, 2021    - Defect repair:
//                                      - Make COMPAS use --neutrino-mass-loss-BH-formation options (resolves issue #453)
// 02.18.07     JR - Feb 18, 2021   - Enhancement:
//                                      - Added 'rotational-frequency' option so users can specify initial rotational frequency of SSE star
//                                      - Added 'rotational-frequency-1' and 'rotational-frequency-2' options so users can specify initial rotational frequency of both BSE stars
//                                      - Changed units of rotational frequencies written to logfiles (omega, omega_break, omega_ZAMS) from rotations per year to Hz
//                                      - Changed program option header strings containing '_1' and '_2' to '(1)' and '(2)' for consistency
// 02.18.08     JR - Feb 26, 2021   - Defect repairs:
//                                      - Remove stray diagnostic print from BaseStar constructor in BaseStar.cpp
//                                      - Fix for issue #530 - some commandline options ignored when a grid file is used
//                                          - the issue here was case-sensitive vs case-insensitive matches (asking BOOST to do case-insensitive matches for option names doesn't propagate to all matches BOOST does...)
//                                          - the options affected were all options that have mixed-case names:
//
//                                              - case-BB-stability-prescription
//                                              - kick-magnitude-sigma-CCSN-BH
//                                              - kick-magnitude-sigma-CCSN-NS
//                                              - kick-magnitude-sigma-ECSN
//                                              - kick-magnitude-sigma-USSN
//                                              - mass-transfer-thermal-limit-C
//                                              - muller-mandel-kick-multiplier-BH
//                                              - muller-mandel-kick-multiplier-NS
//                                              - neutrino-mass-loss-BH-formation
//                                              - neutrino-mass-loss-BH-formation-value
//                                              - PISN-lower-limit
//                                              - PISN-upper-limit
//                                              - PPI-lower-limit
//                                              - PPI-upper-limit
// 02.18.09     ML - Mar 22, 2021   - Defect repair:
//                                      - Correct polynomial evaluation of Nanjing lambda's for EAGB and TPAGB stellar types.
// 02.18.10     LVS - Apr 06, 2021   - Enhancement:
//                                      - Added PPISN prescription option - Farmer 2019
// 02.19.00     JR - Apr 20, 2021   - Enhancements and Defect Repairs:
//                                      - Enhancements:
//                                          - Added option to enable users to add program options values to BSE/SSE system parameters files
//                                              - option is '--add-options-to-sysparms', allowed values are {ALWAYS, GRID, NEVER}.  See docs for details.
//                                          - Included "Run_Details" file in HDF5 output file if logfile type = HDF5.  The text Run_Details file still exists
//                                            so users can still easily look at the contents of the Run_Details file - this enhancements adds a copy of the
//                                            Run_Details file to the HDF5 output file.
//
//                                      - Defect Repairs:
//                                          - fixed a few previously unnoticed typos in PROGRAM_OPTION map in constamts.h, and in Options::OptionValue() function.
//                                            Fairly benign since they had't been noticed, but needed to be fixed.
//
//                                      Modified h5copy.py (in postProcessing/Folders/H5/PythonScripts) so that groups (COMPAS files) will not be copied
//                                      if the group exists in the destination file but has a different number of datasets (columns) from the group in
//                                      the source file.
//
//                                      Also provided h5view.py - an HDF5 file viewer for COMPAS HDF5 files (in postProcessing/Folders/H5/PythonScripts).  See
//                                      documentation as top of source file for details.
// 02.19.01     JR - Apr 30, 2021   - Enhancements and Defect Repairs:
//                                      - Enhancements:
//                                          - changed chunk size for HDF5 files to HDF5_MINIMUM_CHUNK_SIZE for Run_Details group in COMPAS_Output and for detailed output files.
//                                              - Run_Details is a small file, and detailed output files are generally a few thousand records rather than hundreds of thousands, 
//                                                so a smaller chunk size wastes less space and doesn't impact performance significantly
//
//                                      - Defect Repairs:
//                                          - fixed issue #548 - HDF5 detailed output files not created when random-seed specified in a grid file
//                                          - fixed defect where records in HDF5 output files would be duplicated if the number of systems exceeded the HDF5 chunk size
//                                            being used (the default chunk size is 100000 - that might explain why this problem hasn't been reported)
//
//                                      Modified h5view.py (in postProcessing/Folders/H5/PythonScripts) to handle detailed output files
// 02.19.02     LVS - May 04, 2021   - Defect Repairs:
//                                      - Avoid possibility of exceeding total mass in Farmer PPISN prescription
// 02.19.03     TW - May 18, 2021    - Enhancement:
//                                      - Change default LBV wind prescription to HURLEY_ADD
// 02.19.04     JR - May 24, 2021    - Defect Repair:
//                                      - Fixed incrementing of random seed and binary id when grid file contains sets/ranges
//
//                                      Modified h5view.py (in postProcessing/Folders/H5/PythonScripts) to print number of unique seeds (where relevant) in summary output
// 02.20.00     IM - June 14, 2021  - Enhancement:
//                                      - Port defaults from preProcessing/pythonSubmit.py to options.cpp
//                                      - Minor fixes (e.g., documentation)
// 02.20.01     JR - June 21, 2021  - Defect repair:
//                                      - Fix for issue #585: add formatted value and delimiter to logrecord string in Log.h (defect introduced in v02.18.00; only affected SSE_Supernovae logfile)
// 02.20.02     JR - July 26, 2021  - Defect repair:
//                                      - Add HDF5 support to logging code for SSE/BSE switch log files.  Support for HDF5 switch files was inadvertently not added when HDF5 file support as added in v02.18.00 for all standard log files.  Switch log files are 'special' (they have extra columns, not part of the 'standard' log file functionality), and that was missed.
//                                      - Also removed '-lsz' from Makefile and Makefile.docker - library not required
// 02.21.00     JR - July 28, 2021  - Enhancement and Defect Repairs:
//                                      - Added code to copy any grid file and/or logfile-definitions file specified to output container.
//                                      - Copying a large grid file could take time, and take up much space, so added new program option '--store-input-files' which is TRUE by default.  If FALSE, neither the grid file (if specified) nor the logfile-definitions file (if specified) will be copied to the output container (if TRUE, both will be copied (if specified)).
//                                      - Fixed issue #600: changed pythonSubmit.py to treat fully-qualified grid filenames and fully-qualified logfile-definitions filenames correctly (i.e. don't add CWD if the filename is already fully-qualified).
//                                      - Fixed issue #601: changed pythonSubmit.py to put all boolean parameters on the commandline, with "True" or "False" value.
// 02.21.01     RTW - Aug 21, 2021  - Defect Repair:
//                                      - PrintRLOFProperties now gets called immediately before and after the call to EvaluateBinary so that the changes reflect only BSE changes.
//                                      - The function call has also been tidied up to take an argument specifying whether the call was made before or after the MT took place.
// 02.22.00     JR - Aug 26, 2021   - Enhancement:
//                                      - Added functionality to allow users to select a range of lines from the grid file (if specified) to process.  Added program options --grid-start-line and --grid-lines-to-process - see documentation for details.
// 02.22.01     JR - Sep 11, 2021   - Defect repair:
//                                      - Fix for issue #615: defaults for calculated/drawn program options now calculated after random seed is set for the system being evolved.
// 02.22.02     IM - Oct 4, 2021    - Defecr repair:
//                                      - Removed unnecessary IsPrimary() / BecomePrimary() functionality, fixed incorrect MassTransferTrackerHistory (see issue #605)
// 02.22.03     IM - Oct 4, 2022    - Defect repair:
//                                      - Corrected Eddington mass accretion limits, issue #612 (very minor change for WDs and NSs, factor of a few increase for BHs)
// 02.23.00 FSB/JR - Oct 11, 2021   - Enhancement:
//                                      - updated kelvin-helmholtz (thermal) timescale calculation with more accurate pre-factor and updated documentation.
//                                      - rationalised parameters of, and calls to, CalculateThermalTimescale()
// 02.23.01     JR - Oct 11, 2021   - Code cleanup:
//                                      - Typo fixed in version for changes made on October 11, 2021
//                                      - Changed KROUPA_POWER to SALPETER_POWER in utils:SampleInitialMass(); Removed KROUPA_POWER from constants.h
//                                      - Removed p_Id parameter from SSE/BSE switchlog functions - leftover from debugging
//                                      - Added CHEMICALLY_HOMOGENEOUS_MAIN_SEQUENCE property to SSE_SYSTEM_PARAMETERS_REC and BSE_SYSTEM_PARAMETERS_REC (both stars)
//                                      - Tidied up some parameters etc. to better comply with COMPAS coding guidelines
//                                      - Typo fixed in preProcessing/COMPAS_Output_Definitions.txt
// 02.24.00     JR - Oct 12, 2021   - Minor enhancements/optimisations:
//                                      - Added BaseStar::CalculateThermalMassAcceptanceRate() as a first-pass to address issue #595 - can be changed/expanded as required
//                                      - Changed BaseBinaryStar::CalculateTimeToCoalescence() to use Mandel 2021 https://iopscience.iop.org/article/10.3847/2515-5172/ac2d35, eq 5 to address issue #538
// 02.24.01     RTW - Oct 13, 2021  - Enhancements:
//                                      - Added units uniformly to the --help input descriptions
//                                      - Removed the BeBinary- and RLOF-specific random seeds (which were attributes of the events and were printed with e.g <MT) and replaced with system random seed
//                                      - In CE output, changed MASS_2_FINAL (which was sort of a wrapper for core mass) for MASS_2_POST_COMMON_ENVELOPE
//                                      - Removed SN kick angles from SystemParameters output (they are duplicated in SN output) and changed true_anomaly to mean_anomaly in BSE SN output
//                                      - Cosmetic typo fixes and added consistency, in the Event_Counter parameters and some function definitions
//                                      - Added *.eps, *.png to gitignore
// 02.24.02     JR - Oct 13, 2021   - Minor fixes:
//                                      - Fixed a few typos in header strings
//                                      - Changed true_anomaly to mean_anomaly in SSE SN output
// 02.25.00     JR - Oct 30, 2021   - Enhancements and minor fixes:
//                                      - Added ability for users to annotate log files via new program options '--notes-hdrs' and '--notes'.  See docs for details. 
//                                      - Added a shorthand notation for vector program options (e.g. annotations, log-classes, debug-classes).  See docs for details.
//                                      - Added '--notes-hdrs' and '--notes' to pythonSubmit.py (default = None for both)
//                                      - Added HDF5 support to Log::GetLogStandardRecord() (return value) and Log::LogStandardRecord() (input parameter).  This only matters
//                                        to SSE Supernovae file - for delayed writes.  The original implementation may have resulted in minor discrepanicies in SSE Supernovae
//                                        log records, (because of when the values were sampled (i.e. mid-timestep, or end of timestep)), which would only have been evident if
//                                        HDF5 files were compared to e.g. CSV files for the same binary - CSV, TSV, and TXT files had values sampled mid-timestep, HDF5 files 
//                                        at end of timestep).
//                                      - Added Log::Write() and Log::Put() for HDF5 files (better implementation - worked around in original implementation)
//                                      - Added additional checks for bad string -> number conversions throughout (for stoi(), stod(), etc.)
//                                      - Performance enhancement to BaseBinaryStar::CalculateTimeToCoalescence() (return early if e = 0.0)
//                                      - Fixed a few typos in comments
// 02.25.01     IM - Nov 1, 2021    -  Enhancements:
//                                      - Introduced common-envelope-allow-radiative-envelope-survive and common-envelope-allow-immediate-rlof-post-ce-survive options
//                                      - Addresses issue # 637
// 02.25.02     JR - Nov 1 , 2021    - Minor fixes:
//                                      - reinstated "_n" suffix for BSE detailed filenames (inadvertently removed in v02.25.00)
//                                      - updated pythonSubmit files:
//                                          preProcessing/pythonSubmit.py
//                                          examples/methods_paper_plots/detailed_evolution/pythonSubmitDemo.py
//                                          examples/methods_paper_plots/chirpmass_distribution/pythonSubmit.py
//                                          examples/methods_paper_plots/fig_5_HR_diagram/pythonSubmit.py
//                                          examples/methods_paper_plots/fig_6_max_R/pythonSubmit.py
//                                          examples/methods_paper_plots/fig_8_initial_core_final_mass_relations/pythonSubmitDefaults.py
//                                          examples/methods_paper_plots/fig_8_initial_core_final_mass_relations/pythonSubmitFryerRapid.py
//                                          examples/methods_paper_plots/fig_8_initial_core_final_mass_relations/pythonSubmitMandelMueller.py
// 02.25.03     JR - Nov 1 , 2021    - Minor fixes:
//                                      - fixed typo in Options.cpp for option --common-envelope-allow-immediate-RLOF-post-CE-survive (was typed common-envelope-allow-immediate-RLOF-post-CE_survive)
//                                      - fixed typo in Options.cpp for option --common-envelope-allow-radiative-envelope-survive (was typed common-envelope-allow-radiative-envelope-surive)
//                                        (neither of these caused problems because Boost matches only as many characters as necessary to determine the option name - would have if the names were not unique up to the typos)
// 02.25.04     IM - Nov 4, 2021     - Minor fixes
//                                      - More surive->survive typo fixes in python files to address issue #660
//                                      - Documentation edits to reflect new options common-envelope-allow-radiative-envelope-survive and common-envelope-allow-immediate-rlof-post-ce-survive options
// 02.25.05     IM - Nov 4, 2021     - Defect repair:
//                                      - Changed GiantBranch::CalculateRemnantMassByMullerMandel() to ensure that the remnant mass is no greater than the He core mass
// 02.25.06     IM - Nov 7, 2021     - Enhancements:
//                                      - Clarified program option documentation
//                                      - Removed unused CUSTOM semi-major axis initial distribution
//                                      - Removed unused STARTRACK zeta prescription
// 02.25.07     IM - Nov 12, 2021    - Defect repair:
//                                      - Changed EAGB::CalculateLuminosityOnPhase() and EAGB::CalculateLuminosityAtPhaseEnd() to use the helium core mass rather than the CO core mass (see Eq. in second paragraph of section 5.4 of Hurley+, 2000); this fixes a downward step in luminosity and radius on transition to EAGB
// 02.25.08     JR - Nov 15, 2021    - Defect repair:
//                                      - Fixed error introduced in v02.25.00: Added HDF5 support to GetLogStandardRecord().
//                                        Defect introduced was omission of code for HDF5 file support if a specified property is supplied to GetLogStandardRecord(), causing a boost::bad_get error.
//                                        The defect only affected HDF5 SSE_Supernovae files.  This fix adds the omitted code.
//                                      - Changed Options::PrintOptionHelp() to print help (-h/--h) to stdout instead of stderr.
// 02.25.09     IM - Nov 16, 2021    - Defect repair:
//                                      -Revert EAGB treatment to 02.25.06 until a proper fix is introduced
// 02.25.10     JR - Nov 19, 2021    - Defect repairs:
//                                      - clamp timestep returned in BaseStar::CalculateTimestep() to NUCLEAR_MINIMUM_TIMESTEP
//                                      - change NUCLEAR_MINIMUM_TIMESTEP to 1 year (from 100 years) in constants.h
// 02.26.00     IM - Nov 30, 2021    - Defect repairs:
//                                      - only decrease effective initial mass for HG and HeHG stars on mass loss when this decrease would not drive an unphysical decrease in the core mass
//                                      - change mass comparisons (e.g., mass vs. He flash mass threshold) to compare effective initial mass rather than current mass
//                                      - minor code and comment cleanup
// 02.26.01     IM - Dec 5, 2021     - Defect repair, Code cleanup:
//                                      - Removed redundant function ResolveRemnantAfterEnvelopeLoss (ResolveEnvelopeLoss is sufficient)
//                                      - Cleaned / updated ResolveEnvelopeLoss
//                                      - Fixed issue with masses and types of remnants formed from stripped HG stars
// 02.26.02     RTW - Dec 17, 2021   - Defect repair, Code cleanup:
//                                      - Changed all occurrences of PPOW(base, 1.0/3.0) with std::cbrt, as the former could not handle negative bases
//                                      - Changed all occurrences of sqrt with std::sqrt for consistency with the above change
// 02.26.03     IM - Jan 10, 2022    - Defect repair, code cleanup:
//                                      - Cleaned up treatment of HG donors having CONVECTIVE envelopes in LEGACY; fixed an issues with CEs from HG donors introduced in 02.25.01 
// 02.27.00     ML - Jan 12, 2022    - Enhancements:
//                                      - Add enhanced Nanjing lambda option that continuously extrapolates beyond radial range
//                                      - Add Nanjing lambda option to switch between calculation using rejuvenated mass and true birth mass
//                                      - Add Nanjing lambda mass and metallicity interpolation options
//                                      - No change in default behaviour
// 02.27.01     IM - Feb 3, 2022     - Defect repair:
//                                      - Fixed condition for envelope type when using ENVELOPE_STATE_PRESCRIPTION::FIXED_TEMPERATURE (previously, almost all envelopes were incorrecctly declared radiative)
// 02.27.02     IM - Feb 3, 2022     - Defect repair:
//                                      - Fixed mass change on forced envelope loss in response to issue # 743
// 02.27.03     JR - Feb 8, 2022     - Defect repair:
//                                      - Fix for issue # 745 - logfile definition records not updated correctly when using logfile-definitions file (see issue for details)
// 02.27.04     RTW - Feb 15, 2022   - Defect repair:
//                                      - Fix for issue # 761 - USSNe not occurring. See issue for details.
// 02.27.05     IRS - Feb 17, 2022   - Enhancements:
//                                      - Add function HasOnlyOneOf, which returns true if a binary has only one component in the list of stellar types passed, and false if neither or both are in the list
//                                      - Add function IsHMXRBinary, which returns true if HasOnlyOneOf(Black hole, Neutron star) and the companion radius is > 80% of the Roche Lobe radius
//                                      - Add flag --hmxr-binaries, which tells COMPAS to store binaries in BSE_RLOF output file if IsHMXRBinary
//                                      - Add columns for pre- and post-timestep ratio of stars to Roche Lobe radius to BSE_RLOF output file (addressing issue #746)
//                                      - Changed variables named rocheLobeTracker, roche_lobe_tracker etc. to starToRocheLobeRadiusRatio, star_to_roche_lobe_radius_ratio, etc. for clarity
// 02.27.06     SS - Apr 5, 2022     -  Defect repair:
//                                      - Fixed StarTrack PPISN prescription, previously it was doing the same thing as the COMPAS PPISN prescription.
// 02.27.07     RTW - Apr 5, 2022    - Defect repair:
//                                      - Fix for issue # 773 - ONeWD not forming due to incorrect mass comparison in TPAGB. 
// 02.27.08     RTW - Apr 12, 2022   - Defect repair:
//                                      - Fix for issue # 783 - Some mergers involving a massive star were not logged properly in BSE_RLOF, whenever a jump in radius due to changing stellar type within ResolveMassChanges was much greater than the separation.
// 02.27.09     VK - Apr 25, 2022    - Minor Enhancement:
//                                      - Converted constant: MULLERMANDEL_SIGMAKICK into an option: --muller-mandel-sigma-kick
// 02.28.00     Lvs - May 11, 2022   - Enhancements:
//                                      - Introduced new remnant mass prescription: Fryer+ 2022, adding new options --fryer-22-fmix and --fryer-22-mcrit
// 02.29.00     RTW - May 5, 2022    - Enhancement:
//                                      - Fix for issue # 596 - New option to allow for H rich ECSN (defaults to false). This removes non-interacting ECSN progenitors from contributing to the single pulsar population.
// 02.30.00     RTW - May 8, 2022    - Enhancement
//                                      - Added MACLEOD_LINEAR specific angular momentum gamma loss prescription for stable mass transfer
// 02.31.00     IM - May 14, 2022    - Enhancement
//                                      - Added option retain-core-mass-during-caseA-mass-transfer to preserve a larger donor core mass following case A MT, set equal to the expected core mass of a newly formed HG star with mass equal to that of the donor, scaled by the fraction of its MS lifetime
//                                      - Code and comment cleaning
// 02.31.01     RTW - May 16, 2022   - Defect repair:
//                                      - Fixed help string for H rich ECSN option implemented in v2.29.99
// 02.31.02     JR - May 18, 2022    - Defect repairs:
//                                      - Fixed STAR_PROPERTY_LABEL entries in contsants.h for INITIAL_STELLAR_TYPE and INITIAL_STELLAR_TYPE_NAME - both missing the prefix "INITIAL_".
//                                        Only caused a problem if a user wanted to add either of those to the logfile-definitions file - but since they are in the system parameters files (SSE and BSE)
//                                        by default encountering the problem would probably be unlikely.
//                                      - Fixed error identifier in Log::UpdateAllLogfileRecordSpecs() - was (incorrectly) ERROR::UNKNOWN_BINARY_PROPERTY, now (correctly) ERROR::UNKNOWN_STELLAR_PROPERTY 
// 02.31.03     RTW - May 20, 2022   - Defect repair:
//                                      - Fixed MS+MS unstable MT not getting flagged as a CEE
// 02.31.04     RTW - June 10, 2022  - Enhancements
//                                      - Fixed MT_TRACKER values to be clearer and complementary to each other
//                                      - Updated the relevant section in the detailed plotter that uses MT_TRACKER values
//                                      - Removed end states from detailed plotter (Merger, DCO, Unbound) so that they don't over compress the rest
// 02.31.05     RTW - July 25, 2022  - Defect repair:
//                                      - Renamed option '--allow-H-rich-ECSN' to 'allow-non-stripped-ECSN'
//                                      - Fixed check for non-interacting ECSN progenitors to consider MT history instead of H-richness
// 02.31.06     RTW - Aug 2, 2022    - Enhancement:
//                                      - Added stellar merger to default BSE_RLOF output
// 02.31.07     IM - August 1, 2022  - Defect repair:
//                                      - Print to DetailedOutput after merger, addresses https://github.com/TeamCOMPAS/COMPAS/issues/825
//                                      - Ensures no ONeWDs are formed with masses above Chandrasekhar mass
//                                      - Minor comment tweaks and a bit of defensive programming
// 02.31.08     RTW - Aug 3, 2022    - Enhancement:
//                                      - Added Accretion Induced Collapse (AIC) of ONeWD as another type of SN
// 02.31.09     RTW - Aug 9, 2022    - Enhancement:
//                                      - Max evolution time and max number of timesteps now read in from gridline as well as commandline
// 02.31.10     RTW - Aug 12, 2022   - Enhancement:
//                                      - Added option to set the Temperature boundary between convective/radiative giant envelopes
// 02.32.00     JR - Aug 27, 2022    - Enhancement & minor cleanup:
//                                      - Add 'record type' functionality to all standard log files
//                                      - Add/rationalise calls to PrintDetailedOutput() for binary systems
//                                          - remove m_PrintExtraDetailedOutput variable (and associated code) from BaseBinaryStar class
//                                      - Add new option for each standard log file to allow specification of which record types to print
//                                          - see e.g. '--logfile-detailed-output-record-types'
//                                      - Online documentation updated for record types and new options
//                                      - Detailed ploter changed to work with record type column (thanks RTW)
//                                      - Added new section to online documentation: 'What's new'
//                                          - documented record types changes in this new section
//                                      - Minor cleanup:
//                                          - minor formatting and typo fixes (src + docs)
//                                          - removed IncrementOmega() function from the BaseStar and Star classes (anti-patterm and no longer used - if it ever was)
//                                          - tidied up description of MainSequence::UpdateMinimumCoreMass()
// 02.33.00     RTW - Aug 13, 2022   - Enhancement:
//                                      - Added critical mass ratios from Claeys+ 2014 for determining if MT is unstable
//                                      - Cleaned up stability check functions in BaseBinaryStar.cpp for clarity, and to allow for critical mass ratios to be checked correctly
// 02.33.01     RTW - Sep 26, 2022   - Defect repair:
//                                      - Fixed interpolation of MACLEOD_LINEAR gamma for specific angular momentum. Previously interpolated on the gamma value, now interpolates in orbital separation
// 02.33.02      IM - Nov 27, 2022   - Defect repair:
//                                      - Fixed ignored value of input radius when computing the thermal timescale, relevant if using Roche lobe radius instead (issue #853)
//                                      - Cleaned code and comments around the use of MT_THERMALLY_LIMITED_VARIATION::RADIUS_TO_ROCHELOBE vs. C_FACTOR (issue #850)
// 02.34.00      IM - Nov 28, 2022   - Enhancement:
//                                      - Adding framework for Hirai & Mandel 2-stage common envelope formalism
//                                          (placeholders for now -- will have identical results to default version)
//                                      - Placed Dewi CE prescription on parity with others
// 02.34.01     RTW - Nov 30, 2022   - Defect repair:
//                                      - Fixed Time<MT and Time>MT calls in BSE_RLOF. Previously, they were identical. Now, Time<MT correctly reflects the previous time.
// 02.34.02     JR - Nov 30, 2022    - Defect repair:
//                                      - Fixed problem with no content in switchlog files (issue #870 - introduced in v2.32.00).
//                                      - Changed conditional statement in HG::ResolveEnvelopeLoss() and FGB::ResolveEnvelopeLoss() to be consistent with other stellar types ('>' -> '>=').
// 02.34.03     NRS - Jan 9, 2023    - Defect repair:
//                                      - Fixed units for post-CEE semi-major axis in CEE logs (issue #876).
// 02.34.04     RTW - Jan 31, 2023   - Enhancement:
//                                      - Added SN orbit inclination angle to BSE_SUPERNOVAE output
// 02.34.05     JR - Jan 29, 2023    - Code cleanup:
//                                      - Addressed issue #888 - replaced class variables m_LogMetallicityXi, m_LogMetallicitySigma, and m_LogMetallicityRho in BaseStar with getter functions.
// 02.34.06     IM - Feb 1, 2023     - Bug fixes:
//                                      - Re-enabled ResolveMassLoss() for Remnants so that Mdot is correctly reset
//                                      - Set Mdot to 0 in BaseBinaryStar::CalculateWindsMassLoss() when winds are turned off while the binary is in mass trensfer
//                                      - Removed Dutch winds for Remnants
//                                      - Fixed typo in NS::CalculateLuminosityOnPhase_Static()
//                                      - Minor code cleaning
// 02.35.00     RTW - Dec 8, 2022    - Enhancement:
//                                      - Added critical mass ratios from Ge+ 2020 for determining if MT is unstable
// 02.35.01     RTW - Feb 12, 2022   - Enhancement:
//                                      - Added post-SN orbital inclination vector to the output-able BINARY_PROPERTIES (not included in output, by default). 
// 02.35.02     JR - Feb 19, 2023    - Minor change and defect repair:
//                                      - Changed units of ROCHE_LOBE_RADIUS_1 and ROCHE_LOBE_RADIUS_2 from orbital separation to RSOL
//                                      - Changed header string for ROCHE_LOBE_RADIUS_1 from "RocheLobe(1)|a" to "RocheLobe(1)" - ditto for ROCHE_LOBE_RADIUS_2
//                                      - removed STAR_TO_ROCHE_LOBE_RADIUS_RATIO_1 ("Radius(1)|RL")and STAR_TO_ROCHE_LOBE_RADIUS_RATIO_2 ("Radius(2)|RL") from
//                                        the default output for BSE_DETAILED_OUTPUT_REC (can be calculated from other values in the default output)
//                                      - changed plot_detailed_evolution.py to accommodate the removal of STAR_TO_ROCHE_LOBE_RADIUS_RATIO_1 and 
//                                        STAR_TO_ROCHE_LOBE_RADIUS_RATIO_2 from the default output
//                                      - changed online documentation to reflect:
//                                           (a) removal of STAR_TO_ROCHE_LOBE_RADIUS_RATIO_1 and STAR_TO_ROCHE_LOBE_RADIUS_RATIO_2 from the default output
//                                           (b) change of header strings for ROCHE_LOBE_RADIUS_1 and ROCHE_LOBE_RADIUS_2 (units already (accidentally...) correct)
//                                      - fixed minor defect in call to m_Accretor->CalculateMassAcceptanceRate() in BaseBinaryStar::CalculateMassTransfer()
//                                        (only affected runs with mass-transfer-thermal-limit-accretor = RADIUS_TO_ROCHELOBE)
// 02.35.03     LvS - Feb 27, 2023   - Enhancement:
//                                      - Added mass accretion prescription during CE following model 2 from van Son + 2020
// 02.36.00     JR - Mar 15, 2023    - Enhancement, minor defect repairs:
//                                      - Addressed issue #797 - implemented functionality to create YAML file.  Two new options (--create-YAML-file and --YAML-template).  See documentation for details.
//                                      - Modified runSubmit.py to work with new yaml file format (i.e. all options could be commented...)
//                                      - Minor defect repairs in options code
//                                      - Minor fixes to online documentation; also clarified make arguments
// 02.36.01     JR - Mar 20, 2023    - Documentation:
//                                      - Updated documentation for YAML files.
//                                      - Modified YAML template to include notice regarding commented lines in default YAML file.
// 02.37.00     NR,RTW - Mar 26, 2023 - Enhancement:
//                                      - Added functionality for WDs to accrete in different regimes. 
//                                          - This applies to each WD subtype individually, though there is some overlap between COWDs and ONeWDs.
//                                          - Also involves tracking the WD shell mass, to account for shell burning that later increases the WD mass.
//                                          - Includes possible instability, and merger if the donor is a giant, as well as new SN types, 
//                                          - AIC (accretion induced collapse), SNIA (Type Ia), and HeSD (Helium shell detonation). 
//                                      - Tangential but related changes:
//                                          - Cleaned up the call to EddingtonCriticalRate, puttting it in BaseStar along with the optional prefactor.
//                                          - Moved NS radius and luminosity calls into NS.h from elsewhere in the code.
// 02.37.01     JR - Mar 27, 2023    - Defect repair:
//                                      - Updated changelog.h and whats-new.rst to correctly reflect changes to the code and version numbers after a bad fix for merge conflicts
//                                      - Changed "DD" to "HeSD" as appropriate
//                                      - A couple of code-cleanups
// 02.37.02     JR - Mar 27, 2023    - Defect repair:
//                                      - Changed yaml.h to include <algorithm> and <chrono> - not including them causes docker build to fail.
// 02.37.03     IM - Apr 8, 2023     - Defect repair:
//                                      - Resolved issue #855 by using Mass0 rather than Mass to determine ages and timescales
// 02.38.01     IM - Apr 16, 2023    - Enhancement:
//                                      - Added option to eject the convective envelope by pulsations (ExpelConvectiveEnvelopeAboveLuminosityThreshold)
//                                          if log10(m_Luminosity/m_Mass) exceeds LuminosityToMassThreshold
// 02.38.02     NR - Apr 20, 2023    - Defect repair:
//                                      - Added missing const in WD files which was generating warnings when compiling.
//                                   - Enhancement:
//                                      - Added QCRIT_PRESCRIPTION::HURLEY_HJELLMING_WEBBINK based on Hurley+ 2002 and its corresponding documentation.
// 02.38.03     IM - Apr 20, 2023    - Enhancement:
//                                      - Updated defaults following #957
// 02.38.04     IM - Apr 20, 2023    - Enhancement:
//                                      - Included Picker et al. (2023, in prep.) fits for the convective envelope mass in the TWO_STAGE common envelope treatment
// 02.38.05     YS - May 10, 2023    - Updates and changes to NS.cpp:
//                                      - Added NS::ChooseTimeStep(). Detailed time step description and reasoning can be found in NS.cpp
//                                      - Added output options (not default): PULSAR_BIRTH_PERIOD and PULSAR_BIRTH_SPIN_DOWN_RATE, which output the birth spin period and period derivative of a pulsar
//                                      - Updated codes on pulsar evolution, solving the problem of pulsars not evolving properly. This is written in cgs. 
//                                      - Added NS::SpinDownIsolatedPulsar(), describes single pulsar spinning down with magnetic braking. 
//                                          This is later used in NS::UpdateMagneticFieldAndSpin()
//                                      - m_PulsarDetails.spinDownRate was described as Pdot (s s^-1), when it is in fact f-dot(rad s^-2). This is now corrected. 
//                                      - In BSE_Pulsar_Evolution file, the pulsar parameters at birth were not recorded. 
//                                          Pulsar was also evolved an additional time step here with unspecified size.
//                                          Fix to this problem is done by setting the PULSAR_RECORD_TYPE:
//                                           (a) if record_type = 1 (DEFAULT), these are the initial values of the pulsar set at birth
//                                           (b) if record_type = 3 (POST_BINARY_TIMESTEP), these describe normal pulsar evolution
//                                      - Another caveat:
//                                         pulsar recycling mechanisms are not yet fully implemented, so COMPAS cannot produce MSPs for the time being; more updates to come.
// 02.38.06     JR - Jun 04, 2023    - Defect repair:
//                                      - Fixed "hides overloaded virtual function" warnings.
//                                      - Added "-Woverloaded-virtual" to compiler flags to enable warnings for g++ on linux systems.
// 02.38.07     JR - Jun 04, 2023    - Defect repair:
//                                      - Fix for issue #958 - evolving unbound systems that contain two compact objects.  Also added BINARY_PROPERTY::UNBOUND 
//                                        to BSE Detailed Output file default record.
//                                      - Changed makefile to be POSIX compliant for .o suffix rule.  No need to change docker Makefile - it is already POSIX compliant.
//                                         - since GNU Make 4.3 a warning is issued for suffix rules that include prerequisites - in our case the .o rule on line 125:
//                                           "Makefile:125: warning: ignoring prerequisites on suffix rule definition" - and in future releases it will become an error.
// 02.38.08     NRS - Jun 22, 2023   - Defect repair:
//                                      - Changed documentation to  match default value of m_EvolveUnboundSystems (TRUE).
//                                   - Enhancement:
//                                      - Added --evolve-double-white-dwarfs option to allow evolution of DWD systems (FALSE by default).
// 02.39.00     JR - Jul 04, 2023    - Enhancement, a little code cleanup:
//                                      - Record and expose m_EvolutionStatus for both BaseStar and BaseBinaryStar as a variable available for selection
//                                        for printing.  m_EvolutionStatus records the final evolution status - the reason evolution was stopped.  This was
//                                        already printed to the console for each star or binary, and is now available to be recorded in the log files.
//                                      - Add 'Evolution_Status' column to both SSE and BSE default system parameters records, and record m_EvolutionStatus there. 
//                                      - Fixed a few typos, a little code cleanup.
// 02.39.01     LC - Sep 01, 2023    - Defect repair:
//                                      - Fix for issue #945 - made HeSD SN types a sub-class of SNIA types.
// 02.40.00     JDM - Sep 29, 2023   - Enhancement:
//                                      - Added 'FLEXIBLE2023' option to --mass-loss-prescription. Recover previous defaults via 'BELCZYNSKI2010' option. this applies the following prescriptions:
//                                          - Added --OB-mass-loss program option.
//                                          - Added --RSG-mass-loss.
//                                          - Added --VMS-mass-loss.
//                                          - Added --WR-mass-loss.
// 02.41.00     JR - Nov 02, 2023    - Enhancement, a little cleanup:
//                                      - Added naive tides implementation.  Functionality enabled with new option `--enable-tides`.  Default is no tides.
//                                      - Fixed CalculateOrbitalAngularMomentum() (now uses eccentricity)
//                                      - Added links to online documentation to splash string
//                                      - Constants 'G1' and 'G_SN' renamed to 'G_AU_Msol_yr' and 'G_km_Msol_s' respectively
// 02.41.01     JR - Dec 11, 2023    - Defect repair, a little code cleanup:
//                                      - Fix for issue #1022 - incorrect index used for last array entry.
//                                      - A little code cleanup
// 02.41.02     JR - Dec 15, 2023    - Defect repair:
//                                      - 2.41.00 backed-out the changes made in 2.40.00 - this puts them back
//                                      - Calling it a defect repair so we get a new version number - just in case we need it...
// 02.41.03     JR - Dec 28, 2023    - Defect repair:
//                                      - Fix for issue #1034
//                                      - This fix changes the functions
//                                           . BaseBinaryStar::CalculateAngularMomentum(), 
//                                           . BaseBinaryStar::CalculateTotalEnergy(), and
//                                           . BaseStar::AngularMomentum()
//                                        to use moment of inertia rather than gyration radius.
//                                        This fix changes CalculateMomentOfInertia to properly implement Hurley et al., 2000 eq 109  
//                                        This fix also removes CalculateGyrationRadius() from all classes, and changes code that called CalculateGyrationRadius().
//                                        These changes have wider implications than just issue #1034 and may change DCO yields slightly.
//                                      - Removed some unused functions.
//                                      - Change to functionality (noted above) noted in 'What's New' online documentation page
// 02.41.04     JR - Dec 30, 2023    - Defect repair:
//                                      - Fix for issue #1048
// 02.41.05     YS - Jan 31, 2024    - Bug fix:
//                                      - Fix for issue #1058: fixing calculation of pulsar spin period
// 02.41.06     JR - Feb 10, 2024    - Defect repair:
//                                      - Fix for issue #1057:
//                                            HeMS::CalculateMomentOfInertia() falls back to MainSequence::CalculateMomentOfInertia()
//                                            HeHG::CalculateMomentOfInertia() falls back to GiantBranch::CalculateMomentOfInertia()
//                                      - Added sanity checks for mass and luminosity where necessary in variants of CalculateRadiusOnPhase_Static()
// 02.42.00     JR - Feb 20, 2024    - Enhancements, defect repair, a little cleanup
//                                      - added `timesteps-filename` option to allow users to provide preset timesteps for both SSE and BSE
//                                      - updated documentation for new option; updated `What's New`
//                                      - SSE vs BSE consistency: modified SSE to evolve a single star exactly as the primary in a wide binary with small companion
//                                      - quantised timesteps to an integral multiple of 1E-12Myr - new constant `TIMESTEP_QUANTUM` in constants.h
//                                      - little bit of code cleanup
//                                      - added warning for stellar type switch not taken - just a diagnostic for now
// 02.42.01     JR - Feb 25, 2024    - Defect repair
//                                      - fix for issue 1066 - see issue/PR for explanation
//                                      - cleaned up root solvers OmegaAfterSynchronisation(), MassLossToFitInsideRocheLobe(), and Mass0ToMatchDesiredCoreMass(), and their respective functors
//                                      - MassLossToFitInsideRocheLobe(), and Mass0ToMatchDesiredCoreMass() now return -1.0 if no acceptable root found
//                                      - calling code for MassLossToFitInsideRocheLobe() and Mass0ToMatchDesiredCoreMass() now handles -ve return:
//                                           - if MassLossToFitInsideRocheLobe() returns -ve value (i.e. no root found), the binary immediately enters a CE phase
//                                           - if Mass0ToMatchDesiredCoreMass() returns -ve value (i.e. no root found), an arbitrary value is used for core mass (see code for value)
// 02.42.02    RTW - Mar 21, 2024    - Minor edits:
//                                      - Defect repair : Added explicit definition `bool isUnstable = false` to avoid confusion in BaseBinaryStar.cpp
//                                      - Defect repair : Fixed erroneous core mass values in ResolveSNIa in WhiteDwarfs.cpp. Was previously 0 for all core masses. 
//                                      - Enhancement: Added output parameter TZAMS for internal variable m_TZAMS
// 02.43.00    RTW - Mar 29, 2024    - Enhancement:
//                                      - Added Hirai pulsar rocket kick, and related options
// 02.43.01    SS - Apr 8, 2024      - Defect repair
//                                      - Fix CalculateMassLossRateBjorklundEddingtonFactor to use LSOLW (in SI) rather than LSOL (in cgs)        
// 02.43.02    JR - Apr 15, 2024     - Defect repair
//                                      - Fix for issue #1074 - SSE Supernova records duplicated
// 02.43.03    IM - Apr 15, 2024     - Enhancement
//                                      - Updated fits for the mass and binding energy of the outer convective envelope based on Picker, Hirai, Mandel (2024)
//                                      - Added functionality for CalculateConvectiveEnvelopeMass(), CalculateConvectiveCoreMass(), CalculateConvectiveCoreRadius()
//                                   - Defect repair
//                                      - Fixes to CalculateRadialExtentConvectiveEnvelope(), comments
// 02.43.04    JR - Apr 20, 2024     - Defect repair, some code cleanup:
//                                      - Defect repair: Issue #1084 - modified code to record desired persistence of objects so that cloned stars don't participate in logging etc.
//                                      - Removed some unused code (as a result of the defect repair)
//                                      - Some Code cleanup
// 02.43.05    JR - Apr 21, 2024     - Defect repair, some code cleanup:
//                                      - Last piece of no logging for clones - this prevents ephemeral clones from writing to or clearing the SSE SN stash.
// 02.44.00    VK - Apr 04, 2024     - Enhancement:
//                                      - Added realistic tides to binary evolution, based on the formalism described in Kapil et al. (2024). Functionality enabled by setting the new option `--tides-prescription` to the value `KAPIL2024` (default is `NONE`)
//                                      - Removed old option `--enable-tides`, which can now be enabled by setting `--tides-prescription PERFECT`.
//                                      - Dynamcial tides implementation follows Zahn, 1977, Kushnir et al., 2017, and Ahuir et al., 2021.
//                                      - Equilibrium tides implementation follows Barker, 2020.
//                                      - Secular evolution under the effect of tides follows Zahn, 1977, Eqs. (3.6) to (3.8)
// 02.44.01    JR - May 02, 2024     - Defect repairs, some code cleanup:
//                                      - defect repairs to address issues #978 and #1075 (discontinuous radius evolution/fluctuating radii)
//                                           - the repairs made here are an attempt to ensure that COMPAS stellar evolution matches Hurley sse stellar evolution
//                                           - see issue #978 for details of changes made and the reasons for the changes, as well as results of tests of the changes
//                                      - a little code cleanup
// 02.44.02    JR - May 03, 2024     - Defect repair:
//                                      - change to the core mass calculations at phase end for the CHeB phase - uses method from Hurley sse code rather Hurley et al. 2000
//                                        prior to this change the CHeB core mass at phase end was > mass (which in turn caused a spike in luminosity and Teff).
// 02.44.03    IM - May 06, 2024     - Defect repair, enhancement, minor cleanup:
//                                      - updated Picker et al. (2024) coefficients for the 2-stage CE prescription
//                                      - optimisticCE is now recorded only if the binary avoided merger (see issue #1014)
// 02.44.04    IM - May 06, 2024     - Defect repair:
//                                      - removed (incorrect) calculation of nuclear timescale (see issue #430)
//                                      - replaced ApplyBlackHoleKicks() with ReweightBlackHoleKicksByMass() and now applying it only to BHs (see issue #1027)
//                                      - set PISN massless remnant mass to zero (see issue #1051)
// 02.44.05    JR - May 07, 2024     - Defect repair:
//                                      - fix for HG-CHeB transition for low metallicities
// 02.45.00    JR - May 09, 2024     - Enhancements:
//                                      - changed compiler standard from c++11 to c++17 in Makefile - see issue #984
//                                        (Tested ok with Ubuntu v20.04, g++ v11.04, and boost v1.74; and macOS v14.1.1, clang v15.0.0, and boost v1.85.)
//                                      - added check for boost version to allow for deprecated filesystem option
//                                      - added `requirements.in` file to online docs to specify requirements for latest dependencies
// 02.46.00    IM - May 13, 2024     - Enhancements, defect repair:
//                                      - added options --radial-change-fraction and --mass-change-fraction, as approximate desired fractional changes in stellar radius and mass on phase when setting SSE and BSE timesteps
//                                      - the recommended values for both parameters are 0.005, but the default remains 0, which reproduces previous timestep choices
//                                      - mass transfer from main sequence donors (including HeMS) can now proceed on nuclear timescales -- approximated as the radial expansion timescales -- if equilibrium zetas are greater than Roche lobe zetas
//                                      - removed the fixed constant MULLERMANDEL_MAXNS; instead, OPTIONS->MaximumNeutronStarMass() is used for consistency (see issue #1114)
//                                      - corrected return units of CalculateRadialExpansionTimescale() to Myr
//                                      - added option --natal-kick-for-PPISN; if set to true, PPISN remnants receive the same natal kick as other CCSN, otherwise (default) they receive no natal kick
//                                      - updated documentation
// 02.46.01    IM - May 15, 2024     - Defect repair
//                                      - Corrected CalculateConvectiveCoreRadius()
//                                      - Minor documentation and comment fixes
// 02.46.02    VK - May 15, 2024     - Defect repair
//                                      - Corrected CalculateImKlmEquilibrium()
//                                      - Minor grammatical correction in tides documentation
// 02.46.03    IM - May 15, 2024     - Enhancements
//                                      - Create a new function, CalculateNuclearMassLossRate(), to compute the nuclear mass loss rate rather than CalculateRadialExpansionTimescale(), which can be unreliable during mass transfer
//                                      - Update BaseBinaryStar::CalculateMassTransfer() to use this function and to correctly evaluate m_AccretionFraction and the corresponding zetaRocheLobe
// 02.46.04    IM - May 16, 2024     - Defect repair
//                                      - Repaired a bug in GiantBranch::CalculateRemnantMassByMullerMandel() that could cause an infinite loop (see issue #1127)
// 02.46.05    JR - May 16, 2024     - Defect repair, minor cleanup:
//                                      - fix for issue #744 - GB parameters `p` and `q` calculated differently for naked helium stars (see issue for details)
//                                      - changed name of `ResolveEnvelopeLoss()` parameter `p_NoCheck` to `p_Force` (it is required, and now we understand why... see issue #873)
//                                      - some code cleanup
// 02.47.00    IM - May 18, 2024     - Defect repair and enhancement
//                                      - Equilibrium zeta and radial response of MS stars to mass loss are now calculated using CalculateRadiusOnPhase() rather than by cloning
//                                      - MassLossToFitInsideRocheLobe() and associated functor updated, work more efficiently, no longer artificially fail, and also use CalculateRadiusOnPhase()
//                                      - Nuclear timescale mass transfer limited to accrete only the smaller of the desired total MT and rate*dt on a timestep of size dt
//                                      - ROOT_ABS_TOLERANCE increased to avoid artificial failures on round-off errors
//                                      - code cleanup and bug repairs elsewhere
// 02.47.01    IM - May 20, 2024     - Defect repair
//                                      - Renamed the version of CalculateRadiusOnPhase() that takes in mass and tau as arguments into CalculateRadiusOnPhaseTau() to avoid clash with the version that takes in mass and luminosity as arguments
// 02.48.00    RTW - May 22, 2024    - Enhancements
//                                      - Added separate options for MacLeod Linear AM loss for degenerate vs non-degenerate accretors
//                                         - options added: `--mass-transfer-jloss-macleod-linear-fraction-degen` and `--mass-transfer-jloss-macleod-linear-fraction-non-degen`
// 02.48.01    JR - May 24, 2024     - Defect repairs
//                                      - Changed functionality of `output-path` option to create missing directories in the path (see issue #998 - technically not a defect, but close enough)
//                                      - Fixed incorrect default values for options `--mass-transfer-jloss-macleod-linear-fraction-degen` and `--mass-transfer-jloss-macleod-linear-fraction-non-degen`
//                                      - Changed BaseStar::UpdateAttributesAndAgeOneTimestepPreamble() so timescales are not recalculated when we know dT = 0
//                                      - Added documentation for log file record type
//                                      - Added "Quick Links" to documentation
//                                      - Updated "What's New"
// 02.49.00    RTW - May 24, 2024    - Enhancement:
//                                      - Updated the Ge et al. 2020 table for critical mass ratios, to include new values calculated for fully non-conservative MT. 
//                                      - Modified the critical mass ratio calculator to interpolate between the fully conservative and fully non-conservative values,
//                                      - albeit with fixed AM loss (isotropic re-emission).
// 02.49.01    IM - May 25, 2024     - Defect repair:
//                                      - AIC now happens only when the mass of an ONeWD exceeds MCS, the Chandrasekhar mass, which requires accretion onto the WD (see Issue # #1138)
// 02.49.02    VK - June 11, 2024    - Defect repairs:
//                                      - Fixed the sign of IW dissipation in dynamical tides to follow (2,2) mode synchronization.
//                                      - Changed the definitions of beta and gamma in dynamical tides to be consistent with tri-layered stellar structures as well as bi-layered.
//                                      - Fixed the definition of epsilon in IW dynamical tides to follow Ogilvie (2013) Eq. (42)
// 02.49.03    VK - June 13, 2024    - Code cleanup:
//                                      - Removed confusing definition of `one_minus_beta` in Dynamical tides code.
// 02.49.04    IM - June 19, 2024    - Defect repair, enhancement:
//                                      - Corrected check for nuclear timescale (slow case A) mass transfer
//                                      - Reduced MAXIMUM_MASS_TRANSFER_FRACTION_PER_STEP to 0.0001 to improve accuracy of orbital separation updates following mass transfer
//                                      - Corrected temperature units in Picker formula for Tonset used in the calculation of the convective envelope mass
//                                      - Code cleanup
// 02.49.05    IM - June 22, 2024    - Enhancement:
//                                      - Replaced fixed-step, first-order integrator for orbital change after mass transfer with an adaptive-step, higher-order ODE integrator for improved speed and accuracy
// 02.49.06    JDM - July 01, 2024   - Defect repairs:
//                                      - Changed the VERY_MASSIVE_MINIMUM_MASS threshold to use m_Mass (current), rather than m_ZAMS.                                      
//                                      - Lowered VINK_MASS_LOSS_MINIMUM_TEMP from 12.5 to 8kK, to eliminate the short interval during CHeB when WR winds were active between the RSG and OB temperature ranges, at low Z.
// 02.50.00    IM - July 03, 2024    - Enhancement:
//                                      - Change TPAGB::IsSupernova() so that stars with base of AGB core masses below MCBUR1 remain on the TPAGB until they make WDs; remove ResolveTypeIIaSN() functionality.
//                                      - Add --evolve-main-sequence-mergers option which allows for main sequence merger products to continue evolution
//                                      - Update HG::CalculateRadialExtentConvectiveEnvelope() to use a combination of Hurley & Picker to avoid excessively high convective envelope densities
// 02.50.01    JR - July 04, 2024    - Defect repair:
//                                      - Fix for issue #1160: added prefix "PO_" to all program option header strings to differentiate from stellar/binary properties.
// 03.00.00    JR - June 24, 2024    - Enhancements, defect repairs, deprecations, code cleanup:
//                                         1. implementation of more coherent and robust error handling
//                                         2. added source files (all are .h file, so the makefile does not need to change)
//                                            The added source files are mostly the result of separating out sections of the constants.h file.
//                                            I believe it had become too unwieldy, and sectioning it out seemed to be the reasonable thing to do.
//                                            I broke constants.h into 5 separate files:
//                                               a. constants.h    - pretty-much just contains constants now
//                                               b. typedefs.h     - an existing file, but I moved the enum class declarations and associated label maps, except those that pertain directly to logging, from constants.h to typedefs.h
//                                               c. LogTypedefs.h  - new file containing logging-related type definitions, including things like definitions of the default record composition for the various log files
//                                               d. ErrorCatalog.h - new file containing the COMPAS error catalog - this where symbolic names for errors are defined, and contains the mapping from symbolic name to error string
//                                               e. EnumHash.h     - contains the hash function for enum class types
//                                         3. deprecation of some program options, and some program option values
//                                         4. fixed what I believe was a defect in `utils::SolveKeplersEquation()` that was causing erroneous "out-of-bounds" warnings for the eccentric anomaly
//                                         5. added debug functionality to show stack trace and halt the program - see the discussion and implementation of the SIGUSR2 signal handler in `main.cpp`.
//                                         6. removed BaseBinaryStar class variable m_UK and associated printing functionality - this is trivial to compute in post-processing
//                                         7. corrected the Hurley remnant mass prescription CalculateRemnantMass_Static() to handle black hole formation
//                                         8. code cleanup (including removal of unused BE Binaries code)
// 03.00.01    IM - July 28, 2024    - Enhancements, defect repairs, code cleanup:
//                                      - Fixed coefficient typo in HeWD::DetermineAccretionRegime()
//                                      - Added the function MESAZAMSHeliumFractionByMetallicity() to compute the ZAMS He mass fraction in the same way as MESA default
//                                      - Always allow radiative-envelope donors to survive CE in the TWO_STAGE CE formalism (with documentation clarification)
//                                      - Set the maximum convective envelope mass to the total envelope mass for intermediate mass stars, where the Picker+ (2024) fits are invalid
//                                      - Stop evolution on massless remnant + remnant, regardless of --evolve-main-sequence-merger-products (no further evolution expected)
//                                      - Corrected rejuvenation of main sequence merger products
// 03.00.02   IM - Aug 7, 2024      - Enhancements, defect repairs, code cleanup:
//                                      - Continue evolution of main sequence merger products beyond the main sequence
//                                      - Remove spurious print statement
//                                      - Typo fixes
<<<<<<< HEAD
// 03.00.03   JR - Aug 22, 2024     - Defect repairs:
//                                      - Fix for issue #1182: Switch log issue
=======
// 03.00.03   JR - Aug 21, 2024     - Defect repair:
//                                      - Fix for issue 1184: Segmentation Fault (Core Dumped) Encountered in COMPAS V3.0 with "--common-envelope-formalism TWO_STAGE"
>>>>>>> b3c04630


const std::string VERSION_STRING = "03.00.03";


# endif // __changelog_h__<|MERGE_RESOLUTION|>--- conflicted
+++ resolved
@@ -1255,16 +1255,13 @@
 //                                      - Continue evolution of main sequence merger products beyond the main sequence
 //                                      - Remove spurious print statement
 //                                      - Typo fixes
-<<<<<<< HEAD
-// 03.00.03   JR - Aug 22, 2024     - Defect repairs:
-//                                      - Fix for issue #1182: Switch log issue
-=======
 // 03.00.03   JR - Aug 21, 2024     - Defect repair:
 //                                      - Fix for issue 1184: Segmentation Fault (Core Dumped) Encountered in COMPAS V3.0 with "--common-envelope-formalism TWO_STAGE"
->>>>>>> b3c04630
+// 03.00.04   JR - Aug 22, 2024     - Defect repairs:
+//                                      - Fix for issue #1182: Switch log issue
 
 
-const std::string VERSION_STRING = "03.00.03";
+const std::string VERSION_STRING = "03.00.04";
 
 
 # endif // __changelog_h__