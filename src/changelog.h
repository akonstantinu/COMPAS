--- conflicted
+++ resolved
@@ -888,14 +888,11 @@
 //                                      - Fix for issue # 783 - Some mergers involving a massive star were not logged properly in BSE_RLOF, whenever a jump in radius due to changing stellar type within ResolveMassChanges was much greater than the separation.
 // 02.27.09     VK - Apr 25, 2022    - Minor Enhancement:
 //                                      - Converted constant: MULLERMANDEL_SIGMAKICK into an option: --muller-mandel-sigma-kick
-<<<<<<< HEAD
-// 02.28.00     RTW - May 8, 2022    - Enhancement
+// 02.28.00     Lvs - May 11, 2022   - Enhancements:
+//                                      - Introduced new remnant mass prescription: Fryer+ 2022, adding new options --fryer-22-fmix and --fryer-22-mcrit
+// 02.29.00     RTW - May 8, 2022    - Enhancement
 //                                      - Added MACLEOD_LINEAR specific angular momentum gamma loss prescription for stable mass transfer
-=======
-// 02.28.00    Lvs - May 11, 2022    - Enhancements:
-//                                      - Introduced new remnant mass prescription: Fryer+ 2022, adding new options --fryer-22-fmix and --fryer-22-mcrit
->>>>>>> 3b7052ff
  
-const std::string VERSION_STRING = "02.28.00";
+const std::string VERSION_STRING = "02.29.00";
 
 # endif // __changelog_h__