# ifndef __changelog_h__
# define __changelog_h__

// =====================================================================
// 
// COMPAS Changelog
// 
// =====================================================================
// 
// 02.00.00      JR - Sep 17, 2019 - Initial commit of new version
// 02.00.01      JR - Sep 20, 2019 - Fix compiler warnings. Powwow fixes
// 02.00.02      JR - Sep 21, 2019 - Make code clang-compliant
// 02.00.03      IM - Sep 23, 2019 - Added fstream include
// 02.01.00      JR - Oct 01, 2019 - Support for Chemically Homogeneous Evolution
// 02.02.00      JR - Oct 01, 2019 - Support for Grids - both SSE and BSE
// 02.02.01      JR - Oct 01, 2019 - Changed BaseBinaryStar code to assume tidal locking only if CHE is enabled
// 02.02.02      JR - Oct 07, 2019 - Defect repairs:
//                                       SSE iteration (increment index - Grids worked, range of values wasn't incrementing)
//                                       Errors service (FIRST_IN_FUNCTION errors sometimes printed every time)
//                                       Added code for both SSE and BSE so that specified metallicities be clamped to [0.0, 1.0].  What are reasonable limits?
//                                   Errors service performance enhancement (clean deleted stellar objects from catalog)
//                                   Changed way binary constituent stars masses equilibrated (they now retain their ZAMS mass, but (initial) mass and mass0 changes)
//                                   Add initial stellar type variable - and to some record definitions
//                                   Added change history and version number to constants.h
// 02.02.03      JR - Oct 09, 2019 - Defect repairs:
//                                       Initialised all BaseStar.m_Supernova elements (some had not been initialised)
//                                       Fixed regression in BaseStar.cpp (INITIAL_STELLAR_TYPE & INITIAL_STELLAR_TYPE_NAME in StellarPropertyValue())
//                                   Added max iteration check to Newton-Raphson method in SolveKeplersEquation (see constant MAX_KEPLER_ITERATIONS)
// 02.02.04      JR - Oct 09, 2019 - Defect repairs:
//                                       SN kick direction calculation corrected
//                                       Boolean value output corrected
//                                       Typos fixed
// 02.02.05      JR - Oct 10, 2019 - Defect repairs:
//                                       Determination of Chemically Homogeneous star fixed (threshold calculation)
//                                       Removed checks for RLOF to/from CH stars
//                                       Typos fixed
// 02.02.06      JR - Oct 11, 2019 - Renamed class "CHE" - now class "CH"
//                                   Updated CHE documentation
//                                   Added m_MassesEquilibrated variable to BaseBinaryStar
// 02.02.07      JR - Oct 20, 2019 - Defect repairs:
//                                       CEE printing systems post-stripping - github issue - reworked CE details/pre/post CE - partial fix (BindingEnergy remaining)
//                                       Added RANDOM_SEED to Options::OptionValue() (omitted erroneously)
//                                   Added m_SecondaryTooSmallForDCO variable to BaseBinaryStar - and to some record definitions
//                                   Added m_StellarMergerAtBirth variable to BaseBinaryStar - and to some record definitions
//                                   Added allow-rlof-at-birth program option
//                                       If CHE enabled, or allow-rlof-at-birth option is true, binaries that have one or both stars
//                                       in RLOF at birth will have masses equilibrated, radii recalculated, orbit circularised, and
//                                       semi-major axis recalculated, while conserving angular momentum - then allowed to evolve
//                                   Added allow-touching-at-birth program option
//                                       Binaries that have stars touching at birth (check is done after any equilibration and
//                                       recalculation of radius and separation is done) are allowed to evolve.  Evolve() function
//                                       immediately checks for merger at birth, flags status as such and stops evolution.
//                                   Documentation updated (see updated doc for detailed explanation of new program options)
// 02.03.00      JR - Oct 25, 2019 - Defect repairs:
//                                       removed extraneous delimiter at end of log file records
//                                   Added '--version' option
//                                   Changed minor version number - should have been done at last release - we'll grant the '--version' option minor release status...
// 02.03.01      JR - Nov 04, 2019 - Defect repair:
//                                       removed erroneous initialisation of m_CEDetails.alpha from BaseBinaryStar::SetRemainingCommonValues()
//                                       (CE Alpha was always being initialised to 0.0 regardless of program options)
// 02.03.02      JR - Nov 25, 2019 - Defect repairs:
//                                       added check for active log file before closing in Log::Stop()
//                                       added CH stars to MAIN_SEQUENCE and ALL_MAIN_SEQUENCE initializer_lists defined in constants.h
//                                       moved InitialiseMassTransfer() outside 'if' - now called even if not using mass transfer - sets some flags we might need
//                                       added code to recalculate rlof if CH stars are equilibrated in BaseBinaryStar constructor
//                                   Enhancements:
//                                       moved KROUPA constants from AIS class to constants.h
//                                       moved CalculateCDFKroupa() function from AIS class to BaseBinaryStar class
//                                       added m_CHE variable to BaseStar class - also selectable for printing
//                                       added explicit check to ResolveCommonEnvelope() to merge binary if the donor is a main sequence star
//                                   Chemically Homogeneous Evolution changes:
//                                       added check to CheckMassTransfer() in BaseBinaryStar.cpp to merge if CH+CH and touching - avoid CEE
//                                       added code to InitialiseMassTransfer() in BaseBinaryStar.cpp to equilibrate and possibly merge if both CH stars in RLOF
// (Unchanged)   IM - Nov 29, 2019 - Defect repairs:
//                                       changed Disbound -> Unbounded in header strings in constants.h
//                                       left one line in default/example grid file (Grid.txt)
//                                       fix default PPISN mass limit in python submit: 65 Msol -> 60 Msol
// 02.03.03      JR - Dec 04, 2019 - Defect repairs:
//                                       added code to UpdateAttributesAndAgeOneTimestep() in Star.cpp to recalculate stellar attributes after switching to new stellar type
//                                       (addresses discontinuous transitions e.g. CH -> HeMS)
//                                       changed IsPulsationalPairInstabilitySN() in GiantBranch.cpp to call IsPairInstabilitySN() instead of set MASSLESS_REMNANT if remnant mass <= 0.0
//                                       changed CalculateSNKickVelocity() in BaseStar.cpp to set m_SupernovaDetails.kickVelocity correctly after adjusting for fallback
// 02.03.04      FSB - Dec 04, 2019 - Defect repairs:
//                                       fixed bug in Fryer+2012 CalculateGravitationalRemnantMassadded() function to compare baryon mass of star remnant with
//  									                   baryon mass of MaximumNeutronStarMass instead of just MaximumNeutronStarMass. 
//                                       added m_BaryonicMassOfMaximumNeutronStarMass to BaseStar.h and BaseStar.cpp
// 02.03.05      JR - Dec 05, 2019 - Defect repairs:
//                                       fixed EvolveSingleStars() in main.cpp to print correct initial mass
//                                       fixed TPAGB::CalculateCOCoreMassAtPhaseEnd() - added conditional
// 02.04.00      JR - Dec 18, 2019 - New functionality:
//                                       added columns to BSE grid functionality: Kick_Velocity_1(&2), Kick_Theta_1(&2), Kick_Phi_1(&2), Kick_Mean_Anomaly_1(&2).  Updated documentation.
//                                   Changed functionality:
//                                       removed compiler version checks from Makefile - they seemed to only work for native Ubuntu and were more of a nuisance than anything...  (old version exists as Makefile-checks)
//                                   Defect repairs:
//                                       added recalculation of gbParams Mx & Lx in HeHG calculateGbParams()
//                                       created HeHG::CalculateGBParams_Static() and GiantBranch::CalculateGBParams_Static(), called from EAGB::ResolveEnvelopeLoss() to facilitate calculation of attributes for new stellar type before actually switching.  Needed to rewrite some other functions as static.  Note: this needs to be revisited and a more elegant solution implemented.
//                                       added CalculateRadiusAndStellarTypeOnPhase() for HeHG and HeGBstars, and changed call to calculateRadiusOnPhase() to CalculateRadiusAndStellarTypeOnPhase() in BaseStar::EvolveOnPhase().  This allows for HeHG and HeGB stars to change stellar type based on radius (previously missed).
//                                       set M = McBAGB for EAGB & TPAGB only (was being set for all types >= TPAGB)
//                                       added extra print detailed in BaseBinaryStar:Evolve() - sometimes missing a switch type in detailed output if only 1 timestep
//                                       swapped heading strings for ANY_STAR_PROPERTY::IS_ECSN and ANY_STAR_PROPERTY::IS_USSN (now correct)
//                                       removed condition in BaseBinaryStar::EvaluateSupernovae().  ResolveSupernova() is now called for all stellar types (not sure what I was thinking originally. I'm sure I had a good reason - or maybe I was just tired...)
//                                       changed name of GiantBranch::CalculateProtoCoreMass() to GiantBranch::CalculateProtoCoreMassDelayed() and changed calls to the function
//                                       swapped order of calculations of ePrime (CalculateOrbitalEccentricityPostSupernova()) and m_SemiMajorAxisPrime (CalculateSemiMajorAxisPostSupernova()) in BaseBinaryStar::ResolveSupernova().  Improper order was causing wrong value of m_SeminMajorAxisPrime to be used in calculation of ePrime
//                                       set m_Disbound = true appropriately in BaseBinaryStar::Evolve() (note: m_Disbound will change name to m_Unbound soon...)
//                                       changed return value of CHeB::DetermineEnvelopeType() to CONVECTIVE.  Left CHeB DetermineEnvelopeTypeHurley2002() as RADIATIVE (used in BinaryConstituentStar::CalculateSynchronisationTimescale())
//                                       changed BINARY_PROPERTY::ORBITAL_VELOCITY to BINARY_PROPERTY::ORBITAL_VELOCITY_PRE_2ND_SUPERNOVA in BSE_SUPERNOVAE_REC (6th value printed)
//                                       added p_Erase parameter to Log::CloseStandardFile(); changed Log::CloseAllStandardFiles() to call Log::CloseStandardFile() with p_Erase=false and erase entire map after all files closed (prevent coredump when closing all files)
//                                       added ResolveSupernova() to ONeWD.h - ONeWD stars were previously not checking for SN
//                                       fixed BaseBinaryStar::InitialiseMassTransfer() - star1 was being updated instead of star2 for CH + CH stars when CHE enabled
// 02.04.01      JR - Dec 23, 2019 - Defect repairs:
//                                       Removed SN_EVENT::SN - all occurrences of SN_EVENT::SN replaced by SN_EVENT::CCSN.
//                                           The current SN event ("Is"), and past SN event ("Experienced") are now bit maps (implemented as Enum Classes).  Each can have any of the values: CCSN, ECSN, PISN, PPSIN, USSN, RUNAWAY, RECYCLED_NS, and RLOF_ONTO_NS.  See definition of SN_EVENT Enum Class in constants.h for implementation and explanation.  
//                                       Updated variables selectable for printing:
//                                           Added ANY_STAR_PROPERTY::SN_TYPE (STAR_PROPERTY, SUPERNOVA_PROPERTY, COMPANION_PROPERTY (should always be SN_EVENT::NONE for companion star))
//                                           Added ANY_STAR_PROPERTY::EXPERIENCED_SN_TYPE (STAR_PROPERTY, SUPERNOVA_PROPERTY, COMPANION_PROPERTY)
//                                           All of ANY_STAR_PROPERTY::{CCSN, ECSN, PISN, PPISN, USSN} now selectable
//                                           Removed ANY_STAR_PROPERTY::SN - no longer selectable for printing (replaced by CCSN)
//                                           Updated documentation
//                                       Changed default record specifications for logfiles BSE_DOUBLE_COMPACT_OBJECTS_REC and BSE_SUPERNOVAE_REC
//                                           Removed the individual SN_EVENT columns for both "Is" and "Experienced" conditions (e.g. CCSN, ECSN etc)
//                                           "Is*" and "Experienced*" columns replaced with SN_TYPE & Experienced_SN_TYPE columns that record the SN event type (e.g. CCSN, ECSN, PPSN, PPSIN, USSN).  
//                                           RUNAWAY, RECYCLED_NS, and RLOF_ONTO_NS are still reported in separate, individual columns.
//                                       Added workaround for non-existent CHeB blue loop.  See description in CHeB::CalculateTimescales()
//                                       Removed binary star "survived" flag - it is always the NOT of the "unbound" flag
//                                       Changed initialisation function for HeGB stars (HeGB::Initialise() in HeGB.h) to NOT recalculate m_Age if evolving from HeHG -> HeGB 
//                                       Removed initialisation of m_Age (to 0.0) from COWD::Initialise() in COWD.h
//                                   Changed behaviour:  
//                                       Changed binary star "disbound" flag to "unbound" flag.  Changed all occurrences of "disbound" to "unbound".  Changed "unbound" header flag to "Unbound"
// 02.04.02      JR - Jan 06, 2020 - Defect repairs:
//                                       Added IsPISN() & IsPPISN() to IsSNEvent()
//                                       Fixed check for SN event at top of BaseBinaryStar::ResolveSupenova()
//                                       Changed BaseBinaryStar::EvaluateSupernovae() to more closely match legacy code behaviour (see notes in function description):
//                                          Added p_Calculate2ndSN parameter to determine if 2nd supernova needs to be resolved
//                                          Clear star2 current SN event if necessary
//                                          Check m_SemiMajorAxisPrime value prior to SN events (viz. new aPrime variable)
//                                       Fixed timestep initialisation in BaseStar::CalculateConvergedTimestepZetaNuclear()  (was negative)
//                                       Fixed m_Age calculation in FGB::ResolveEnvelopeLoss()
//                                       Added CalculateInitialSupernovaMass() to NS.h - was setting M = 5.0 for >= ONeWD, should be ONeWD only (introduced in fix in v04.02.00)
//                                       Changed NS functions to return Radius in Rsol instead of km:
//                                          Added function NS:CalculateRadiusOnPhaseInKM_Static() (returns radius in km)
//                                          Changed NS:CalculateRadiusOnPhase_Static() to return Rsol
//                                          Added CalculateRadiusOnPhase() for NS (ns.h) - returns Rsol 
//                                   Changed behaviour:  
//                                       Print detailed output record whenever stellartype changes (after star 2 if both change)
// (Unchanged)   LK - Jan 10, 2020 - Defect repairs:
//                                       Added missing includes to Star.cpp, utils.h and utils.cpp (required for some compiler versions)
// 02.05.00      JR - Jan 23, 2020 - New functionality:
//                                       Grid files:
//                                          Added kick velocity magnitude random number to BSE grid file - see docs re Grids
//                                          Added range check for Kick_Mean_Anomaly_1 and Kick_Mean_Anomaly_2 ([0.0, 2pi)) in BSE grid file
//                                          Cleaned up SSE & BSE grid file code
//                                       Added m_LBVphaseFlag variable to BaseStar class; also added ANY_STAR_PROPERTY::LBV_PHASE_FLAG print variable.
//                                   Deleted functionality:  
//                                       Removed IndividualSystem option and related options - this can now be achieved via a grid file
//                                          Update pythonSubmitDefault.py to remove individual system related parameters
//                                   Changed behaviour:
//                                       Removed check for Options->Quiet() around simulation ended and cpu/wall time displays at end of EvolveSingleStars() and EvolveBinaryStars() in main.cpp
//                                   Defect repairs:
//                                       Removed erroneous check for CH stars in BaseBinaryStar::EvaluateBinary()
//                                       Fix for issue #46 (lower the minimum value of McSN in star.cpp from Mch to 1.38)
//                                          Changed 'MCH' to 'MECS' in 
//                                             BaseStar::CalculateMaximumCoreMassSN()
//                                             GiantBranch::CalculateCoreMassAtSupernova_Static
// 02.05.01      FSB - Jan 27, 2020 -Enhancement:
//                                       Cleaned up default printed headers and parameters constants.h:
//                                           - removed double parameters that were printed in multiple output files 
//                                           - changed some of the header names to more clear / consistent names
//                                           - added some comments in the default printing below for headers that we might want to remove in the near future
// 02.05.02      JR - Feb 21, 2020 - Defect repairs:
//                                       - fixed issue #31: zRocheLobe function does not use angular momentum loss
//                                       - fixed default logfile path (defaulted to '/' instead of './')
//                                       - changed default CE_ZETA_PRESCRIPTION to SOBERMAN (was STARTRACK which is no longer supported)
// 02.05.03      JR - Feb 21, 2020 - Defect repairs:
//                                       - removed extraneous debug print statement from Log.cpp
// 02.05.04      JR - Feb 23, 2020 - Defect repairs:
//                                       - fixed regression introduced in v02.05.00 that incread DNS rate ten-fold
//                                           - changed parameter from m_SupernovaDetails.initialKickParameters.velocityRandom to m_SupernovaDetails.kickVelocityRandom in call to DrawSNKickVelocity() in BaseStar::CalculateSNKickVelocity()
//                                       - reinstated STAR_1_PROPERTY::STELLAR_TYPE and STAR_2_PROPERTY::STELLAR_TYPE in BSE_SYSTEM_PARAMETERS_REC
// 02.05.05      JR - Feb 27, 2020 - Defect repair:
//                                       - fixed age resetting to 0.0 for MS_GT_07 stars after CH star spins down and switches to MS_GT_07
//                                           - ensure m_Age = 0.0 in constructor for BaseStar
//                                           - remove m_Age = 0.0 from Initialise() in MS_gt.07.h 
// 02.05.06      JR - Mar 02, 2020 - Defect repair:
//                                       - fixed m_MassesEquilibrated and associated functions - was erroneously typed as DOUBLE - now BOOL
//                                   Added/changed functionality:
//                                       - added m_MassesEquilibratedAtBirth variable to class BaseBinaryStar and associated property BINARY_PROPERTY::MASSES_EQUILIBRATED_AT_BIRTH
//                                       - tidied up pythonSubmitDefault.py a little:
//                                             - set grid_filename = None (was '' which worked, but None is correct)
//                                             - set logfile_definitions = None (was '' which worked, but None is correct)
//                                             - added logfile names - set to None (COMPAS commandline arguments already exist for these - introduced in v02.00.00)
// 02.05.07      JR - Mar 08, 2020 - Defect repair:
//                                       - fixed circularisation equation in BaseBinaryStar::InitialiseMassTransfer() - now takes new mass values into account
// 02.06.00      JR - Mar 10, 2020 - Changed functionality:
//                                       - removed RLOF printing code & associated pythonSubmitDefault.py options
// 02.06.01      JR - Mar 11, 2020 - Defect repair:
//                                       - removed extraneous debug print statement from Log.cpp (was previously removed in v02.05.03 but we backed-out the change...)
// 02.06.02      JR - Mar 15, 2020 - Defect repairs:
//                                       - removed commented RLOF printing lines in constant.h (somehow that was lost in some out of sync git merges...)
//                                       - removed commented options no longer used from Options.h and Options.cpp
//                                       - fixed units headers in constants.h - there are now no blank units headers, so SPACE delimited files now parse ok (multiple spaces should be treated as a single space)
//                                       - changed file extension for TAB delimited files to 'tsv'
//                                       - removed "useImportanceSampling" option - not used in code
//                                       - fixed typo in zeta-calculation-every-timestep option in Options.cpp
//                                       - removed redundant OPTIONS->MassTransferCriticalMassRatioHeliumGiant() from qcritflag if statement in BaseBinaryStar::CalculateMassTransfer()
//                                       - fixed OPTIONS->FixedMetallicity() - always returned true, now returns actual value
//                                       - fixed OPTIONS->OutputPathString() - was always returning raw option instead of fully qualified path
//                                       - changed the following in BaseBinaryStar::SetRemainingCommonValues() - erroneously not ported from legacy code:
//                                           (a) m_JLoss = OPTIONS->MassTransferJloss();
//                                           (b) m_FractionAccreted = OPTIONS->MassTransferFractionAccreted();
//                                           (both were being set to default value of 0.0)
//                                       - added OPTIONS->ZetaAdiabaticArbitrary() - option existed, but Options code had no function to retrieve value
//                                       - added OPTIONS->MassTransferFractionAccreted() to options - erroneously not ported from legacy code
//                                   Changed functionality:
//                                       - all options now have default values, and those values will be displayed in the help text (rather than string constants which may be incorrect)
//                                       - boolean options can now be provided with an argument (e.g. --massTransfer false)
//                                       - added ProgramOptionDetails() to Options.cpp and OPTIONS->OptionsDetails() in preparation for change in output functionality
// 02.07.00      JR - Mar 16, 2020 - New/changed functionality:
//                                       - COMPAS Logfiles are created in a (newly created) directory - this way they are all kept together
//                                       - new command line option 'output-container' implemented (also in pythonSubmitDefault.py) - this option allows the user to specify the name of the log files container directory (default is 'COMPAS_Output')
//                                       - if detailed log files are created they will be created in a directory named 'Detailed_Output' within the container directory
//                                       - a run details file named 'Run_details' is created in the container directory.  The file records the run details:
//                                             - COMPAS version
//                                             - date & time of run
//                                             - timing details (wall time, CPU seconds)
//                                             - the command line options and parameters used:
//                                                   - the value of options and an indication of whether the option was supplied by the user or the default value was used
//                                                   - other parameters - calculated/determined - are recorded
//                                   Defect repair:
//                                       - changed "--outut" option name to "--outpuPath" in stringCommands in pythonSubmitDefault.py
// 02.08.00		  AVG - Mar 17, 2020 - Changed functionality:
//  									                   - removed post-newtonian spin evolution	code & associated pythonSubmitDefault.py options
//  									                   - removed only_double_compact_objects code & associated pythonSubmitDefault.py options
//  									                   - removed tides code & associated pythonSubmitDefault.py options
//  									                   - removed deprecated options from pythonSubmitDefault.py options
//  									                   - renamed options: mass transfer, iterations -> timestep-iterations
//  									                   - commented AIS Options until fully implemented
// 02.08.01      JR - Mar 18, 2020 - Defect repairs:
//                                      - restored initialisation of AIS options in Options.cpp (AIS now defaults off instead of on)
//                                      - fixed retrieval of values for:
//                                            - ANY_STAR_PROPERTY::LAMBDA_KRUCKOW_BOTTOM, 
//                                            - ANY_STAR_PROPERTY::LAMBDA_KRUCKOW_MIDDLE, and 
//                                            - ANY_STAR_PROPERTY::LAMBDA_KRUCKOW_TOP 
//                                         in BaseStar::StellarPropertyValue().  Were all previously retrieving same value as ANY_STAR_PROPERTY::LAMBDA_KRUCKOW
//                                      - fixed some comments in BAseBinaryStar.cpp (lines 2222 and 2468, "de Mink" -> "HURLEY")
//                                      - fixed description (in comments) of BinaryConstituentStar::SetPostCEEValues() (erroneously had "pre" instead of "post" - in comments only, not code)
//                                      - fixed description of BaseStar::DrawKickDirection()
// 02.08.02      JR - Mar 27, 2020 - Defect repairs:
//                                      - fixed issue #158 RocheLobe_1<CE == RocheLobe_2<CE always
//                                      - fixed issue #160 Circularisation timescale incorrectly calculated
//                                      - fixed issue #161 Splashscreen printed twice - now only prints once
//                                      - fixed issue #162 OPTIONS->UseFixedUK() always returns FALSE.  Now returns TRUE if user supplies a fixed kick velocity via --fix-dimensionless-kick-velocity command line option
// 02.08.03      JR - Mar 28, 2020 - Defect repairs:
//                                      - fixed typo in BaseBinaryStar::ResolveCommonEnvelopeEvent() when calculating circularisation timescale in the case where star2 is the donor: star1Copy was erroneously used instead of star2Copy; changed to star2Copy
//                                      - changed circularisation timescale of binary to be minimum of constituent stars circularisation timescales, clamped to (0.0, infinity)
// 02.09.00      JR - Mar 30, 2020 - Minor enhancements:
//                                      - tightened the conditions under which we allow over-contact binaries - enabling CHE is no longer a sufficient condition after this change: the allow-rlof-at-birth option must also be specified (ussue #164)
//                                      - added printing of number of stars (for SSE) or binaries (for BSE) created to both stdout and Run_Details (issue #165)
//                                      - enhanced grid processing code in main.cpp to better handle TAB characters
// 02.09.01      JR - Mar 30, 2020 - Defect repair:
//                                      - OPTIONS->UseFixedUK() returns TRUE when user supplies -ve value via --fix-dimensionless-kick-velocity.  Now return TRUE iff the user supplies a value >=0 via --fix-dimensionless-kick-velocity
// 02.09.02      DC - Mar 30, 2020 - Defect repairs:
//                                      - Pulsar code fixed by correcting unit of NS radius in NS.cpp (added KM_TO_M constant in constants.h as a part of this),
//                                      correcting initialisation of pulsar birth parameters from GiantBranch.cpp to NS.cpp, adding an extra condition for isolated evolution when the companion loses mass but the NS does not accrete 
//                                      - option MACLEOD was printing wrongly as MACLEOD+2014 for user options, hence corrected it to MACLEOD in Options.cpp
// 02.09.03      JR - Apr 01, 2020 - Defect repairs:
//                                      - reinstated assignment of "prev" values in BaseBinaryStar::EvaluateBinary() (where call to ResolveTides() was removed).  Fixes low DNS count introduced in v02.08.00 caused by removal of ResolveTides() function (and call)
//                                      - commented option --logfile-BSE-be-binaries to match Be-Binary options commented by AVG in v02.08.00
// 02.09.04      JR - Apr 03, 2020 - Defect repair:
//                                      - removed IsUSSN() from IsSNEvent() definition in BinaryConstituentStar.cpp (USSN flag indicates just US, not USSN. Needs to be tidied-up properly)
// 02.09.05	     IM - Apr 03, 2020 - Defect repair:
//  		                            - fixed timescale calculation issue for newly created HeHG stars (from stripped EAGB stars); fixes drop in CO core mass
// 02.09.06      JR - Apr 07, 2020 - Defect repair:
//                                      - corrected calculation in return statement for Rand::Random(const double p_Lower, const double p_Upper) (issue #201)
//                                      - corrected calculation in return statement for Rand::RandomInt(const double p_Lower, const double p_Upper) (issue #201)
// 02.09.07      SS - Apr 07, 2020 - Change eccentricity, semi major axis and orbital velocity pre-2nd supernove to just pre-supernova everywhere in the code
// 02.09.08      SS - Apr 07, 2020 - Update zetaMainSequence=2.0 and zetaHertzsprungGap=6.5 in Options::SetToFiducialValues
// 02.09.09      JR - Apr 11, 2020 - Defect repair:
//                                      - restored property names in COMPASUnorderedMap<STAR_PROPERTY, std::string> STAR_PROPERTY_LABEL in constants.h (issue #218) (was causing logfile definitions files to be parsed incorrectly)
// 02.09.10	     IM - Apr 12, 2020 - Minor enhancement: added Mueller & Mandel 2020 remnant mass and kick prescription, MULLERMANDEL
//  			                     Defect repair: corrected spelling of output help string for MULLER2016 and MULLER2016MAXWELLIAN
// 02.10.01	     IM - Apr 14, 2020 - Minor enhancement: 
//  				                            - moved code so that SSE will also sample SN kicks, following same code branch as BSE 
// 02.10.02      SS - Apr 16, 2020 - Bug Fix for issue #105 ; core and envelope masses for HeHG and TPAGB stars
// 02.10.03      JR - Apr 17, 2020 - Defect repair:
//                                      - added LBV and WR winds to SSE (issue #223)
// 02.10.04	     IM - Apr 25, 2020 - Minor enhancement: moved Mueller & Mandel prescription constants to constants.h, other cleaning of this option
// 02.10.05      JR - Apr 26, 2020 - Enhancements:
//                                      - Issue #239 - added actual random seed to Run_Details
//                                      - Issue #246 - changed Options.cpp to ignore --single-star-mass-max if --single-star-mass-steps = 1.  Already does in main.cpp.
// 02.10.06      JR - Apr 26, 2020 - Defect repair:
//                                      - Issue #233 - corrected cicularisation formalae used in both BaseBinartStar constructors
// 02.11.00      JR - Apr 27, 2020 - Enhancement:
//                                      - Issue #238 - add supernova kick functionality to SSE grid file (+ updated docs)
//                                   Defect repairs:
//                                      - fixed typo in Options.h: changed '#include "rand.h" to '#include "Rand.h"
//                                      - fixed printing of actual random seed in Run_Details file (moved to Log.cpp from Options.cpp: initial random seed is set after options are set)
// 02.11.01	     IM - May 20, 2020 - Defect repair: 
//                                      - changed max NS mass for MULLERMANDEL prescription to a self-consistent value
// 02.11.02      IM - Jun 15, 2020 - Defect repair:
//                                      - added constants CBUR1 and CBUR2 to avoid hardcoded limits for He core masses leading to partially degenerate CO cores
// 02.11.03     RTW - Jun 20, 2020 - Enhancement:
//                                      - Issue #264 - fixed mass transfer printing bug 
// 02.11.04      JR - Jun 25, 2020 - Defect repairs:
//                                      - Issue #260 - Corrected recalculation of ZAMS values after eqilibration and cicularisation at birth when using grid files
//                                      - Issue #266 - Corrected calculation in BaseBinaryStar::SampleInitialMassDistribution() for KROUPA IMF distribution
//                                      - Issue #275 - Previous stellar type not set when stellar type is switched mid-timestep - now fixed
// 02.11.05      IM - Jun 26, 2020 - Defect repair:
//  				                    - Issue #280 - Stars undergoing RLOF at ZAMS after masses are equalised were removed from run even if AllowRLOFatZAMS set
// 02.12.00      IM - Jun 29, 2020 - Defect repair:
//                                      - Issue 277 - move UpdateAttributesAndAgeOneTimestepPreamble() to after ResolveSupernova() to avoid inconsistency
// 02.12.01      IM - Jul 18, 2020 - Enhancement:
//                                      - Starting to clean up mass transfer functionality
// 02.12.02      IM - Jul 23, 2020 - Enhancement:
//                                      - Change to thermal timescale MT for both donor and accretor to determine MT stability
// 02.12.03      IM - Jul 23, 2020 - Enhancement:
//                                      - Introduced a new ENVELOPE_STATE_PRESCRIPTION to deal with different prescriptions for convective vs. radiative envelopes (no actual behaviour changes yet for ENVELOPE_STATE_PRESCRIPTION::LEGACY);
//                                      - Removed unused COMMON_ENVELOPE_PRESCRIPTION
// 02.12.04      IM - Jul 24, 2020 - Enhancement:
//                                      - Changed temperatures to be written in Kelvin (see issue #278)
// 02.12.05      IM - Jul 25, 2020 - Enhancement:
//                                      - Added definition of FIXED_TEMPERATURE prescription to DetermineEnvelopeType()
//                                      - Removed unnecessary (and inaccurate) numerical zeta Roche lobe calculation
// 02.12.06      IM - Jul 26, 2020 - Enhancement:
//                                      - Extended use of zetaRadiativeEnvelopeGiant (formerley zetaHertzsprungGap) for all radiative envelope giant-like stars
// 02.12.07      IM - Jul 26, 2020 - Defect repair:
//                                      - Issue 295: do not engage in mass transfer if the binary is unbound
// 02.12.08   	AVG - Jul 26, 2020 - Defect repair:
//                                      - Issue #269: legacy bug in eccentric RLOF leading to a CEE
// 02.12.09      IM - Jul 30, 2020 - Enhancement:
//                                      - Cleaning of BaseBinaryStar::CalculateMassTransferOrbit(); dispensed with mass-transfer-prescription option
// 02.13.00      IM - Aug 2, 2020  - Enhancements and defect repairs:
//                                      - Simplified timescale calculations in BaseBinaryStar
//                                      - Replaced Fast Phase Case A MT and regular RLOF MT from non-envelope stars with a single function based on a root solver rather than random guesses (significantly improves accuracy)
//                                      - Removed all references to fast phase case A MT
//                                      - Corrected failure to update stars in InitialiseMassTransfer if orbit circularised on mass transfer
//                                      - Corrected incorrect timestep calculation for HeHG stars
// 02.13.01     AVG - Aug 6, 2020  - Defect repair:
//  									- Issue #267: Use radius of the star instead of Roche-lobe radius throughout ResolveCommonEnvelopeEvent()
// 02.13.02      IM - Aug 8, 2020  - Enhancements and defect repairs:
//                                      - Simplified random draw from Maxwellian distribution to use gsl libraries
//                                      - Fixed mass transfer with fixed accretion rate
//                                      - Cleaned up code and removed unused code
//                                      - Updated documentation
// 02.13.03       IM - Aug 9, 2020  - Enhancements and defect repairs:
//                                      - Use total core mass rather than He core mass in calls to CalculateZAdiabtic (see Issue #300)
//                                      - Set He core mass to equal the CO core mass when the He shell is stripped (see issue #277)
//                                      - Ultra-stripped SNe are set at core collapse (do not confusingly refer to stripped stars as previously, see issue #189)
// 02.13.04       IM - Aug 14, 2020 - Enhancements and defect repairs:
//                                      - Catch exception in boost root finder for mass transfer (resolve issue #317)
//                                      - Update core masses during Initialisation of HG and HeHG stars to be consistent with Hurley models
//                                      - Avoid division by zero in mass transfer rates of WDs
//                                      - Remove POSTITNOTE remnant mass prescription
// 02.13.05       IM - Aug 16, 2020 - Enhancements and defect repairs:
//                                      - General code cleaning
//                                      - Removed some redundant variables (e.g., m_EnvMass, which can be computed from m_Mass and m_CoreMass)
//                                      - Removed calculations of ZetaThermal and ZetaNuclear (these were previously incorrect because they relied on the evolution of a stellar copy which reverted to BaseStar and therefore didn't have the correct behaviour)
//                                      - Fixed CalculateZadiabatic to use ZetaAdiabaticArbitrary rather than ZetaThermalArbitrary; removed the latter
//                                      - Capped He core mass gain during shell H burning for CHeB and TPAGB stars, whose on-phase evolution now ends promptly when this limit is reached; this change also resolves issue #315 (higher mass SN remnants than total stellar mass)
// 02.13.06     AVG - Aug 20, 2020  - Defect repair:
//  									- Issue #229: Corrected fitting parameters in Muller 16 SN kick function
// 02.13.07      IM - Aug 20, 2020  - Enhancements:
//                                      - ONeWDs can now undergo ECSN if their mass rises above MECS=1.38 solar masses (previously, they could only undergo CCSN on rising above 1.38 solar masses).  ONeWD::CalculateInitialSupernovaMass now returns MCBUR1 rather than 5.0 to ensure this happens
//                                      - BaseStar::CalculateMaximumCoreMassSN() has been removed - it is superfluous since  GiantBranch::CalculateCoreMassAtSupernova_Static does the same thing
//                                      - Some misleading comments in TPAGB dealing with SNe have been clarified
//                                      - Option to set MCBUR1 [minimum core mass at base of the AGB to avoid fully degenerate CO core formation] to a value different from the Hurley default of 1.6 solar masses added, Issue #65 resolved
//                                      - Removed unused Options::SetToFiducialValues()
//                                      - Documentation updated
// 02.13.08       JR - Aug 20, 2020 - Code cleanup:
//                                      - moved BaseStar::SolveKeplersEquation() to utils
//                                      - changed call to (now) utils::SolveKeplersEquation() in BaseStar::CalculateSNAnomalies() to accept tuple with error and show error/warning as necessary
//                                      - removed call to std::cerr from utils::SolveQuadratic() - now returns error if equation has no real roots
//                                      - changed call to utils::SolveQuadratic() in GiantBranch::CalculateGravitationalRemnantMass() to accept tuple with error and show warning as necessary
//                                      - changed RadiusEqualsRocheLobeFunctor() in BinaryBaseStar.h to not use the SHOW_WARN macro (can't uset ObjectId() function inside a templated function - no object)
//                                      - changed COMMANDLINE_STATUS to PROGRAM_STATUS (better description)
//                                      - moved ERROR:NONE to top of enum in constants.h (so ERROR = 0 = NONE - makes more sense...)
//                                      - added new program option '--enable-warnings' to enable warning messages (via SHOW_WARN macros).  Default is false.  SHOW_WARN macros were previously #undefined
// 02.13.09     RTW - Aug 21, 2020  - Code cleanup:
// 									    - Created changelog.txt and moved content over from constants.h
// 									    - Changed OrbitalVelocity to OrbitalAngularVelocity where that parameter was misnamed
// 									    - Changed Pre/PostSNeOrbitalVelocity to OrbitalVelocityPre/PostSN for consistency
// 									    - Added and updated physical conversion constants for clarity (e.g MSOL to MSOL_TO_KG)
// 									    - Removed ID from output files, it is confusing and superseded by SEED
// 									    - Removed 'Total' from TotalOrbital(Energy/AngularMomentum)
// 									    - Typos
// 02.13.10     IM - Aug 21, 2020   - Enhancement:
//                                      - Added caseBBStabilityPrescription in lieu of forceCaseBBBCStabilityFlag and alwaysStableCaseBBBCFlag to give more options for case BB/BC MT stability (issue #32)
// 02.13.11     IM - Aug 22, 2020   - Enhancement:
//                                      - Removed several stored options (e.g., m_OrbitalAngularVelocity, m_StarToRocheLobeRadiusRatio, etc.) to recompute them on an as-needed basis
//                                      - Removed some inf values in detailed outputs
//                                      - Slight speed-ups where feasible
//                                      - Shift various calculations to only be performed when needed, at printing, and give consistent values there (e.g., OmegaBreak, which was never updated previously)
//                                      - Remove a number of internal variables
//                                      - Declare functions constant where feasible
//                                      - Remove options to calculate Zetas and Lambdas at every timestep; variables that only appear in detailed outputs should not be computed at every timestep in a standard run
//                                      - Update documentation
//                                      - Remove postCEE binding energy (meaningless and wasn't re-computed, anyway)
// 02.13.12     IM - Aug 23, 2020   - Enhancement:
//                                      - More cleaning, removed some of the unnecessary prime quantities like m_SemiMajorAxisPrime, m_EccentricityPrime, etc.
//                                      - Thermal timescales are now correctly computed after the CE phase
//                                      - Detailed output passes a set of self-consistency checks (issue #288)
// 02.13.13     JR - Aug 23, 2020   - Defect repairs:
//                                      - Fixed debugging and logging macros in LogMacros.h
// 02.13.14     IM - Aug 29, 2020   - Defect repairs:
//                                      - Address issue #306 by removing detailed printing of merged binaries
//                                      - Address issue #70 by stopping evolution if the binary is touching
//                                      - Check for merged binaries rather than just touching binaries in Evaluate
//                                      - Minor cleaning (e.g., removed unnecessary CheckMassTransfer, which just repeated the work of CalculateMassTransfer but with a confusing name)
// 02.13.15     IM - Aug 30, 2020   - Defect repairs:
//                                      - Fixed issue #347: CalculateMassTransferOrbit was not correctly accounting for the MT_THERMALLY_LIMITED_VARIATION::RADIUS_TO_ROCHELOBE option
//                                      - Assorted very minor cleaning, including comments
// 02.14.00     IM - Aug 30, 2020   - Enhancement:
//                                      - Recreate RLOF printing (resolve issue #212)
// 02.14.01     ML - Sep 05, 2020   - Code cleanup:
//                                      - Issue #354 - Combine HYDROGEN_RICH and HYDROGEN_POOR supernova output variables into a single boolean variable IS_HYDROGEN_POOR 
// 02.15.00     JR - Sep 09, 2020   - Enhancements and related code cleanup:
//                                      - implemented "DETAILED_OUTPUT" folder inside "COMPAS_Output" container for SSE output
//                                      - SSE Parameters files moved to "DETAILED_OUTPUT" folder (they are analogous to BSE_Detailed_Output files)
//                                      - implemented SSE Switch Log and BSE Switch Log files (record written at the time of stellar type switch - see documentation)
//                                      - implemented SSE Supernova log file - see documentation (issue #253)
//                                      - added TIMESCALE_MS as a valid property in BaseStar::StellarPropertyValue().  The TIMESCALE_MS value in the SSE_Parameters file was being printed as "ERROR!" and nobody noticed :-)  It now prints correctly.
// 02.15.01     RS - Sep 10, 2020   - Enhancement
//                                       - added profiling option to keep track of repeated pow() calls
// 02.15.02     IM - Sep 11, 2020   - Defect repair
//                                       - changed ultra-stripped HeHG and HeGB stars to immediately check for supernovae before collapsing into WDs; this resolves issue #367
// 02.15.03     RTW - Sep 11, 2020   - Code cleanup:
//                                      - Set all references to kick "velocity" to magnitude. This is more correct, and will help distinguish from system and component vector velocities later
// 02.15.04     JR - Sep 11, 2020   - Enhancement
//                                       - refactored profiling code
//                                          - profiling code can now be #defined away for production build
//                                          - added options (via #defines) to profiling code: counts only (no CPU spinning), and print calling function name
//                                       - removed profiling program option
// 02.15.05     JR - Sep 12, 2020   - Code cleanup
//                                       - removed superfluous (and broken) #define guard around profiling.cpp
//                                       - minor change to profiling output (moved header and trailer to better place)
// 02.15.06     IM - Sep 12, 2020   - Defect repair
//                                       - Changed BaseBinaryStar::ResolveSupernova to account only for mass lost by the exploding binary during the SN when correcting the orbit
//                                       - Delayed supernova of ultra-stripped stars so that the orbit is adjusted in response to mass transfer first, before the SN happens
// 02.15.07     RTW - Sep 13, 2020   - Enhancement:
//                                      - Issue #12 - Move enhancement STROOPWAFEL from Legacy COMPAS to new COMPAS
//                                      - Issue #18 - double check STROOPWAFEL works in newCOMPAS
//                                      - Issue #154 - Test compatibility of CompasHPC and BSE_Grid.txt
//                                      - Added in combined functionality of Stroopwafel and pythonSubmit, with support for HPC runs
// 02.15.08     IM - Sep 14, 2020   - Defect repair:
//                                      - Issue #375 Error in Hurley remnant mass calculation
// 02.15.09     RTW - Oct 1, 2020   - Code cleanup:
//                                      - Rewrote ResolveSupernova to match Pfahl, Rappaport, Podsiadlowski 2002, and to allow for vector addition of system and component velocities
//                                      - Changed meaning of Supernova_State (see Docs)
//                                      - PostSN parameters have been removed
//                                      - SN phi has been redefined
// 02.15.10     IM - Oct 3, 2020    - Code cleanup:
//                                      - Removed some unnecessary internal variables and functions (m_TotalMass, m_TotalMassPrev, m_ReducedMass, m_ReducedMassPrev, m_TotalAngularMomentumPrev, CalculateAngularMomentumPrev(), EvaluateBinaryPreamble(),...
//                                      - Cleaned up some unclear comments
//                                      - ResolveCoreCollapseSN() no longer takes the Fryer engine as an argument (Fryer is just one of many possible prescriptions)
// 02.15.11     IM - Oct 3, 2020    - Defect repair and code cleanup:
//                                      - Fixed a number of defects in single stellar evolution (Github issues #381, 382, 383, 384, 385)
//                                      - The Fryer SN engine (delayed vs rapid) is no longer passed around, but read in directly in CalculateRemnantMassByFryer2012()
// 02.15.12     IM - Oct 5, 2020    - Enhancement
//                                      - Added timestep-multiplier option to adjust SSE and BSE timesteps relative to default
//                                      - Added eccentricity printing to RLOF logging
//                                      - Adjusted pythonSubmitDefault.py to include PESSIMISTIC CHE
//                                      - Updated documentation
// 02.15.13     JR - Oct 8, 2020    - Defect repair:
//                                      - Added checks for maximum time and timesteps to SSE code- issue #394
// 02.15.14     IM - Oct 8, 2020    - Defect repair:
//                                      - Added checks for dividing by zero when calculating fractional change in radius
// 02.15.15     IM - Oct 8, 2020    - Defect repair:
//                                      - Added safeguards for R<R_core in radius perturbation for small-envelope stars, complete addressing issue #394
// 02.15.16     RTW - Oct 14, 2020  - Code cleanup
//                                      - Changed separation to semiMajorAxis in RLOF and BeBinary properties
// 02.15.17     IM - Oct 16, 2020   - Defect repair and code cleanup:
//                                      - Issue 236 fixed: SN printing correctly enabled for all SNe
//                                      - Minor code cleaning: Cleaned up EvaluateSupernovae(), removed unnecessary m_Merged variable
// 02.15.18     RTW - Oct 22, 2020  - Code cleanup
//                                      - Removed redundant 'default' extension from files in the "defaults/" folder, and fixed references in the documentation.
//                                      - Added in '0' buffers to the Wall Times output to match the HH:MM:SS format
// 02.15.19     IM - Oct 23, 2020   - Enhancements
//                                      - Continue evolving DCOs until merger if EvolvePulsars is on (Issue #167)
//                                      - Removed m_SecondaryTooSmallForDCO (Issue #337)
// 02.15.20     RTW - Nov 03, 2020  - Code cleanup
//                                      - Removed unnecessary supernova phi rotation - it was added to agree with Simon's original definition, and to allow for seeds to reproduce the same SN final orbit. 
//                                      -   Removing it means seeds won't reproduce the same systems before and after, but populations are unaffected.
// 02.16.00     JR - Nov 03, 2020   - Enhancements
//                                      - Implemented new grid file functionality (see discussion in issue #412); updated docs - see docs (doc v2.3 has new documentation)
//
//                                      - Added all options to printing functionality: all options can now be selected for printing, 
//                                        either in the default log record specifications, or at runtime via the logfile-definitions option
//
//                                      - 'CHE_Option' header string changed to 'CHE_Mode'.  A few typos fixed in header strings.
//
//                                      - Added options
//                                          - initial-mass                          initial mass for single star (SSE)
//                                          - initial-mass-1                        initial mass for primary (BSE)
//                                          - initial-mass-2                        initial mass for secondary (BSE)
//                                          - semi-major-axis, a                    initial semi-major axis (BSE)
//                                          - orbital-period                        initial orbital period – only used if ‘semi-major-axis’ not specified
//                                          - eccentricity, e                       initial eccentricity (BSE)
//                                          - mode                                  mode of evolution: SSE or BSE (default is BSE)
//                                          - number-of-systems                     number of systems (single stars/binary stars) to evolve
//                                          - kick-magnitude-random                 kick magnitude random number for the star (SSE): used to draw the kick magnitude
//                                          - kick-magnitude                        the (drawn) kick magnitude for the star (SSE)
//                                          - kick-magnitude-random-1               kick magnitude random number for the primary star (BSE): used to draw the kick magnitude
//                                          - kick-magnitude-1                      the (drawn) kick magnitude for the primary star (BSE)
//                                          - kick-theta-1                          the angle between the orbital plane and the ’z’ axis of the supernova vector for the primary star (BSE)
//                                          - kick-phi-1                            the angle between ’x’ and ’y’, both in the orbital plane of the supernova vector, for the primary star (BSE)
//                                          - kick-mean-anomaly-1                   the mean anomaly at the instant of the supernova for the primary star (BSE)
//                                          - kick-magnitude-random-2               kick magnitude random number for the secondary star (BSE): used to draw the kick magnitude
//                                          - kick-magnitude-2                      the (drawn) kick magnitude for the secondary star (BSE)
//                                          - kick-theta-2                          the angle between the orbital plane and the ’z’ axis of the supernova vector for the secondary star (BSE)
//                                          - kick-phi-2                            the angle between ’x’ and ’y’, both in the orbital plane of the supernova vector, for the secondary star (BSE)
//                                          - kick-mean-anomaly-2                   the mean anomaly at the instant of the supernova for the secondary star (BSE)
//                                          - muller-mandel-kick-multiplier-BH      scaling prefactor for BH kicks when using 'MULLERMANDEL'
//                                          - muller-mandel-kick-multiplier-NS      scaling prefactor for NS kicks when using 'MULLERMANDEL'
//                                          - switchlog                             replaces ‘BSEswitchLog’ and ‘SSEswitchLog’
//                                          - logfile-rlof-parameters               replaces ‘logfile-BSE-rlof-parameters’
//                                          - logfile-common-envelopes              replaces ‘logfile-BSE-common-envelopes’
//                                          - logfile-detailed-output               replaces ‘logfile-BSE-detailed-output’, and now also used for SSE
//                                          - logfile-double-compact-objects		replaces ‘logfile-BSE-double-compact-objects’
//                                          - logfile-pulsar-evolution              replaces ‘logfile-BSE-pulsar-evolution’
//                                          - logfile-supernovae                    replaces ‘logfile-BSE-supernovae’ and ‘logfile-SSE-supernova’
//                                          - logfile-switch-log                    replaces ‘logfile-BSE-switch-log’ and ‘logfile-SSE-switch-log’
//                                          - logfile-system-parameters             replaces ‘logfile-BSE-system-parameters’
//
//                                      - Removed options
//                                          - number-of-binaries                    replaced by ‘number-of-systems’ for both SSE and BSE
//                                          - single-star-min                       replaced by ‘initial-mass’ and ‘number-of-stars’
//                                          - single-star-max                       replaced by ‘initial-mass’ and ‘number-of-stars’
//                                          - single-star-mass-steps                replaced by ‘initial-mass’ and ‘number-of-stars’
//                                          - BSEswitchLog                          replaced by ‘switchlog’
//                                          - SSEswitchLog                          replaced by ‘switchlog’
//                                          - logfile-BSE-rlof-parameters           replaced by ‘logfile-rlof-parameters’
//                                          - logfile-BSE-common-envelopes          replaced by ‘logfile-common-envelopes’
//                                          - logfile-BSE-detailed-output           replaced by ‘logfile-detailed-output’
//                                          - logfile-BSE-double-compact-objects    replaced by ‘logfile-double-compact-objects’
//                                          - logfile-BSE-pulsar-evolution          replaced by ‘logfile-pulsar-evolution’
//                                          - logfile-BSE-supernovae                replaced by ‘logfile-supernovae’
//                                          - logfile-SSE-supernova                 replaced by ‘logfile-supernovae’
//                                          - logfile-BSE-switch-log                replaced by ‘logfile-switch-log’
//                                          - logfile-SSE-switch-log                replaced by ‘logfile-switch-log’
//                                          - logfile-BSE-system-parameters         replaced by ‘logfile-system-parameters’
//
//                                      - Overloaded Options – these options are context-aware and are used for both SSE and BSE:
//                                          - number-of-systems                     specifies the number of systems (single stars/binary stars) to evolve
//                                          - detailed-output                       switches detailed output on/off for SSE or BSE
//                                          - switchlog                             enables the switch log for SSE or BSE
//                                          - logfile-detailed-ouput                defines filename for SSE or BSE detailed output file
//                                          - logfile-supernovae                    defines filename for SSE or BSE supernovae file
//                                          - logfile-switch-log                    defines filename for SSE or BSE switch log file
// 02.16.01     JR - Nov 04, 2020   - Enhancement
//                                      - changed switchlog implementation so that a single switchlog file is created per run
//                                        (see Issue #387 - note: single '--switch-log' option (shared SSE/BSE) implemented in v02.16.00)
// 02.16.02     IM - Nov 05, 2020   - Enhancements, Defect repairs
//                                      - Updated MT stability criteria for HeMS stars (Issue #425) to use MS zeta value
//                                      - Corrected baryon number for HeWD to match Hurley prescription (Issue #416)
//                                      - Corrected calculation of core mass after 2nd dredge-up (Issue #419)
//                                      - Corrected calculation of minimum radius on CHeB (Issue #420)
// 02.16.03     JR - Nov 08, 2020   - Defect repairs, Enhancements
//                                      - Issue #308
//                                          - added constant for minimum initial mass, maximum initial mass, minim metallicity and maximum metallicity to constants.h
//                                          - added checks to options code (specifically Options::OptionValues::CheckAndSetOptions()) to check option values for
//                                            initial mass and metallicity against constraints in constants.h
//                                      - Issue #342
//                                          - replaced header string suffixes '_1', '_2', '_SN', and '_CP' with '(1)', '(2)', '(SN)', and '(CP)' respectively
//                                          - now header strings ending in '(1)' indicate the value is for Star_1, '(2) for Star_2, '(SN)' for the supernova, and '(CP)' the companion
//                                      - Issue #351
//                                          - moved flags RECYCLED_NS and RLOF_ONTO_NS from SN_EVENT enum - now flags in BinaryConstiuentStar class
//                                          - removed RUNAWAY flag from SN_EVENT enum - removed entirely from code (not required)
//                                      - Issue #362
//                                          - changed header strings for RZAMS (radius at ZAMS) to 'Radius@ZAMS' - now consistent with MZAMS (mass at ZAMS - 'Mass@ZAMS')
//                                      - Issue #363
//                                          - made header strings for Lambdas uniform (all now start with 'Lambda_')
//                                      - Issue #409
//                                          - removed SN_THETA and SN_PHI from default SSE_SUPERNOVAE_REC (don't apply to SSE)
//                                      - Fixed defect that caused semi-major axis to be drawn from distribution rather than calculated from supplied orbital period
//                                        (moved check and calculation from options.cpp to BaseBinaryStar.cpp)
// 02.17.00     JR - Nov 10, 2020   - Enhancement, defect repairs, code cleanup
//                                      - Added SSE System Parameters file
//                                          - records initial parameters and result (final stellar type) 
//                                          - useful when detailed output is not required
//                                      - Fix for Issue #439
//                                      - Fixed typo in LogfileSwitchLog() in Options.h - only affected situation where user specified switchlog filename (overriding default filename)
//                                      - Removed m_LBVfactor variable from BaseBinaryStar - never used in BSE code
//                                      - Removed m_LBVfactor variable from BaseStar - use OPTIONS->LuminousBlueVariableFactor()
//                                      - Removed m_WolfRayetFactor variable from BaseBinaryStar - never used in BSE code
//                                      - Removed m_LBVfactor variable from BaseStar - use OPTIONS->WolfRayetFactor()
// 02.17.01     RTW - Nov 10, 2020  - Enhancement:
//                                      - Added in Schneider 2020 remnant mass prescriptions (standard and alternative)
//                                      - Added parameter MassTransferDonorHistory, as required for above prescription, which tracks the MT donor type (from which the MT Case can be established)
// 02.17.02     RTW - Nov 13, 2020  - Enhancement:
//                                      - Cleaned up the demo plotting routine so that the plot produced is the plot we use in the methods paper
// 02.17.03     JR - Nov 13, 2020   - Enhancements, code cleanup
//                                      - Added metallicity-distribution option: available distributions are ZSOLAR and LOGUNIFORM (see documentation)
//                                          - Added metallicity-min and metallicity-max options (for metallicity-distribution option)
//                                          - Metallicity is sampled if not explicitly specified via the --metallicity option - this was existing functionality, but
//                                            no distribution was implemented: sampling always returned ZSOLAR.  This change adds the LOGUNIFORM distribution, and 'formalises' the ZSOLAR 'distribution'.
//                                      - Added MASS to default SSE_SYSTEM_PARAMETERS_REC
//                                      - Removed AIS code
//                                      - Removed variable 'alpha' from BinaryCEDetails struct - use OPTIONS->CommonEnvelopeAlpha()
//                                          - Removed BINARY_PROPERTY::COMMON_ENVELOPE_ALPHA - use PROGRAM_OPTION::COMMON_ENVELOPE_ALPHA
//                                      - Issue #443: removed eccentricity distribution options FIXED, IMPORTANCE & THERMALISE (THERMALISE = THERMAL, which remains) 
// 02.17.04     JR - Nov 14, 2020   - Defect repairs
//                                      - Added CalculateRadiusOnPhase() and CalculateLuminosityOnPhase() to class BH (increases DNS yield)
//                                      - Added metallicity to sampling conditions in BaseBinaryStar constructor (should have been done when LOGUNIFORM metallicity distribution added)
// 02.17.05     TW - Nov 16, 2020   - Defect repairs
//                                      - Issue #444
//                                          - Fixed typo in synchronisation timescale
// 02.17.06     RTW - Nov 17, 2020  - Bug fix:
//                                      - Fixed Schneider remnant mass inversion from logRemnantMass^10 to 10^logRemnantMass, added some comments in the same section
// 02.17.07     TW - Nov 17, 2020   - Enhancements, code cleanup
//                                      - Issue #431
//                                          - Added option to change LBV wind prescription: choices are NONE, HURLEY_ADD, HURLEY and BELCYZNSKI
//                                      - Replaced numbers with constants for luminosity and temperature limits in mass loss
//                                      - Consolidated checks of luminosity for NJ winds within function
//                                      - NOTE: the above makes sure luminosity is checked before applying NJ winds for MS stars, this was not previously the case but I think it should be
// 02.17.08     JR - Nov 19, 2020   - Enhancements, code cleanup
//                                      - Added orbital-period-distribution option (see note in Options.cpp re orbital period option)
//                                      - Added mass-ratio option
//                                      - Updated default pythonSubmit to reflect new options, plus some previous omissions (by me...)
//                                      - Minor typo/formatting changes throughout
//                                      - Updated docs for new options, plus some typos/fixes/previous omissions
// 02.17.09     RTW - Nov 20, 2020  - Bug fix:
//                                      - Removed corner case for MT_hist=8 stars in the Schneider prescription (these should be considered Ultra-stripped)
// 02.17.10     RTW - Nov 25, 2020  - Enhancement:
//                                      - Cleaned up Schneider remnant mass function (now uses PPOW), and set the HeCore mass as an upper limit to the remnant mass
// 02.17.11     LVS - Nov 27, 2020  - Enhancements:
//                                      - Added option to vary all winds with OverallWindMassLossMultiplier
// 02.17.12     TW - Dec 9, 2020    - Enhancement, code cleanup, bug fix
//                                      - Issue #463
//                                          - Changed variable names from dml, dms etc. to rate_XX where XX is the mass loss recipe
//                                          - No longer overwrite variables with next mass loss recipe for clarity
//                                      - Added a new option to check the photon tiring limit during mass loss (default false for now)
//                                      - Added a new class variable to track the dominant mass loss rate at each timestep
// 02.17.13     JR - Dec 11, 2020   - Defect repair
//                                      - uncomment initialisations of mass transfer critical mass ratios in Options.cpp (erroneously commented in v02.16.00)
// 02.17.14     TW - Dec 16, 2020   - Bug fix
//                                      - fix behaviour at fLBV=0 (had been including other winds but should just ignore them)
// 02.17.15     JR - Dec 17, 2020   - Code and architecture cleanup
//                                      - Architecture changes:
//                                          - Added Remnants class    - inherits from HeGB class
//                                          - Added WhiteDwarfs class - inherits from Remnants class; most of the WD code moved from HeWD, COWD and ONeWD to WhiteDwarfs class
//                                          - Changed HeWD class      - inherits from WhiteDwarfs class (COWD still inherits from HeWD; ONeWD from COWD)
//                                          - Change NS class         - inherits from Remnants class; code added/moved as necessary
//                                          - Change BH class         - inherits from Remnants class; code added/moved as necessary
//                                          - Change MR class         - inherits from Remnants class; code added/moved as necessary
//                                      - Code cleanup:
//                                          - added "const" to many functions (mostly SSE code) that dont modify class variables ("this") (still much to do, but this is a start)
//                                          - added "virtual" to GiantBranch::CalculateCoreMassAtBAGB() and BaseStar::CalculateTemperatureAtPhaseEnd()
//                                              - will have no impact given where they are called, but the keyword should be there (in case of future changes)
//                                          - changed hard-coded header suffixes from _1 -> (1), _2 -> (2)
//                                      - Added call to main() to seed random number generator with seed = 0 before options are processed (and user specified seed is know).  Ensures repeatability.
//                                      - Changed "timestep below minimum" warnings in Star.cpp to be displayed only if --enable-warnings is specified
// 02.17.16     JR - Dec 17, 2020   - Code cleanup
//                                      - Removed "virtual" from GiantBranch::CalculateCoreMassAtBAGB() (incorrectly added in v02.17.15 - I was right the first time)
//                                      - Removed "const" from Remnants::ResolveMassLoss() (inadvertently added in v02.17.15)
//                                      - Removed declarations of variables m_ReducedMass, m_ReducedMassPrev, m_TotalMass, and m_TotalMassPrevfrom BaseBinaryStar.h (cleanup begun in v02.15.10 - these declarations were missed)
// 02.17.17     RTW - Dec 17, 2020  - Code cleanup
//                                      - Removed MassTransferCase related variables in favor of MassTransferDonorHist
// 02.17.18     JR - Dec 18, 2020   - Defect repair
//                                      - Typo in options code for option --switch-log: "switchlog" was incorrectly used instead of "switch-log"
// 02.17.19     LVS - Dec 19, 2020  - Enhancements:
//                                      - Added option to vary winds of cool stars (with T < VINK_MASS_LOSS_MINIMUM_TEMP) via a CoolWindMassLossMultiplier
// 02.18.00     JR - Jan 08, 2021   - Enhancement:
//                                      - Added support for HDF5 logfiles (see notes at top of log.h)
//                                      - Added 'logfile-type' option; allowed values are HDF5, CSV, TSV, TXT; default is HDF5
//                                      - Added 'hdf5-chunk-size' option - specifies the HDF5 chunk size (number of dataset entries)
//                                      - Added 'hdf5-buffer-size' option - specifies the HDF5 IO buffer size (number of chunks)
//                                      - Removed 'logfile-delimiter' option - delimiter now set by logfile type (--logfile-type option described above)
//                                      - Changed header strings containing '/' character: '/' replaced by '|' (header strings become dataset names in HDF5 files, and '/' is a path delimiter...)
// 02.18.01     SS - Jan 11, 2021   - Defect repair
//                                      - Added check if binary is bound when evolving unbound binaries
// 02.18.02     JR - Jan 12, 2021   - Defect repair:
//                                      - Changed "hdf5_chunk_size = 5000" to "hdf5_chunk_size = 100000" in default pythonSubmit (inadvertently left at 5000 after some tests...)
// 02.18.03     SS - Jan 19, 2021   - Enhancement:
// 									    - Added check for neutron star mass against maximum neutron star mass. 
//									      If a neutron star exceeds this mass it should collapse to a black hole. 
//                                        This can be relevant for neutron stars accreting, e.g. during common envelope evolution
// 02.18.04     IM - Jan 28, 2021   - Enhancement:
//                                      - NS to BH collapse preserves mass (see discussion in #514)
//                                      - Fixed comment typo
// 02.18.05     JR - Jan 29, 2021   - Defect repair:
//                                      - Honour '--evolve-unbound-systems' option when specified in a grid file (see issue #519)
//                                      - Honour '--evolve-pulsars' option when specified in a grid file (same as issue #519)
//                                      - Added "maximum-evolution-time", "maximum-number-timestep-iterations", and "timestep-multiplier" to m_GridLineExcluded vector in Options.h (previous oversight)
// 02.18.06     SS - Feb 1, 2021    - Defect repair:
//                                      - Make COMPAS use --neutrino-mass-loss-BH-formation options (resolves issue #453)
// 02.18.07     JR - Feb 18, 2021   - Enhancement:
//                                      - Added 'rotational-frequency' option so users can specify initial rotational frequency of SSE star
//                                      - Added 'rotational-frequency-1' and 'rotational-frequency-2' options so users can specify initial rotational frequency of both BSE stars
//                                      - Changed units of rotational frequencies written to logfiles (omega, omega_break, omega_ZAMS) from rotations per year to Hz
//                                      - Changed program option header strings containing '_1' and '_2' to '(1)' and '(2)' for consistency
// 02.18.08     JR - Feb 26, 2021   - Defect repairs:
//                                      - Remove stray diagnostic print from BaseStar constructor in BaseStar.cpp
//                                      - Fix for issue #530 - some commandline options ignored when a grid file is used
//                                          - the issue here was case-sensitive vs case-insensitive matches (asking BOOST to do case-insensitive matches for option names doesn't propagate to all matches BOOST does...)
//                                          - the options affected were all options that have mixed-case names:
//
//                                              - case-BB-stability-prescription
//                                              - kick-magnitude-sigma-CCSN-BH
//                                              - kick-magnitude-sigma-CCSN-NS
//                                              - kick-magnitude-sigma-ECSN
//                                              - kick-magnitude-sigma-USSN
//                                              - mass-transfer-thermal-limit-C
//                                              - muller-mandel-kick-multiplier-BH
//                                              - muller-mandel-kick-multiplier-NS
//                                              - neutrino-mass-loss-BH-formation
//                                              - neutrino-mass-loss-BH-formation-value
//                                              - PISN-lower-limit
//                                              - PISN-upper-limit
//                                              - PPI-lower-limit
//                                              - PPI-upper-limit
// 02.18.09     ML - Mar 22, 2021   - Defect repair:
//                                      - Correct polynomial evaluation of Nanjing lambda's for EAGB and TPAGB stellar types.
// 02.18.10     LVS - Apr 06, 2021   - Enhancement:
//                                      - Added PPISN prescription option - Farmer 2019
// 02.19.00     JR - Apr 20, 2021   - Enhancements and Defect Repairs:
//                                      - Enhancements:
//                                          - Added option to enable users to add program options values to BSE/SSE system parameters files
//                                              - option is '--add-options-to-sysparms', allowed values are {ALWAYS, GRID, NEVER}.  See docs for details.
//                                          - Included "Run_Details" file in HDF5 output file if logfile type = HDF5.  The text Run_Details file still exists
//                                            so users can still easily look at the contents of the Run_Details file - this enhancements adds a copy of the
//                                            Run_Details file to the HDF5 output file.
//
//                                      - Defect Repairs:
//                                          - fixed a few previously unnoticed typos in PROGRAM_OPTION map in constamts.h, and in Options::OptionValue() function.
//                                            Fairly benign since they had't been noticed, but needed to be fixed.
//
//                                      Modified h5copy.py (in postProcessing/Folders/H5/PythonScripts) so that groups (COMPAS files) will not be copied
//                                      if the group exists in the destination file but has a different number of datasets (columns) from the group in
//                                      the source file.
//
//                                      Also provided h5view.py - an HDF5 file viewer for COMPAS HDF5 files (in postProcessing/Folders/H5/PythonScripts).  See
//                                      documentation as top of source file for details.
// 02.19.01     JR - Apr 30, 2021   - Enhancements and Defect Repairs:
//                                      - Enhancements:
//                                          - changed chunk size for HDF5 files to HDF5_MINIMUM_CHUNK_SIZE for Run_Details group in COMPAS_Output and for detailed output files.
//                                              - Run_Details is a small file, and detailed output files are generally a few thousand records rather than hundreds of thousands, 
//                                                so a smaller chunk size wastes less space and doesn't impact performance significantly
//
//                                      - Defect Repairs:
//                                          - fixed issue #548 - HDF5 detailed output files not created when random-seed specified in a grid file
//                                          - fixed defect where records in HDF5 output files would be duplicated if the number of systems exceeded the HDF5 chunk size
//                                            being used (the default chunk size is 100000 - that might explain why this problem hasn't been reported)
//
//                                      Modified h5view.py (in postProcessing/Folders/H5/PythonScripts) to handle detailed output files
// 02.19.02     LVS - May 04, 2021   - Defect Repairs:
//                                      - Avoid possibility of exceeding total mass in Farmer PPISN prescription
// 02.19.03     TW - May 18, 2021    - Enhancement:
//                                      - Change default LBV wind prescription to HURLEY_ADD
// 02.19.04     JR - May 24, 2021    - Defect Repair:
//                                      - Fixed incrementing of random seed and binary id when grid file contains sets/ranges
//
//                                      Modified h5view.py (in postProcessing/Folders/H5/PythonScripts) to print number of unique seeds (where relevant) in summary output
// 02.20.00     IM - June 14, 2021  - Enhancement:
//                                      - Port defaults from preProcessing/pythonSubmit.py to options.cpp
//                                      - Minor fixes (e.g., documentation)
// 02.20.01     JR - June 21, 2021  - Defect repair:
//                                      - Fix for issue #585: add formatted value and delimiter to logrecord string in Log.h (defect introduced in v02.18.00; only affected SSE_Supernovae logfile)
// 02.20.02     JR - July 26, 2021  - Defect repair:
//                                      - Add HDF5 support to logging code for SSE/BSE switch log files.  Support for HDF5 switch files was inadvertently not added when HDF5 file support as added in v02.18.00 for all standard log files.  Switch log files are 'special' (they have extra columns, not part of the 'standard' log file functionality), and that was missed.
//                                      - Also removed '-lsz' from Makefile and Makefile.docker - library not required
// 02.21.00     JR - July 28, 2021  - Enhancement and Defect Repairs:
//                                      - Added code to copy any grid file and/or logfile-definitions file specified to output container.
//                                      - Copying a large grid file could take time, and take up much space, so added new program option '--store-input-files' which is TRUE by default.  If FALSE, neither the grid file (if specified) nor the logfile-definitions file (if specified) will be copied to the output container (if TRUE, both will be copied (if specified)).
//                                      - Fixed issue #600: changed pythonSubmit.py to treat fully-qualified grid filenames and fully-qualified logfile-definitions filenames correctly (i.e. don't add CWD if the filename is already fully-qualified).
//                                      - Fixed issue #601: changed pythonSubmit.py to put all boolean parameters on the commandline, with "True" or "False" value.
// 02.21.01     RTW - Aug 21, 2021  - Defect Repair:
//                                      - PrintRLOFProperties now gets called immediately before and after the call to EvaluateBinary so that the changes reflect only BSE changes.
//                                      - The function call has also been tidied up to take an argument specifying whether the call was made before or after the MT took place.
// 02.22.00     JR - Aug 26, 2021   - Enhancement:
//                                      - Added functionality to allow users to select a range of lines from the grid file (if specified) to process.  Added program options --grid-start-line and --grid-lines-to-process - see documentation for details.
// 02.22.01     JR - Sep 11, 2021   - Defect repair:
//                                      - Fix for issue #615: defaults for calculated/drawn program options now calculated after random seed is set for the system being evolved.
// 02.22.02     IM - Oct 4, 2021    - Defecr repair:
//                                      - Removed unnecessary IsPrimary() / BecomePrimary() functionality, fixed incorrect MassTransferTrackerHistory (see issue #605)
// 02.22.03     IM - Oct 4, 2022    - Defect repair:
//                                      - Corrected Eddington mass accretion limits, issue #612 (very minor change for WDs and NSs, factor of a few increase for BHs)
// 02.23.00 FSB/JR - Oct 11, 2021   - Enhancement:
//                                      - updated kelvin-helmholtz (thermal) timescale calculation with more accurate pre-factor and updated documentation.
//                                      - rationalised parameters of, and calls to, CalculateThermalTimescale()
// 02.23.01     JR - Oct 11, 2021   - Code cleanup:
//                                      - Typo fixed in version for changes made on October 11, 2021
//                                      - Changed KROUPA_POWER to SALPETER_POWER in utils:SampleInitialMass(); Removed KROUPA_POWER from constants.h
//                                      - Removed p_Id parameter from SSE/BSE switchlog functions - leftover from debugging
//                                      - Added CHEMICALLY_HOMOGENEOUS_MAIN_SEQUENCE property to SSE_SYSTEM_PARAMETERS_REC and BSE_SYSTEM_PARAMETERS_REC (both stars)
//                                      - Tidied up some parameters etc. to better comply with COMPAS coding guidelines
//                                      - Typo fixed in preProcessing/COMPAS_Output_Definitions.txt
// 02.24.00     JR - Oct 12, 2021   - Minor enhancements/optimisations:
//                                      - Added BaseStar::CalculateThermalMassAcceptanceRate() as a first-pass to address issue #595 - can be changed/expanded as required
//                                      - Changed BaseBinaryStar::CalculateTimeToCoalescence() to use Mandel 2021 https://iopscience.iop.org/article/10.3847/2515-5172/ac2d35, eq 5 to address issue #538
// 02.24.01     RTW - Oct 13, 2021  - Enhancements:
//                                      - Added units uniformly to the --help input descriptions
//                                      - Removed the BeBinary- and RLOF-specific random seeds (which were attributes of the events and were printed with e.g <MT) and replaced with system random seed
//                                      - In CE output, changed MASS_2_FINAL (which was sort of a wrapper for core mass) for MASS_2_POST_COMMON_ENVELOPE
//                                      - Removed SN kick angles from SystemParameters output (they are duplicated in SN output) and changed true_anomaly to mean_anomaly in BSE SN output
//                                      - Cosmetic typo fixes and added consistency, in the Event_Counter parameters and some function definitions
//                                      - Added *.eps, *.png to gitignore
// 02.24.02     JR - Oct 13, 2021   - Minor fixes:
//                                      - Fixed a few typos in header strings
//                                      - Changed true_anomaly to mean_anomaly in SSE SN output
// 02.25.00     JR - Oct 30, 2021   - Enhancements and minor fixes:
//                                      - Added ability for users to annotate log files via new program options '--notes-hdrs' and '--notes'.  See docs for details. 
//                                      - Added a shorthand notation for vector program options (e.g. annotations, log-classes, debug-classes).  See docs for details.
//                                      - Added '--notes-hdrs' and '--notes' to pythonSubmit.py (default = None for both)
//                                      - Added HDF5 support to Log::GetLogStandardRecord() (return value) and Log::LogStandardRecord() (input parameter).  This only matters
//                                        to SSE Supernovae file - for delayed writes.  The original implementation may have resulted in minor discrepanicies in SSE Supernovae
//                                        log records, (because of when the values were sampled (i.e. mid-timestep, or end of timestep)), which would only have been evident if
//                                        HDF5 files were compared to e.g. CSV files for the same binary - CSV, TSV, and TXT files had values sampled mid-timestep, HDF5 files 
//                                        at end of timestep).
//                                      - Added Log::Write() and Log::Put() for HDF5 files (better implementation - worked around in original implementation)
//                                      - Added additional checks for bad string -> number conversions throughout (for stoi(), stod(), etc.)
//                                      - Performance enhancement to BaseBinaryStar::CalculateTimeToCoalescence() (return early if e = 0.0)
//                                      - Fixed a few typos in comments
// 02.25.01     IM - Nov 1, 2021    -  Enhancements:
//                                      - Introduced common-envelope-allow-radiative-envelope-survive and common-envelope-allow-immediate-rlof-post-ce-survive options
//                                      - Addresses issue # 637
// 02.25.02     JR - Nov 1 , 2021    - Minor fixes:
//                                      - reinstated "_n" suffix for BSE detailed filenames (inadvertently removed in v02.25.00)
//                                      - updated pythonSubmit files:
//                                          preProcessing/pythonSubmit.py
//                                          examples/methods_paper_plots/detailed_evolution/pythonSubmitDemo.py
//                                          examples/methods_paper_plots/chirpmass_distribution/pythonSubmit.py
//                                          examples/methods_paper_plots/fig_5_HR_diagram/pythonSubmit.py
//                                          examples/methods_paper_plots/fig_6_max_R/pythonSubmit.py
//                                          examples/methods_paper_plots/fig_8_initial_core_final_mass_relations/pythonSubmitDefaults.py
//                                          examples/methods_paper_plots/fig_8_initial_core_final_mass_relations/pythonSubmitFryerRapid.py
//                                          examples/methods_paper_plots/fig_8_initial_core_final_mass_relations/pythonSubmitMandelMueller.py
// 02.25.03     JR - Nov 1 , 2021    - Minor fixes:
//                                      - fixed typo in Options.cpp for option --common-envelope-allow-immediate-RLOF-post-CE-survive (was typed common-envelope-allow-immediate-RLOF-post-CE_survive)
//                                      - fixed typo in Options.cpp for option --common-envelope-allow-radiative-envelope-survive (was typed common-envelope-allow-radiative-envelope-surive)
//                                        (neither of these caused problems because Boost matches only as many characters as necessary to determine the option name - would have if the names were not unique up to the typos)
// 02.25.04     IM - Nov 4, 2021     - Minor fixes
//                                      - More surive->survive typo fixes in python files to address issue #660
//                                      - Documentation edits to reflect new options common-envelope-allow-radiative-envelope-survive and common-envelope-allow-immediate-rlof-post-ce-survive options
// 02.25.05     IM - Nov 4, 2021     - Defect repair:
//                                      - Changed GiantBranch::CalculateRemnantMassByMullerMandel() to ensure that the remnant mass is no greater than the He core mass
// 02.25.06     IM - Nov 7, 2021     - Enhancements:
//                                      - Clarified program option documentation
//                                      - Removed unused CUSTOM semi-major axis initial distribution
//                                      - Removed unused STARTRACK zeta prescription
// 02.25.07     IM - Nov 12, 2021    - Defect repair:
//                                      - Changed EAGB::CalculateLuminosityOnPhase() and EAGB::CalculateLuminosityAtPhaseEnd() to use the helium core mass rather than the CO core mass (see Eq. in second paragraph of section 5.4 of Hurley+, 2000); this fixes a downward step in luminosity and radius on transition to EAGB
// 02.25.08     JR - Nov 15, 2021    - Defect repair:
//                                      - Fixed error introduced in v02.25.00: Added HDF5 support to GetLogStandardRecord().
//                                        Defect introduced was omission of code for HDF5 file support if a specified property is supplied to GetLogStandardRecord(), causing a boost::bad_get error.
//                                        The defect only affected HDF5 SSE_Supernovae files.  This fix adds the omitted code.
//                                      - Changed Options::PrintOptionHelp() to print help (-h/--h) to stdout instead of stderr.
// 02.25.09     IM - Nov 16, 2021    - Defect repair:
//                                      -Revert EAGB treatment to 02.25.06 until a proper fix is introduced
// 02.25.10     JR - Nov 19, 2021    - Defect repairs:
//                                      - clamp timestep returned in BaseStar::CalculateTimestep() to NUCLEAR_MINIMUM_TIMESTEP
//                                      - change NUCLEAR_MINIMUM_TIMESTEP to 1 year (from 100 years) in constants.h
// 02.26.00     IM - Nov 30, 2021    - Defect repairs:
//                                      - only decrease effective initial mass for HG and HeHG stars on mass loss when this decrease would not drive an unphysical decrease in the core mass
//                                      - change mass comparisons (e.g., mass vs. He flash mass threshold) to compare effective initial mass rather than current mass
//                                      - minor code and comment cleanup
// 02.26.01     IM - Dec 5, 2021     - Defect repair, Code cleanup:
//                                      - Removed redundant function ResolveRemnantAfterEnvelopeLoss (ResolveEnvelopeLoss is sufficient)
//                                      - Cleaned / updated ResolveEnvelopeLoss
//                                      - Fixed issue with masses and types of remnants formed from stripped HG stars
// 02.26.02     RTW - Dec 17, 2021   - Defect repair, Code cleanup:
//                                      - Changed all occurrences of PPOW(base, 1.0/3.0) with std::cbrt, as the former could not handle negative bases
//                                      - Changed all occurrences of sqrt with std::sqrt for consistency with the above change
// 02.26.03     IM - Jan 10, 2022    - Defect repair, code cleanup:
//                                      - Cleaned up treatment of HG donors having CONVECTIVE envelopes in LEGACY; fixed an issues with CEs from HG donors introduced in 02.25.01 
// 02.27.00     ML - Jan 12, 2022    - Enhancements:
//                                      - Add enhanced Nanjing lambda option that continuously extrapolates beyond radial range
//                                      - Add Nanjing lambda option to switch between calculation using rejuvenated mass and true birth mass
//                                      - Add Nanjing lambda mass and metallicity interpolation options
//                                      - No change in default behaviour
// 02.27.01     IM - Feb 3, 2022     - Defect repair:
//                                      - Fixed condition for envelope type when using ENVELOPE_STATE_PRESCRIPTION::FIXED_TEMPERATURE (previously, almost all envelopes were incorrecctly declared radiative)
// 02.27.02     IM - Feb 3, 2022     - Defect repair:
//                                      - Fixed mass change on forced envelope loss in response to issue # 743
// 02.27.03     JR - Feb 8, 2022     - Defect repair:
//                                      - Fix for issue # 745 - logfile definition records not updated correctly when using logfile-definitions file (see issue for details)
// 02.27.04     RTW - Feb 15, 2022   - Defect repair:
//                                      - Fix for issue # 761 - USSNe not occurring. See issue for details.
// 02.27.05     IRS - Feb 17, 2022   - Enhancements:
//                                      - Add function HasOnlyOneOf, which returns true if a binary has only one component in the list of stellar types passed, and false if neither or both are in the list
//                                      - Add function IsHMXRBinary, which returns true if HasOnlyOneOf(Black hole, Neutron star) and the companion radius is > 80% of the Roche Lobe radius
//                                      - Add flag --hmxr-binaries, which tells COMPAS to store binaries in BSE_RLOF output file if IsHMXRBinary
//                                      - Add columns for pre- and post-timestep ratio of stars to Roche Lobe radius to BSE_RLOF output file (addressing issue #746)
//                                      - Changed variables named rocheLobeTracker, roche_lobe_tracker etc. to starToRocheLobeRadiusRatio, star_to_roche_lobe_radius_ratio, etc. for clarity
// 02.27.06     SS - Apr 5, 2022     -  Defect repair:
//                                      - Fixed StarTrack PPISN prescription, previously it was doing the same thing as the COMPAS PPISN prescription.
// 02.27.07     RTW - Apr 5, 2022    - Defect repair:
//                                      - Fix for issue # 773 - ONeWD not forming due to incorrect mass comparison in TPAGB. 
// 02.27.08     RTW - Apr 12, 2022   - Defect repair:
//                                      - Fix for issue # 783 - Some mergers involving a massive star were not logged properly in BSE_RLOF, whenever a jump in radius due to changing stellar type within ResolveMassChanges was much greater than the separation.
// 02.27.09     VK - Apr 25, 2022    - Minor Enhancement:
//                                      - Converted constant: MULLERMANDEL_SIGMAKICK into an option: --muller-mandel-sigma-kick
// 02.28.00     Lvs - May 11, 2022   - Enhancements:
//                                      - Introduced new remnant mass prescription: Fryer+ 2022, adding new options --fryer-22-fmix and --fryer-22-mcrit
// 02.29.00     RTW - May 5, 2022    - Enhancement:
//                                      - Fix for issue # 596 - New option to allow for H rich ECSN (defaults to false). This removes non-interacting ECSN progenitors from contributing to the single pulsar population.
// 02.30.00     RTW - May 8, 2022    - Enhancement
//                                      - Added MACLEOD_LINEAR specific angular momentum gamma loss prescription for stable mass transfer
// 02.31.00     IM - May 14, 2022    - Enhancement
//                                      - Added option retain-core-mass-during-caseA-mass-transfer to preserve a larger donor core mass following case A MT, set equal to the expected core mass of a newly formed HG star with mass equal to that of the donor, scaled by the fraction of its MS lifetime
//                                      - Code and comment cleaning
// 02.31.01     RTW - May 16, 2022   - Defect repair:
//                                      - Fixed help string for H rich ECSN option implemented in v2.29.99
// 02.31.02     JR - May 18, 2022    - Defect repairs:
//                                      - Fixed STAR_PROPERTY_LABEL entries in contsants.h for INITIAL_STELLAR_TYPE and INITIAL_STELLAR_TYPE_NAME - both missing the prefix "INITIAL_".
//                                        Only caused a problem if a user wanted to add either of those to the logfile-definitions file - but since they are in the system parameters files (SSE and BSE)
//                                        by default encountering the problem would probably be unlikely.
//                                      - Fixed error identifier in Log::UpdateAllLogfileRecordSpecs() - was (incorrectly) ERROR::UNKNOWN_BINARY_PROPERTY, now (correctly) ERROR::UNKNOWN_STELLAR_PROPERTY 
// 02.31.03     RTW - May 20, 2022   - Defect repair:
//                                      - Fixed MS+MS unstable MT not getting flagged as a CEE
// 02.31.04     RTW - June 10, 2022  - Enhancements
//                                      - Fixed MT_TRACKER values to be clearer and complementary to each other
//                                      - Updated the relevant section in the detailed plotter that uses MT_TRACKER values
//                                      - Removed end states from detailed plotter (Merger, DCO, Unbound) so that they don't over compress the rest
// 02.31.05     RTW - July 25, 2022  - Defect repair:
//                                      - Renamed option '--allow-H-rich-ECSN' to 'allow-non-stripped-ECSN'
//                                      - Fixed check for non-interacting ECSN progenitors to consider MT history instead of H-richness
// 02.31.06     RTW - Aug 2, 2022    - Enhancement:
//                                      - Added stellar merger to default BSE_RLOF output
// 02.31.07     IM - August 1, 2022  - Defect repair:
//                                      - Print to DetailedOutput after merger, addresses https://github.com/TeamCOMPAS/COMPAS/issues/825
//                                      - Ensures no ONeWDs are formed with masses above Chandrasekhar mass
//                                      - Minor comment tweaks and a bit of defensive programming
// 02.31.08     RTW - Aug 3, 2022    - Enhancement:
//                                      - Added Accretion Induced Collapse (AIC) of ONeWD as another type of SN
// 02.31.09     RTW - Aug 9, 2022    - Enhancement:
//                                      - Max evolution time and max number of timesteps now read in from gridline as well as commandline
// 02.31.10     RTW - Aug 12, 2022   - Enhancement:
//                                      - Added option to set the Temperature boundary between convective/radiative giant envelopes
// 02.32.00     JR - Aug 27, 2022    - Enhancement & minor cleanup:
//                                      - Add 'record type' functionality to all standard log files
//                                      - Add/rationalise calls to PrintDetailedOutput() for binary systems
//                                          - remove m_PrintExtraDetailedOutput variable (and associated code) from BaseBinaryStar class
//                                      - Add new option for each standard log file to allow specification of which record types to print
//                                          - see e.g. '--logfile-detailed-output-record-types'
//                                      - Online documentation updated for record types and new options
//                                      - Detailed ploter changed to work with record type column (thanks RTW)
//                                      - Added new section to online documentation: 'What's new'
//                                          - documented record types changes in this new section
//                                      - Minor cleanup:
//                                          - minor formatting and typo fixes (src + docs)
//                                          - removed IncrementOmega() function from the BaseStar and Star classes (anti-patterm and no longer used - if it ever was)
//                                          - tidied up description of MainSequence::UpdateMinimumCoreMass()
// 02.33.00     RTW - Aug 13, 2022   - Enhancement:
//                                      - Added critical mass ratios from Claeys+ 2014 for determining if MT is unstable
//                                      - Cleaned up stability check functions in BaseBinaryStar.cpp for clarity, and to allow for critical mass ratios to be checked correctly
// 02.33.01     RTW - Sep 26, 2022   - Defect repair:
//                                      - Fixed interpolation of MACLEOD_LINEAR gamma for specific angular momentum. Previously interpolated on the gamma value, now interpolates in orbital separation
// 02.33.02      IM - Nov 27, 2022   - Defect repair:
//                                      - Fixed ignored value of input radius when computing the thermal timescale, relevant if using Roche lobe radius instead (issue #853)
//                                      - Cleaned code and comments around the use of MT_THERMALLY_LIMITED_VARIATION::RADIUS_TO_ROCHELOBE vs. C_FACTOR (issue #850)
// 02.34.00      IM - Nov 28, 2022   - Enhancement:
//                                      - Adding framework for Hirai & Mandel 2-stage common envelope formalism
//                                          (placeholders for now -- will have identical results to default version)
//                                      - Placed Dewi CE prescription on parity with others
// 02.34.01     RTW - Nov 30, 2022   - Defect repair:
//                                      - Fixed Time<MT and Time>MT calls in BSE_RLOF. Previously, they were identical. Now, Time<MT correctly reflects the previous time.
// 02.34.02     JR - Nov 30, 2022    - Defect repair:
//                                      - Fixed problem with no content in switchlog files (issue #870 - introduced in v2.32.00).
//                                      - Changed conditional statement in HG::ResolveEnvelopeLoss() and FGB::ResolveEnvelopeLoss() to be consistent with other stellar types ('>' -> '>=').
// 02.34.03     NRS - Jan 9, 2023    - Defect repair:
//                                      - Fixed units for post-CEE semi-major axis in CEE logs (issue #876).
// 02.34.04     RTW - Jan 31, 2023   - Enhancement:
//                                      - Added SN orbit inclination angle to BSE_SUPERNOVAE output
// 02.34.05     JR - Jan 29, 2023    - Code cleanup:
//                                      - Addressed issue #888 - replaced class variables m_LogMetallicityXi, m_LogMetallicitySigma, and m_LogMetallicityRho in BaseStar with getter functions.
// 02.34.06     IM - Feb 1, 2023     - Bug fixes:
//                                      - Re-enabled ResolveMassLoss() for Remnants so that Mdot is correctly reset
//                                      - Set Mdot to 0 in BaseBinaryStar::CalculateWindsMassLoss() when winds are turned off while the binary is in mass trensfer
//                                      - Removed Dutch winds for Remnants
//                                      - Fixed typo in NS::CalculateLuminosityOnPhase_Static()
//                                      - Minor code cleaning
// 02.35.00     RTW - Dec 8, 2022    - Enhancement:
//                                      - Added critical mass ratios from Ge+ 2020 for determining if MT is unstable
// 02.35.01     RTW - Feb 12, 2022   - Enhancement:
//                                      - Added post-SN orbital inclination vector to the output-able BINARY_PROPERTIES (not included in output, by default). 
// 02.35.02     JR - Feb 19, 2023    - Minor change and defect repair:
//                                      - Changed units of ROCHE_LOBE_RADIUS_1 and ROCHE_LOBE_RADIUS_2 from orbital separation to RSOL
//                                      - Changed header string for ROCHE_LOBE_RADIUS_1 from "RocheLobe(1)|a" to "RocheLobe(1)" - ditto for ROCHE_LOBE_RADIUS_2
//                                      - removed STAR_TO_ROCHE_LOBE_RADIUS_RATIO_1 ("Radius(1)|RL")and STAR_TO_ROCHE_LOBE_RADIUS_RATIO_2 ("Radius(2)|RL") from
//                                        the default output for BSE_DETAILED_OUTPUT_REC (can be calculated from other values in the default output)
//                                      - changed plot_detailed_evolution.py to accommodate the removal of STAR_TO_ROCHE_LOBE_RADIUS_RATIO_1 and 
//                                        STAR_TO_ROCHE_LOBE_RADIUS_RATIO_2 from the default output
//                                      - changed online documentation to reflect:
//                                           (a) removal of STAR_TO_ROCHE_LOBE_RADIUS_RATIO_1 and STAR_TO_ROCHE_LOBE_RADIUS_RATIO_2 from the default output
//                                           (b) change of header strings for ROCHE_LOBE_RADIUS_1 and ROCHE_LOBE_RADIUS_2 (units already (accidentally...) correct)
//                                      - fixed minor defect in call to m_Accretor->CalculateMassAcceptanceRate() in BaseBinaryStar::CalculateMassTransfer()
//                                        (only affected runs with mass-transfer-thermal-limit-accretor = RADIUS_TO_ROCHELOBE)
// 02.35.03     LvS - Feb 27, 2023   - Enhancement:
//                                      - Added mass accretion prescription during CE following model 2 from van Son + 2020
// 02.36.00     JR - Mar 15, 2023    - Enhancement, minor defect repairs:
//                                      - Addressed issue #797 - implemented functionality to create YAML file.  Two new options (--create-YAML-file and --YAML-template).  See documentation for details.
//                                      - Modified runSubmit.py to work with new yaml file format (i.e. all options could be commented...)
//                                      - Minor defect repairs in options code
//                                      - Minor fixes to online documentation; also clarified make arguments
// 02.36.01     JR - Mar 20, 2023    - Documentation:
//                                      - Updated documentation for YAML files.
//                                      - Modified YAML template to include notice regarding commented lines in default YAML file.
// 02.37.00     NR,RTW - Mar 26, 2023 - Enhancement:
//                                      - Added functionality for WDs to accrete in different regimes. 
//                                          - This applies to each WD subtype individually, though there is some overlap between COWDs and ONeWDs.
//                                          - Also involves tracking the WD shell mass, to account for shell burning that later increases the WD mass.
//                                          - Includes possible instability, and merger if the donor is a giant, as well as new SN types, 
//                                          - AIC (accretion induced collapse), SNIA (Type Ia), and HeSD (Helium shell detonation). 
//                                      - Tangential but related changes:
//                                          - Cleaned up the call to EddingtonCriticalRate, puttting it in BaseStar along with the optional prefactor.
//                                          - Moved NS radius and luminosity calls into NS.h from elsewhere in the code.
// 02.37.01     JR - Mar 27, 2023    - Defect repair:
//                                      - Updated changelog.h and whats-new.rst to correctly reflect changes to the code and version numbers after a bad fix for merge conflicts
//                                      - Changed "DD" to "HeSD" as appropriate
//                                      - A couple of code-cleanups
// 02.37.02     JR - Mar 27, 2023    - Defect repair:
//                                      - Changed yaml.h to include <algorithm> and <chrono> - not including them causes docker build to fail.
// 02.37.03     IM - Apr 8, 2023     - Defect repair:
//                                      - Resolved issue #855 by using Mass0 rather than Mass to determine ages and timescales
// 02.38.01     IM - Apr 16, 2023    - Enhancement:
//                                      - Added option to eject the convective envelope by pulsations (ExpelConvectiveEnvelopeAboveLuminosityThreshold)
//                                          if log10(m_Luminosity/m_Mass) exceeds LuminosityToMassThreshold
// 02.38.02     NR - Apr 20, 2023    - Defect repair:
//                                      - Added missing const in WD files which was generating warnings when compiling.
//                                   - Enhancement:
//                                      - Added QCRIT_PRESCRIPTION::HURLEY_HJELLMING_WEBBINK based on Hurley+ 2002 and its corresponding documentation.
// 02.38.03     IM - Apr 20, 2023    - Enhancement:
//                                      - Updated defaults following #957
// 02.38.04     IM - Apr 20, 2023    - Enhancement:
//                                      - Included Picker et al. (2023, in prep.) fits for the convective envelope mass in the TWO_STAGE common envelope treatment
// 02.38.05     YS - May 10, 2023    - Updates and changes to NS.cpp:
//                                      - Added NS::ChooseTimeStep(). Detailed time step description and reasoning can be found in NS.cpp
//                                      - Added output options (not default): PULSAR_BIRTH_PERIOD and PULSAR_BIRTH_SPIN_DOWN_RATE, which output the birth spin period and period derivative of a pulsar
//                                      - Updated codes on pulsar evolution, solving the problem of pulsars not evolving properly. This is written in cgs. 
//                                      - Added NS::SpinDownIsolatedPulsar(), describes single pulsar spinning down with magnetic braking. 
//                                          This is later used in NS::UpdateMagneticFieldAndSpin()
//                                      - m_PulsarDetails.spinDownRate was described as Pdot (s s^-1), when it is in fact f-dot(rad s^-2). This is now corrected. 
//                                      - In BSE_Pulsar_Evolution file, the pulsar parameters at birth were not recorded. 
//                                          Pulsar was also evolved an additional time step here with unspecified size.
//                                          Fix to this problem is done by setting the PULSAR_RECORD_TYPE:
//                                           (a) if record_type = 1 (DEFAULT), these are the initial values of the pulsar set at birth
//                                           (b) if record_type = 3 (POST_BINARY_TIMESTEP), these describe normal pulsar evolution
//                                      - Another caveat:
//                                         pulsar recycling mechanisms are not yet fully implemented, so COMPAS cannot produce MSPs for the time being; more updates to come.
// 02.38.06     JR - Jun 04, 2023    - Defect repair:
//                                      - Fixed "hides overloaded virtual function" warnings.
//                                      - Added "-Woverloaded-virtual" to compiler flags to enable warnings for g++ on linux systems.
// 02.38.07     JR - Jun 04, 2023    - Defect repair:
//                                      - Fix for issue #958 - evolving unbound systems that contain two compact objects.  Also added BINARY_PROPERTY::UNBOUND 
//                                        to BSE Detailed Output file default record.
//                                      - Changed makefile to be POSIX compliant for .o suffix rule.  No need to change docker Makefile - it is already POSIX compliant.
//                                         - since GNU Make 4.3 a warning is issued for suffix rules that include prerequisites - in our case the .o rule on line 125:
//                                           "Makefile:125: warning: ignoring prerequisites on suffix rule definition" - and in future releases it will become an error.
// 02.38.08     NRS - Jun 22, 2023   - Defect repair:
//                                      - Changed documentation to  match default value of m_EvolveUnboundSystems (TRUE).
//                                   - Enhancement:
//                                      - Added --evolve-double-white-dwarfs option to allow evolution of DWD systems (FALSE by default).
// 02.39.00     JR - Jul 04, 2023    - Enhancement, a little code cleanup:
//                                      - Record and expose m_EvolutionStatus for both BaseStar and BaseBinaryStar as a variable available for selection
//                                        for printing.  m_EvolutionStatus records the final evolution status - the reason evolution was stopped.  This was
//                                        already printed to the console for each star or binary, and is now available to be recorded in the log files.
//                                      - Add 'Evolution_Status' column to both SSE and BSE default system parameters records, and record m_EvolutionStatus there. 
//                                      - Fixed a few typos, a little code cleanup.
// 02.39.01     LC - Sep 01, 2023    - Defect repair:
//                                      - Fix for issue #945 - made HeSD SN types a sub-class of SNIA types.
// 02.40.00     JDM - Sep 29, 2023   - Enhancement:
//                                      - Added 'FLEXIBLE2023' option to --mass-loss-prescription. Recover previous defaults via 'BELCZYNSKI2010' option. this applies the following prescriptions:
//                                          - Added --OB-mass-loss program option.
//                                          - Added --RSG-mass-loss.
//                                          - Added --VMS-mass-loss.
//                                          - Added --WR-mass-loss.
// 02.41.00     JR - Nov 02, 2023    - Enhancement, a little cleanup:
//                                      - Added naive tides implementation.  Functionality enabled with new option `--enable-tides`.  Default is no tides.
//                                      - Fixed CalculateOrbitalAngularMomentum() (now uses eccentricity)
//                                      - Added links to online documentation to splash string
//                                      - Constants 'G1' and 'G_SN' renamed to 'G_AU_Msol_yr' and 'G_km_Msol_s' respectively
// 02.41.01     JR - Dec 11, 2023    - Defect repair, a little code cleanup:
//                                      - Fix for issue #1022 - incorrect index used for last array entry.
//                                      - A little code cleanup
// 02.41.02     JR - Dec 15, 2023    - Defect repair:
//                                      - 2.41.00 backed-out the changes made in 2.40.00 - this puts them back
//                                      - Calling it a defect repair so we get a new version number - just in case we need it...
// 02.41.03     JR - Dec 28, 2023    - Defect repair:
//                                      - Fix for issue #1034
//                                      - This fix changes the functions
//                                           . BaseBinaryStar::CalculateAngularMomentum(), 
//                                           . BaseBinaryStar::CalculateTotalEnergy(), and
//                                           . BaseStar::AngularMomentum()
//                                        to use moment of inertia rather than gyration radius.
//                                        This fix changes CalculateMomentOfInertia to properly implement Hurley et al., 2000 eq 109  
//                                        This fix also removes CalculateGyrationRadius() from all classes, and changes code that called CalculateGyrationRadius().
//                                        These changes have wider implications than just issue #1034 and may change DCO yields slightly.
//                                      - Removed some unused functions.
//                                      - Change to functionality (noted above) noted in 'What's New' online documentation page
// 02.41.04     JR - Dec 30, 2023    - Defect repair:
//                                      - Fix for issue #1048
// 02.41.05     YS - Jan 31, 2024    - Bug fix:
//                                      - Fix for issue #1058: fixing calculation of pulsar spin period
// 02.41.06     JR - Feb 10, 2024    - Defect repair:
//                                      - Fix for issue #1057:
//                                            HeMS::CalculateMomentOfInertia() falls back to MainSequence::CalculateMomentOfInertia()
//                                            HeHG::CalculateMomentOfInertia() falls back to GiantBranch::CalculateMomentOfInertia()
//                                      - Added sanity checks for mass and luminosity where necessary in variants of CalculateRadiusOnPhase_Static()
// 02.42.00     JR - Jan 08, 2024    - Enhancements, defect repair, a little cleanup
//                                      - added `timesteps-filename` option to allow users to provide preset timesteps for both SSE and BSE
//                                      - updated documentation for new option; updated `What's New`
//                                      - SSE vs BSE consistency: modified SSE to evolve a single star exactly as the primary in a wide binary with small companion
//                                      - quantised timesteps to an integral multiple of 1E-12Myr - new constant `TIMESTEP_QUANTUM` in constants.h
//                                      - little bit of code cleanup
//                                      - added warning for stellar type switch not taken - just a diagnostic for now
// 02.42.01     JR - Jan 21, 2024    - Defect repair
//                                      - fix for issue 1066 - see issue/PR for explanation
//                                      - cleaned up root solvers OmegaAfterSynchronisation(), MassLossToFitInsideRocheLobe(), and Mass0ToMatchDesiredCoreMass(), and their respective functors
//                                      - MassLossToFitInsideRocheLobe(), and Mass0ToMatchDesiredCoreMass() now return -1.0 if no acceptable root found
//                                      - calling code for MassLossToFitInsideRocheLobe() and Mass0ToMatchDesiredCoreMass() now handles -ve return:
//                                           - if MassLossToFitInsideRocheLobe() returns -ve value (i.e. no root found), the binary immediately enters a CE phase
//                                           - if Mass0ToMatchDesiredCoreMass() returns -ve value (i.e. no root found), an arbitrary value is used for core mass (see code for value)
// 02.42.02    RTW - Mar 21, 2024    - Minor edits:
//                                      - Defect repair : Added explicit definition `bool isUnstable = false` to avoid confusion in BaseBinaryStar.cpp
//                                      - Defect repair : Fixed erroneous core mass values in ResolveSNIa in WhiteDwarfs.cpp. Was previously 0 for all core masses. 
//                                      - Enhancement: Added output parameter TZAMS for internal variable m_TZAMS
// 02.43.00    RTW - Mar 29, 2024    - Enhancement:
//                                      - Added Hirai pulsar rocket kick, and related options
// 02.43.01    SS - Apr 8, 2024      - Defect repair
//                                      - Fix CalculateMassLossRateBjorklundEddingtonFactor to use LSOLW (in SI) rather than LSOL (in cgs)        
<<<<<<< HEAD
//
// 02.44.00    VK - Apr 04, 2024    - Enhancement:
//                                      - Added dynamical tides to binary evolution. Functionality enabled by setting the new option `--tides-prescription` to the value `KAPIL2024` (default is `NONE`)
//                                      - Removed old option `--enable-tides`, which can now be enabled by setting `--tides-prescription PERFECT`.
//                                      - Dynamcial tides implementation follows Zahn, 1977, Eq. (5.5) , with the value of E_2 coming from Kushnir et al., 2017, Eq. (8).
//                                      - Secular evolution under the effect of tides follows Zahn, 1977, Eqs. (3.6) to (3.8)
//                                      - Added function CalculateCoreRadius(). Currently returns the same value as CalculateRemnantRadius() for Giant Branch stars, returns 0.0 otherwise

const std::string VERSION_STRING = "02.44.00";
=======
// 02.43.02    JR - Apr 15, 2024     - Defect repair
//                                      - Fix for issue #1074 - SSE Supernova records duplicated

const std::string VERSION_STRING = "02.43.02";
>>>>>>> e2c12cde

# endif // __changelog_h__<|MERGE_RESOLUTION|>--- conflicted
+++ resolved
@@ -1117,7 +1117,8 @@
 //                                      - Added Hirai pulsar rocket kick, and related options
 // 02.43.01    SS - Apr 8, 2024      - Defect repair
 //                                      - Fix CalculateMassLossRateBjorklundEddingtonFactor to use LSOLW (in SI) rather than LSOL (in cgs)        
-<<<<<<< HEAD
+// 02.43.02    JR - Apr 15, 2024     - Defect repair
+//                                      - Fix for issue #1074 - SSE Supernova records duplicated
 //
 // 02.44.00    VK - Apr 04, 2024    - Enhancement:
 //                                      - Added dynamical tides to binary evolution. Functionality enabled by setting the new option `--tides-prescription` to the value `KAPIL2024` (default is `NONE`)
@@ -1127,11 +1128,5 @@
 //                                      - Added function CalculateCoreRadius(). Currently returns the same value as CalculateRemnantRadius() for Giant Branch stars, returns 0.0 otherwise
 
 const std::string VERSION_STRING = "02.44.00";
-=======
-// 02.43.02    JR - Apr 15, 2024     - Defect repair
-//                                      - Fix for issue #1074 - SSE Supernova records duplicated
-
-const std::string VERSION_STRING = "02.43.02";
->>>>>>> e2c12cde
 
 # endif // __changelog_h__