--- conflicted
+++ resolved
@@ -970,12 +970,6 @@
 //                                      - Minor code cleaning
 // 02.35.00     RTW - Dec 8, 2022    - Enhancement:
 //                                      - Added critical mass ratios from Ge+ 2020 for determining if MT is unstable
-<<<<<<< HEAD
-// 02.35.01     LvS - Feb 14, 2023    - Enhancement:
-//                                      - Added mass accretion prescription during CE following model 2 from van Son + 2020
-
-const std::string VERSION_STRING = "02.35.01";
-=======
 // 02.35.01     RTW - Feb 12, 2022   - Enhancement:
 //                                      - Added post-SN orbital inclination vector to the output-able BINARY_PROPERTIES (not included in output, by default). 
 // 02.35.02     JR - Feb 19, 2023    - Minor change and defect repair:
@@ -992,7 +986,5 @@
 //                                        (only affected runs with mass-transfer-thermal-limit-accretor = RADIUS_TO_ROCHELOBE)
 
 const std::string VERSION_STRING = "02.35.02";
->>>>>>> def403cc
-
 
 # endif // __changelog_h__