# ifndef __changelog_h__
# define __changelog_h__

// =====================================================================
// 
// COMPAS Changelog
// 
// =====================================================================
// 
// 02.00.00      JR - Sep 17, 2019 - Initial commit of new version
// 02.00.01      JR - Sep 20, 2019 - Fix compiler warnings. Powwow fixes
// 02.00.02      JR - Sep 21, 2019 - Make code clang-compliant
// 02.00.03      IM - Sep 23, 2019 - Added fstream include
// 02.01.00      JR - Oct 01, 2019 - Support for Chemically Homogeneous Evolution
// 02.02.00      JR - Oct 01, 2019 - Support for Grids - both SSE and BSE
// 02.02.01      JR - Oct 01, 2019 - Changed BaseBinaryStar code to assume tidal locking only if CHE is enabled
// 02.02.02      JR - Oct 07, 2019 - Defect repairs:
//                                       SSE iteration (increment index - Grids worked, range of values wasn't incrementing)
//                                       Errors service (FIRST_IN_FUNCTION errors sometimes printed every time)
//                                       Added code for both SSE and BSE so that specified metallicities be clamped to [0.0, 1.0].  What are reasonable limits?
//                                   Errors service performance enhancement (clean deleted stellar objects from catalog)
//                                   Changed way binary constituent stars masses equilibrated (they now retain their ZAMS mass, but (initial) mass and mass0 changes)
//                                   Add initial stellar type variable - and to some record definitions
//                                   Added change history and version number to constants.h
// 02.02.03      JR - Oct 09, 2019 - Defect repairs:
//                                       Initialised all BaseStar.m_Supernova elements (some had not been initialised)
//                                       Fixed regression in BaseStar.cpp (INITIAL_STELLAR_TYPE & INITIAL_STELLAR_TYPE_NAME in StellarPropertyValue())
//                                   Added max iteration check to Newton-Raphson method in SolveKeplersEquation (see constant MAX_KEPLER_ITERATIONS)
// 02.02.04      JR - Oct 09, 2019 - Defect repairs:
//                                       SN kick direction calculation corrected
//                                       Boolean value output corrected
//                                       Typos fixed
// 02.02.05      JR - Oct 10, 2019 - Defect repairs:
//                                       Determination of Chemically Homogeneous star fixed (threshold calculation)
//                                       Removed checks for RLOF to/from CH stars
//                                       Typos fixed
// 02.02.06      JR - Oct 11, 2019 - Renamed class "CHE" - now class "CH"
//                                   Updated CHE documentation
//                                   Added m_MassesEquilibrated variable to BaseBinaryStar
// 02.02.07      JR - Oct 20, 2019 - Defect repairs:
//                                       CEE printing systems post-stripping - github issue - reworked CE details/pre/post CE - partial fix (BindingEnergy remaining)
//                                       Added RANDOM_SEED to Options::OptionValue() (omitted erroneously)
//                                   Added m_SecondaryTooSmallForDCO variable to BaseBinaryStar - and to some record definitions
//                                   Added m_StellarMergerAtBirth variable to BaseBinaryStar - and to some record definitions
//                                   Added allow-rlof-at-birth program option
//                                       If CHE enabled, or allow-rlof-at-birth option is true, binaries that have one or both stars
//                                       in RLOF at birth will have masses equilibrated, radii recalculated, orbit circularised, and
//                                       semi-major axis recalculated, while conserving angular momentum - then allowed to evolve
//                                   Added allow-touching-at-birth program option
//                                       Binaries that have stars touching at birth (check is done after any equilibration and
//                                       recalculation of radius and separation is done) are allowed to evolve.  Evolve() function
//                                       immediately checks for merger at birth, flags status as such and stops evolution.
//                                   Documentation updated (see updated doc for detailed explanation of new program options)
// 02.03.00      JR - Oct 25, 2019 - Defect repairs:
//                                       removed extraneous delimiter at end of log file records
//                                   Added '--version' option
//                                   Changed minor version number - should have been done at last release - we'll grant the '--version' option minor release status...
// 02.03.01      JR - Nov 04, 2019 - Defect repair:
//                                       removed erroneous initialisation of m_CEDetails.alpha from BaseBinaryStar::SetRemainingCommonValues()
//                                       (CE Alpha was alwas being initialised to 0.0 regardless of program options)
// 02.03.02      JR - Nov 25, 2019 - Defect repairs:
//                                       added check for active log file before closing in Log::Stop()
//                                       added CH stars to MAIN_SEQUENCE and ALL_MAIN_SEQUENCE initializer_lists defined in constants.h
//                                       moved InitialiseMassTransfer() outside 'if' - now called even if not using mass transfer - sets some flags we might need
//                                       added code to recalculate rlof if CH stars are equilibrated in BaseBinaryStar constructor
//                                   Enhancements:
//                                       moved KROUPA constants from AIS class to constants.h
//                                       moved CalculateCDFKroupa() function from AIS class to BaseBinaryStar class
//                                       added m_CHE variable to BaseStar class - also selectable for printing
//                                       added explicit check to ResolveCommonEnvelope() to merge binary if the donor is a main sequence star
//                                   Chemically Homogeneous Evolution changes:
//                                       added check to CheckMassTransfer() in BaseBinaryStar.cpp to merge if CH+CH and touching - avoid CEE
//                                       added code to InitialiseMassTransfer() in BaseBinaryStar.cpp to equilibrate and possibly merge if both CH stars in RLOF
// (Unchanged)   IM - Nov 29, 2019 - Defect repairs:
//                                       changed Disbound -> Unbounded in header strings in constants.h
//                                       left one line in default/example grid file (Grid.txt)
//                                       fix default PPISN mass limit in python submit: 65 Msol -> 60 Msol
// 02.03.03      JR - Dec 04, 2019 - Defect repairs:
//                                       added code to UpdateAttributesAndAgeOneTimestep() in Star.cpp to recalculate stellar attributes after switching to new stellar type
//                                       (addresses discontinuous transitions e.g. CH -> HeMS)
//                                       changed IsPulsationalPairInstabilitySN() in GiantBranch.cpp to call IsPairInstabilitySN() instead of set MASSLESS_REMNANT if remnant mass <= 0.0
//                                       changed CalculateSNKickVelocity() in BaseStar.cpp to set m_SupernovaDetails.kickVelocity correctly after adjusting for fallback
// 02.03.04      FSB - Dec 04, 2019 - Defect repairs:
//                                       fixed bug in Fryer+2012 CalculateGravitationalRemnantMassadded() function to compare baryon mass of star remnant with
//  									                   baryon mass of MaximumNeutronStarMass instead of just MaximumNeutronStarMass. 
//                                       added m_BaryonicMassOfMaximumNeutronStarMass to BaseStar.h and BaseStar.cpp
// 02.03.05      JR - Dec 05, 2019 - Defect repairs:
//                                       fixed EvolveSingleStars() in main.cpp to print correct initial mass
//                                       fixed TPAGB::CalculateCOCoreMassAtPhaseEnd() - added conditional
// 02.04.00      JR - Dec 18, 2019 - New functionality:
//                                       added columns to BSE grid functionality: Kick_Velocity_1(&2), Kick_Theta_1(&2), Kick_Phi_1(&2), Kick_Mean_Anomaly_1(&2).  Updated documentation.
//                                   Changed functionality:
//                                       removed compiler version checks from Makefile - they seemed to only work for native Ubuntu and were more of a nuisance than anything...  (old version exists as Makefile-checks)
//                                   Defect repairs:
//                                       added recalculation of gbParams Mx & Lx in HeHG calculateGbParams()
//                                       created HeHG::CalculateGBParams_Static() and GiantBranch::CalculateGBParams_Static(), called from EAGB::ResolveEnvelopeLoss() to facilitate calculation of attributes for new stellar type before actually switching.  Needed to rewrite some other functions as static.  Note: this needs to be revisited and a more elegant solution implemented.
//                                       added CalculateRadiusAndStellarTypeOnPhase() for HeHG and HeGBstars, and changed call to calculateRadiusOnPhase() to CalculateRadiusAndStellarTypeOnPhase() in BaseStar::EvolveOnPhase().  This allows for HeHG and HeGB stars to change stellar type based on radius (previously missed).
//                                       set M = McBAGB for EAGB & TPAGB only (was being set for all types >= TPAGB)
//                                       added extra print detailed in BaseBinaryStar:Evolve() - sometimes missing a switch type in detailed output if only 1 timestep
//                                       swapped heading strings for ANY_STAR_PROPERTY::IS_ECSN and ANY_STAR_PROPERTY::IS_USSN (now correct)
//                                       removed condition in BaseBinaryStar::EvaluateSupernovae().  ResolveSupernova() is now called for all stellar types (not sure what I was thinking orginally. I'm sure I had a good reason - or maybe I was just tired...)
//                                       changed name of GiantBranch::CalculateProtoCoreMass() to GiantBranch::CalculateProtoCoreMassDelayed() and changed calls to the function
//                                       swapped order of calculations of ePrime (CalculateOrbitalEccentricityPostSupernova()) and m_SemiMajorAxisPrime (CalculateSemiMajorAxisPostSupernova()) in BaseBinaryStar::ResolveSupernova().  Improper order was causing wrong value of m_SeminMajorAxisPrime to be used in calculation of ePrime
//                                       set m_Disbound = true appropriately in BaseBinaryStar::Evolve() (note: m_Disbound will change name to m_Unbound soon...)
//                                       changed return value of CHeB::DetermineEnvelopeType() to CONVECTIVE.  Left CHeB DetermineEnvelopeTypeHurley2002() as RADIATIVE (used in BinaryConstituentStar::CalculateSynchronisationTimescale())
//                                       changed BINARY_PROPERTY::ORBITAL_VELOCITY to BINARY_PROPERTY::ORBITAL_VELOCITY_PRE_2ND_SUPERNOVA in BSE_SUPERNOVAE_REC (6th value printed)
//                                       added p_Erase parameter to Log::CloseStandardFile(); changed Log::CloseAllStandardFiles() to call Log::CloseStandardFile() with p_Erase=false and erase entire map after all files closed (prevent coredump when closing all files)
//                                       added ResolveSupernova() to ONeWD.h - ONeWD stars were previously not checking for SN
//                                       fixed BaseBinaryStar::InitialiseMassTransfer() - star1 was being updated instead of star2 for CH + CH stars when CHE enabled
// 02.04.01      JR - Dec 23, 2019 - Defect repairs:
//                                       Removed SN_EVENT::SN - all occurences of SN_EVENT::SN replaced by SN_EVENT::CCSN.
//                                           The current SN event ("Is"), and past SN event ("Experienced") are now bit maps (implemented as Enum Classes).  Each can have any of the values: CCSN, ECSN, PISN, PPSIN, USSN, RUNAWAY, RECYCLED_NS, and RLOF_ONTO_NS.  See definition of SN_EVENT Enum Class in constants.h for implementation and explanation.  
//                                       Updated variables selectable for printing:
//                                           Added ANY_STAR_PROPERTY::SN_TYPE (STAR_PROPERTY, SUPERNOVA_PROPERTY, COMPANION_PROPERTY (should always be SN_EVENT::NONE for companion star))
//                                           Added ANY_STAR_PROPERTY::EXPERIENCED_SN_TYPE (STAR_PROPERTY, SUPERNOVA_PROPERTY, COMPANION_PROPERTY)
//                                           All of ANY_STAR_PROPERTY::{CCSN, ECSN, PISN, PPISN, USSN} now selectable
//                                           Removed ANY_STAR_PROPERTY::SN - no longer selectable for printing (replaced by CCSN)
//                                           Updated documentation
//                                       Changed default record specifications for logfiles BSE_DOUBLE_COMPACT_OBJECTS_REC and BSE_SUPERNOVAE_REC
//                                           Removed the individual SN_EVENT columns for both "Is" and "Experienced" conditions (e.g. CCSN, ECSN etc)
//                                           "Is*" and "Experienced*" columns replaced with SN_TYPE & Experienced_SN_TYPE columns that record the SN event type (e.g. CCSN, ECSN, PPSN, PPSIN, USSN).  
//                                           RUNAWAY, RECYCLED_NS, and RLOF_ONTO_NS are still reported in separate, individual columns.
//                                       Added workaround for non-existent CHeB blue loop.  See description in CHeB::CalculateTimescales()
//                                       Removed binary star "survived" flag - it is always the NOT of the "unbound" flag
//                                       Changed initialisation function for HeGB stars (HeGB::Initialise() in HeGB.h) to NOT recalculate m_Age if evolving from HeHG -> HeGB 
//                                       Removed initialisation of m_Age (to 0.0) from COWD::Initialise() in COWD.h
//                                   Changed behaviour:  
//                                       Changed binary star "disbound" flag to "unbound" flag.  Changed all occurences of "disbound" to "unbound".  Changed "unbound" header flag to "Unbound"
// 02.04.02      JR - Jan 06, 2020 - Defect repairs:
//                                       Added IsPISN() & IsPPISN() to IsSNEvent()
//                                       Fixed check for SN event at top of BaseBinaryStar::ResolveSupenova()
//                                       Changed BaseBinaryStar::EvaluateSupernovae() to more closely match legacy code behaviour (see notes in function description):
//                                          Added p_Calculate2ndSN parameter to determine if 2nd supernova needs to be resolved
//                                          Clear star2 current SN event if necessary
//                                          Check m_SemiMajorAxisPrime value prior to SN events (viz. new aPrime variable)
//                                       Fixed timestep initialisation in BaseStar::CalculateConvergedTimestepZetaNuclear()  (was negative)
//                                       Fixed m_Age calculation in FGB::ResolveEnvelopeLoss()
//                                       Added CalculateInitialSupernovaMass() to NS.h - was setting M = 5.0 for >= ONeWD, should be ONeWD only (introduced in fix in v04.02.00)
//                                       Changed NS functions to return Radius in Rsol instead of km:
//                                          Added function NS:CalculateRadiusOnPhaseInKM_Static() (returns radius in km)
//                                          Changed NS:CalculateRadiusOnPhase_Static() to return Rsol
//                                          Added CalculateRadiusOnPhase() for NS (ns.h) - returns Rsol 
//                                   Changed behaviour:  
//                                       Print detailed output record whenever stellartype changes (after star 2 if both change)
// (Unchanged)   LK - Jan 10, 2020 - Defect repairs:
//                                       Added missing includes to Star.cpp, utils.h and utils.cpp (required for some compiler versions)
// 02.05.00      JR - Jan 23, 2020 - New functionality:
//                                       Grid files:
//                                          Added kick velocity magnitude random number to BSE grid file - see docs re Grids
//                                          Added range check for Kick_Mean_Anomaly_1 and Kick_Mean_Anomaly_2 ([0.0, 2pi)) in BSE grid file
//                                          Cleaned up SSE & BSE grid file code
//                                       Added m_LBVphaseFlag variable to BaseStar class; also added ANY_STAR_PROPERTY::LBV_PHASE_FLAG print variable.
//                                   Deleted functionality:  
//                                       Removed IndividualSystem option and related options - this can now be achieved via a grid file
//                                          Update pythonSubmitDefault.py to remove individual system related parameters
//                                   Changed behaviour:
//                                       Removed check for Options->Quiet() around simulation ended and cpu/wall time displays at end of EvolveSingleStars() and EvolveBinaryStars() in main.cpp
//                                   Defect repairs:
//                                       Removed erroneous check for CH stars in BaseBinaryStar::EvaluateBinary()
//                                       Fix for issue #46 (lower the minimum value of McSN in star.cpp from Mch to 1.38)
//                                          Changed 'MCH' to 'MECS' in 
//                                             BaseStar::CalculateMaximumCoreMassSN()
//                                             GiantBranch::CalculateCoreMassAtSupernova_Static
// 02.05.01      FSB - Jan 27, 2020 -Enhancement:
//                                       Cleaned up default printed headers and parameters constants.h:
//                                           - removed double parameters that were printed in multiple output files 
//                                           - changed some of the header names to more clear / consistent names
//                                           - added some comments in the default printing below for headers that we might want to remove in the near future
// 02.05.02      JR - Feb 21, 2020 - Defect repairs:
//                                       - fixed issue #31: zRocheLobe function does not use angular momentum loss
//                                       - fixed default logfile path (defaulted to '/' instead of './')
//                                       - changed default CE_ZETA_PRESCRIPTION to SOBERMAN (was STARTRACK which is no longer supported)
// 02.05.03      JR - Feb 21, 2020 - Defect repairs:
//                                       - removed extraneous debug print statement from Log.cpp
// 02.05.04      JR - Feb 23, 2020 - Defect repairs:
//                                       - fixed regression introduced in v02.05.00 that incread DNS rate ten-fold
//                                           - changed parameter from m_SupernovaDetails.initialKickParameters.velocityRandom to m_SupernovaDetails.kickVelocityRandom in call to DrawSNKickVelocity() in BaseStar::CalculateSNKickVelocity()
//                                       - reinstated STAR_1_PROPERTY::STELLAR_TYPE and STAR_2_PROPERTY::STELLAR_TYPE in BSE_SYSTEM_PARAMETERS_REC
// 02.05.05      JR - Feb 27, 2020 - Defect repair:
//                                       - fixed age resetting to 0.0 for MS_GT_07 stars after CH star spins down and switches to MS_GT_07
//                                           - ensure m_Age = 0.0 in constructor for BaseStar
//                                           - remove m_Age = 0.0 from Initialise() in MS_gt.07.h 
// 02.05.06      JR - Mar 02, 2020 - Defect repair:
//                                       - fixed m_MassesEquilibrated and associated functions - was erroneously typed as DOUBLE - now BOOL
//                                   Added/changed functionality:
//                                       - added m_MassesEquilibratedAtBirth variable to class BaseBinaryStar and associated property BINARY_PROPERTY::MASSES_EQUILIBRATED_AT_BIRTH
//                                       - tidied up pythonSubmitDefault.py a little:
//                                             - set grid_filename = None (was '' which worked, but None is correct)
//                                             - set logfile_definitions = None (was '' which worked, but None is correct)
//                                             - added logfile names - set to None (COMPAS commandline arguments already exist for these - introduced in v02.00.00)
// 02.05.07      JR - Mar 08, 2020 - Defect repair:
//                                       - fixed circularisation equation in BaseBinaryStar::InitialiseMassTransfer() - now takes new mass values into account
// 02.06.00      JR - Mar 10, 2020 - Changed functionality:
//                                       - removed RLOF printing code & associated pythonSubmitDefault.py options
// 02.06.01      JR - Mar 11, 2020 - Defect repair:
//                                       - removed extraneous debug print statement from Log.cpp (was previously removed in v02.05.03 but we backed-out the change...)
// 02.06.02      JR - Mar 15, 2020 - Defect repairs:
//                                       - removed commented RLOF printing lines in constant.h (somehow that was lost in some out of sync git merges...)
//                                       - removed commented options no longer used from Options.h and Options.cpp
//                                       - fixed units headers in constants.h - there are now no blank units headers, so SPACE delimited files now parse ok (multiple spaces should be treated as a single space)
//                                       - changed file extention for TAB delimited files to 'tsv'
//                                       - removed "useImportanceSampling" option - not used in code
//                                       - fixed typo in zeta-calculation-every-timestep option in Options.cpp
//                                       - removed redundant OPTIONS->MassTransferCriticalMassRatioHeliumGiant() from qcritflag if statement in BaseBinaryStar::CalculateMassTransfer()
//                                       - fixed OPTIONS->FixedMetallicity() - always returned true, now returns actual value
//                                       - fixed OPTIONS->OutputPathString() - was always returning raw option instead of fully qualified path
//                                       - changed the following in BaseBinaryStar::SetRemainingCommonValues() - erroneously not ported from legacy code:
//                                           (a) m_JLoss = OPTIONS->MassTransferJloss();
//                                           (b) m_FractionAccreted = OPTIONS->MassTransferFractionAccreted();
//                                           (both were being set to default value of 0.0)
//                                       - added OPTIONS->ZetaAdiabaticArbitrary() - option existed, but Options code had no function to retrieve value
//                                       - added OPTIONS->MassTransferFractionAccreted() to options - erroneously not ported from legacy code
//                                   Changed functionality:
//                                       - all options now have default values, and those values will be displayed in the help text (rather than string constants which may be incorrect)
//                                       - boolean options can now be provided with an argument (e.g. --massTransfer false)
//                                       - added ProgramOptionDetails() to Options.cpp and OPTIONS->OptionsDetails() in preparation for change in output functionality
// 02.07.00      JR - Mar 16, 2020 - New/changed functionality:
//                                       - COMPAS Logfiles are created in a (newly created) directory - this way they are all kept together
//                                       - new command line option 'output-container' implemented (also in pythonSubmitDefault.py) - this option allows the user to specify the name of the log files container directory (default is 'COMPAS_Output')
//                                       - if detailed log files are created they will be created in a directory named 'Detailed_Output' within the container directory
//                                       - a run details file named 'Run_details' is created in the container directory.  The file records the run details:
//                                             - COMPAS version
//                                             - date & time of run
//                                             - timing details (wall time, CPU seconds)
//                                             - the command line options and parameters used:
//                                                   - the value of options and an indication of whether the option was supplied by the user or the default value was used
//                                                   - other parameters - calculated/determined - are recorded
//                                   Defect repair:
//                                       - changed "--outut" option name to "--outpuPath" in stringCommands in pythonSubmitDefault.py
// 02.08.00		  AVG - Mar 17, 2020 - Changed functionality:
//  									                   - removed post-newtonian spin evolution	code & associated pythonSubmitDefault.py options
//  									                   - removed only_double_compact_objects code & associated pythonSubmitDefault.py options
//  									                   - removed tides code & associated pythonSubmitDefault.py options
//  									                   - removed deprecated options from pythonSubmitDefault.py options
//  									                   - renamed options: mass transfer, iterations -> timestep-iterations
//  									                   - commented AIS Options until fully implemented
// 02.08.01      JR - Mar 18, 2020 - Defect repairs:
//                                      - restored initialisation of AIS options in Options.cpp (AIS now defaults off instead of on)
//                                      - fixed retrieval of values for:
//                                            - ANY_STAR_PROPERTY::LAMBDA_KRUCKOW_BOTTOM, 
//                                            - ANY_STAR_PROPERTY::LAMBDA_KRUCKOW_MIDDLE, and 
//                                            - ANY_STAR_PROPERTY::LAMBDA_KRUCKOW_TOP 
//                                         in BaseStar::StellarPropertyValue().  Were all previously retrieving same value as ANY_STAR_PROPERTY::LAMBDA_KRUCKOW
//                                      - fixed some comments in BAseBinaryStar.cpp (lines 2222 and 2468, "de Mink" -> "HURLEY")
//                                      - fixed description (in comments) of BinaryConstituentStar::SetPostCEEValues() (erroneously had "pre" instead of "post" - in comments only, not code)
//                                      - fixed description of BaseStar::DrawKickDirection()
// 02.08.02      JR - Mar 27, 2020 - Defect repairs:
//                                      - fixed issue #158 RocheLobe_1<CE == RocheLobe_2<CE always
//                                      - fixed issue #160 Circularisation timescale incorrectly calculated
//                                      - fixed issue #161 Splashscreen printed twice - now only prints once
//                                      - fixed issue #162 OPTIONS->UseFixedUK() always returns FALSE.  Now returns TRUE if user supplies a fixed kick velocity via --fix-dimensionless-kick-velocity command line option
// 02.08.03      JR - Mar 28, 2020 - Defect repairs:
//                                      - fixed typo in BaseBinaryStar::ResolveCommonEnvelopeEvent() when calculating circularisation timescale in the case where star2 is the donor: star1Copy was errorneously used instead of star2Copy; changed to star2Copy
//                                      - changed circularisation timescale of binary to be minimum of constituent stars circularisation timescales, clamped to (0.0, infinity)
// 02.09.00      JR - Mar 30, 2020 - Minor enhancements:
//                                      - tightened the conditions under which we allow over-contact binaries - enabling CHE is no longer a sufficient condition after this change: the allow-rlof-at-birth option must also be specified (ussue #164)
//                                      - added printing of number of stars (for SSE) or binaries (for BSE) created to both stdout and Run_Details (issue #165)
//                                      - enhanced grid processing code in main.cpp to better handle TAB characters
// 02.09.01      JR - Mar 30, 2020 - Defect repair:
//                                      - OPTIONS->UseFixedUK() returns TRUE when user supplies -ve value via --fix-dimensionless-kick-velocity.  Now return TRUE iff the user supplies a value >=0 via --fix-dimensionless-kick-velocity
// 02.09.02      DC - Mar 30, 2020 - Defect repairs:
//                                      - Pulsar code fixed by correcting unit of NS radius in NS.cpp (added KM_TO_M constant in constants.h as a part of this),
//                                      correcting initialisation of pulsar birth parameters from GiantBranch.cpp to NS.cpp, adding an extra condition for isolated evolution when the companion loses mass but the NS does not accrete 
//                                      - option MACLEOD was printing wrongly as MACLEOD+2014 for user options, hence corrected it to MACLEOD in Options.cpp
// 02.09.03      JR - Apr 01, 2020 - Defect repairs:
//                                      - reinstated assignment of "prev" values in BaseBinaryStar::EvaluateBinary() (where call to ResolveTides() was removed).  Fixes low DNS count introduced in v02.08.00 caused by removal of ResolveTides() function (and call)
//                                      - commented option --logfile-BSE-be-binaries to match Be-Binary options commented by AVG in v02.08.00
// 02.09.04      JR - Apr 03, 2020 - Defect repair:
//                                      - removed IsUSSN() from IsSNEvent() definition in BinaryConstituentStar.cpp (USSN flag indicates just US, not USSN. Needs to be tidied-up properly)
// 02.09.05	     IM - Apr 03, 2020 - Defect repair:
//  		                            - fixed timescale calculation issue for newly created HeHG stars (from stripped EAGB stars); fixes drop in CO core mass
// 02.09.06      JR - Apr 07, 2020 - Defect repair:
//                                      - corrected calculation in return statement for Rand::Random(const double p_Lower, const double p_Upper) (issue #201)
//                                      - corrected calculation in return statement for Rand::RandomInt(const double p_Lower, const double p_Upper) (issue #201)
// 02.09.07      SS - Apr 07, 2020 - Change eccentricity, semi major axis and orbital velocity pre-2nd supernove to just pre-supernova everywhere in the code
// 02.09.08      SS - Apr 07, 2020 - Update zetaMainSequence=2.0 and zetaHertzsprungGap=6.5 in Options::SetToFiducialValues
// 02.09.09      JR - Apr 11, 2020 - Defect repair:
//                                      - restored property names in COMPASUnorderedMap<STAR_PROPERTY, std::string> STAR_PROPERTY_LABEL in constants.h (issue #218) (was causing logfile definitions files to be parsed incorrectly)
// 02.09.10	     IM - Apr 12, 2020 - Minor enhancement: added Mueller & Mandel 2020 remnant mass and kick prescription, MULLERMANDEL
//  			                     Defect repair: corrected spelling of output help string for MULLER2016 and MULLER2016MAXWELLIAN
// 02.10.01	     IM - Apr 14, 2020 - Minor enhancement: 
//  				                            - moved code so that SSE will also sample SN kicks, following same code branch as BSE 
// 02.10.02      SS - Apr 16, 2020 - Bug Fix for issue #105 ; core and envelope masses for HeHG and TPAGB stars
// 02.10.03      JR - Apr 17, 2020 - Defect repair:
//                                      - added LBV and WR winds to SSE (issue #223)
// 02.10.04	     IM - Apr 25, 2020 - Minor enhancement: moved Mueller & Mandel prescription constants to constants.h, other cleaning of this option
// 02.10.05      JR - Apr 26, 2020 - Enhancements:
//                                      - Issue #239 - added actual random seed to Run_Details
//                                      - Issue #246 - changed Options.cpp to ignore --single-star-mass-max if --single-star-mass-steps = 1.  Already does in main.cpp.
// 02.10.06      JR - Apr 26, 2020 - Defect repair:
//                                      - Issue #233 - corrected cicularisation formalae used in both BaseBinartStar constructors
// 02.11.00      JR - Apr 27, 2020 - Enhancement:
//                                      - Issue #238 - add supernova kick functionality to SSE grid file (+ updated docs)
//                                   Defect repairs:
//                                      - fixed typo in Options.h: changed '#include "rand.h" to '#include "Rand.h"
//                                      - fixed printing of actual random seed in Run_Details file (moved to Log.cpp from Options.cpp: initial random seed is set after options are set)
// 02.11.01	     IM - May 20, 2020 - Defect repair: 
//                                      - changed max NS mass for MULLERMANDEL prescription to a self-consistent value
// 02.11.02      IM - Jun 15, 2020 - Defect repair:
//                                      - added constants CBUR1 and CBUR2 to avoid hardcoded limits for He core masses leading to partially degenerate CO cores
// 02.11.03     RTW - Jun 20, 2020 - Enhancement:
//                                      - Issue #264 - fixed mass transfer printing bug 
// 02.11.04      JR - Jun 25, 2020 - Defect repairs:
//                                      - Issue #260 - Corrected recalculation of ZAMS values after eqilibration and cicularisation at birth when using grid files
//                                      - Issue #266 - Corrected calculation in BaseBinaryStar::SampleInitialMassDistribution() for KROUPA IMF distribution
//                                      - Issue #275 - Previous stellar type not set when stellar type is switched mid-timestep - now fixed
// 02.11.05      IM - Jun 26, 2020 - Defect repair:
//  				                    - Issue #280 - Stars undergoing RLOF at ZAMS after masses are equalised were removed from run even if AllowRLOFatZAMS set
// 02.12.00      IM - Jun 29, 2020 - Defect repair:
//                                      - Issue 277 - move UpdateAttributesAndAgeOneTimestepPreamble() to after ResolveSupernova() to avoid inconsistency
// 02.12.01      IM - Jul 18, 2020 - Enhancement:
//                                      - Starting to clean up mass transfer functionality
// 02.12.02      IM - Jul 23, 2020 - Enhancement:
//                                      - Change to thermal timescale MT for both donor and accretor to determine MT stability
// 02.12.03      IM - Jul 23, 2020 - Enhancement:
//                                      - Introduced a new ENVELOPE_STATE_PRESCRIPTION to deal with different prescriptions for convective vs. radiative envelopes (no actual behaviour changes yet for ENVELOPE_STATE_PRESCRIPTION::LEGACY);
//                                      - Removed unused COMMON_ENVELOPE_PRESCRIPTION
// 02.12.04      IM - Jul 24, 2020 - Enhancement:
//                                      - Changed temperatures to be written in Kelvin (see issue #278)
// 02.12.05      IM - Jul 25, 2020 - Enhancement:
//                                      - Added definition of FIXED_TEMPERATURE prescription to DetermineEnvelopeType()
//                                      - Removed unnecessary (and inaccurate) numerical zeta Roche lobe calculation
// 02.12.06      IM - Jul 26, 2020 - Enhancement:
//                                      - Extended use of zetaRadiativeEnvelopeGiant (formerley zetaHertzsprungGap) for all radiative envelope giant-like stars
// 02.12.07      IM - Jul 26, 2020 - Defect repair:
//                                      - Issue 295: do not engage in mass transfer if the binary is unbound
// 02.12.08   	AVG - Jul 26, 2020 - Defect repair:
//                                      - Issue #269: legacy bug in eccentric RLOF leading to a CEE
// 02.12.09      IM - Jul 30, 2020 - Enhancement:
//                                      - Cleaning of BaseBinaryStar::CalculateMassTransferOrbit(); dispensed with mass-transfer-prescription option
// 02.13.00      IM - Aug 2, 2020  - Enhancements and defect repairs:
//                                      - Simplified timescale calculations in BaseBinaryStar
//                                      - Replaced Fast Phase Case A MT and regular RLOF MT from non-envelope stars with a single function based on a root solver rather than random guesses (significantly improves accuracy)
//                                      - Removed all references to fast phase case A MT
//                                      - Corrected failure to update stars in InitialiseMassTransfer if orbit circularised on mass transfer
//                                      - Corrected incorrect timestep calculation for HeHG stars
// 02.13.01     AVG - Aug 6, 2020  - Defect repair:
//  									- Issue #267: Use radius of the star instead of Roche-lobe radius throughout ResolveCommonEnvelopeEvent()
// 02.13.02      IM - Aug 8, 2020  - Enhancements and defect repairs:
//                                      - Simplified random draw from Maxwellian distribution to use gsl libraries
//                                      - Fixed mass transfer with fixed accretion rate
//                                      - Cleaned up code and removed unused code
//                                      - Updated documentation
// 02.13.03       IM - Aug 9, 2020  - Enhancements and defect repairs:
//                                      - Use total core mass rather than He core mass in calls to CalculateZAdiabtic (see Issue #300)
//                                      - Set He core mass to equal the CO core mass when the He shell is stripped (see issue #277)
//                                      - Ultra-stripped SNe are set at core collapse (do not confusingly refer to stripped stars as previously, see issue #189)
// 02.13.04       IM - Aug 14, 2020 - Enhancements and defect repairs:
//                                      - Catch exception in boost root finder for mass transfer (resolve issue #317)
//                                      - Update core masses during Initialisation of HG and HeHG stars to be consistent with Hurley models
//                                      - Avoid division by zero in mass transfer rates of WDs
//                                      - Remove POSTITNOTE remnant mass prescription
// 02.13.05       IM - Aug 16, 2020 - Enhancements and defect repairs:
//                                      - General code cleaning
//                                      - Removed some redundant variables (e.g., m_EnvMass, which can be computed from m_Mass and m_CoreMass)
//                                      - Removed calculations of ZetaThermal and ZetaNuclear (these were previously incorrect because they relied on the evolution of a stellar copy which reverted to BaseStar and therefore didn't have the correct behaviour)
//                                      - Fixed CalculateZadiabatic to use ZetaAdiabaticArbitrary rather than ZetaThermalArbitrary; removed the latter
//                                      - Capped He core mass gain during shell H burning for CHeB and TPAGB stars, whose on-phase evolution now ends promptly when this limit is reached; this change also resolves issue #315 (higher mass SN remnants than total stellar mass)
// 02.13.06     AVG - Aug 20, 2020  - Defect repair:
//  									- Issue #229: Corrected fitting parameters in Muller 16 SN kick function
// 02.13.07      IM - Aug 20, 2020  - Enhancements:
//                                      - ONeWDs can now undergo ECSN if their mass rises above MECS=1.38 solar masses (previously, they could only undergo CCSN on rising above 1.38 solar masses).  ONeWD::CalculateInitialSupernovaMass now returns MCBUR1 rather than 5.0 to ensure this happens
//                                      - BaseStar::CalculateMaximumCoreMassSN() has been removed - it is superfluous since  GiantBranch::CalculateCoreMassAtSupernova_Static does the same thing
//                                      - Some misleading comments in TPAGB dealing with SNe have been clarified
//                                      - Option to set MCBUR1 [minimum core mass at base of the AGB to avoid fully degenerate CO core formation] to a value different from the Hurley default of 1.6 solar masses added, Issue #65 resolved
//                                      - Removed unused Options::SetToFiducialValues()
//                                      - Documentation updated
// 02.13.08       JR - Aug 20, 2020 - Code cleanup:
//                                      - moved BaseStar::SolveKeplersEquation() to utils
//                                      - changed call to (now) utils::SolveKeplersEquation() in BaseStar::CalculateSNAnomalies() to accept tuple with error and show error/warning as necessary
//                                      - removed call to std::cerr from utils::SolveQuadratic() - now returns error if equation has no real roots
//                                      - changed call to utils::SolveQuadratic() in GiantBranch::CalculateGravitationalRemnantMass() to accept tuple with error and show warning as necessary
//                                      - changed RadiusEqualsRocheLobeFunctor() in BinaryBaseStar.h to not use the SHOW_WARN macro (can't uset ObjectId() function inside a templated function - no object)
//                                      - changed COMMANDLINE_STATUS to PROGRAM_STATUS (better description)
//                                      - moved ERROR:NONE to top of enum in constants.h (so ERROR = 0 = NONE - makes more sense...)
//                                      - added new program option '--enable-warnings' to enable warning messages (via SHOW_WARN macros).  Default is false.  SHOW_WARN macros were previously #undefined
// 02.13.09     RTW - Aug 21, 2020  - Code cleanup:
// 									    - Created changelog.txt and moved content over from constants.h
// 									    - Changed OrbitalVelocity to OrbitalAngularVelocity where that parameter was misnamed
// 									    - Changed Pre/PostSNeOrbitalVelocity to OrbitalVelocityPre/PostSN for consistency
// 									    - Added and updated physical conversion constants for clarity (e.g MSOL to MSOL_TO_KG)
// 									    - Removed ID from output files, it is confusing and superceeded by SEED
// 									    - Removed 'Total' from TotalOrbital(Energy/AngularMomentum)
// 									    - Typos
// 02.13.10     IM - Aug 21, 2020   - Enhancement:
//                                      - Added caseBBStabilityPrescription in lieu of forceCaseBBBCStabilityFlag and alwaysStableCaseBBBCFlag to give more options for case BB/BC MT stability (issue #32)
// 02.13.11     IM - Aug 22, 2020   - Enhancement:
//                                      - Removed several stored options (e.g., m_OrbitalAngularVelocity, m_RocheLobeTracker, etc.) to recompute them on an as-needed basis
//                                      - Removed some inf values in detailed outputs
//                                      - Slight speed-ups where feasible
//                                      - Shift various calculations to only be performed when needed, at printing, and give consistent values there (e.g., OmegaBreak, which was never updated previously)
//                                      - Remove a number of internal variables
//                                      - Declare functions constant where feasible
//                                      - Remove options to calculate Zetas and Lambdas at every timestep; variables that only appear in detailed outputs should not be computed at every timestep in a standard run
//                                      - Update documentation
//                                      - Remove postCEE binding energy (meaningless and wasn't re-computed, anyway)
// 02.13.12     IM - Aug 23, 2020   - Enhancement:
//                                      - More cleaning, removed some of the unnecessary prime quantities like m_SemiMajorAxisPrime, m_EccentricityPrime, etc.
//                                      - Thermal timescales are now correctly computed after the CE phase
//                                      - Detailed output passes a set of self-consistency checks (issue #288)
// 02.13.13     JR - Aug 23, 2020   - Defect repairs:
//                                      - Fixed debugging and logging macros in LogMacros.h
// 02.13.14     IM - Aug 29, 2020   - Defect repairs:
//                                      - Address issue #306 by removing detailed printing of merged binaries
//                                      - Address issue #70 by stopping evolution if the binary is touching
//                                      - Check for merged binaries rather than just touching binaries in Evaluate
//                                      - Minor cleaning (e.g., removed unnecessary CheckMassTransfer, which just repeated the work of CalculateMassTransfer but with a confusing name)
// 02.13.15     IM - Aug 30, 2020   - Defect repairs:
//                                      - Fixed issue #347: CalculateMassTransferOrbit was not correctly accounting for the MT_THERMALLY_LIMITED_VARIATION::RADIUS_TO_ROCHELOBE option
//                                      - Assorted very minor cleaning, including comments
// 02.14.00     IM - Aug 30, 2020   - Enhancement:
//                                      - Recreate RLOF printing (resolve issue #212)
// 02.14.01     ML - Sep 05, 2020   - Code cleanup:
//                                      - Issue #354 - Combine HYDROGEN_RICH and HYDROGEN_POOR supernova output variables into a single boolean variable IS_HYDROGEN_POOR 
// 02.15.00     JR - Sep 09, 2020   - Enhancements and related code cleanup:
//                                      - implemented "DETAILED_OUTPUT" folder inside "COMPAS_Output" container for SSE output
//                                      - SSE Parameters files moved to "DETAILED_OUTPUT" folder (they are analogous to BSE_Detailed_Output files)
//                                      - implemented SSE Switch Log and BSE Switch Log files (record written at the time of stellar type switch - see documentation)
//                                      - implemented SSE Supernova log file - see documentation (issue #253)
//                                      - added TIMESCALE_MS as a valid property in BaseStar::StellarPropertyValue().  The TIMESCALE_MS value in the SSE_Parameters file was being printed as "ERROR!" and nobody noticed :-)  It now prints correctly.
// 02.15.01     RS - Sep 10, 2020   - Enhancement
//                                       - added profiling option to keep track of repeated pow() calls
// 02.15.02     IM - Sep 11, 2020   - Defect repair
//                                       - changed ultra-stripped HeHG and HeGB stars to immediately check for supernovae before collapsing into WDs; this resolves issue #367
// 02.15.03     RTW - Sep 11, 2020   - Code cleanup:
//                                      - Set all references to kick "velocity" to magnitude. This is more correct, and will help distinguish from system and component vector velocities later
// 02.15.04     JR - Sep 11, 2020   - Enhancement
//                                       - refactored profiling code
//                                          - profiling code can now be #defined away for production build
//                                          - added options (via #defines) to profiling code: counts only (no CPU spinning), and print calling function name
//                                       - removed profiling program option
// 02.15.05     JR - Sep 12, 2020   - Code cleanup
//                                       - removed superfluous (and broken) #define guard around profiling.cpp
//                                       - minor change to profiling output (moved header and trailer to better place)
// 02.15.06     IM - Sep 12, 2020   - Defect repair
//                                       - Changed BaseBinaryStar::ResolveSupernova to account only for mass lost by the exploding binary during the SN when correcting the orbit
//                                       - Delayed supernova of ultra-stripped stars so that the orbit is adjusted in response to mass transfer first, before the SN happens
// 02.15.07     RTW - Sep 13, 2020   - Enhancement:
//                                      - Issue #12 - Move enhancement STROOPWAFEL from Legacy COMPAS to new COMPAS
//                                      - Issue #18 - double check STROOPWAFEL works in newCOMPAS
//                                      - Issue #154 - Test compatibility of CompasHPC and BSE_Grid.txt
//                                      - Added in combined functionaltiy of Stroopwafel and pythonSubmit, with support for HPC runs
// 02.15.08     IM - Sep 14, 2020   - Defect repair:
//                                      - Issue #375 Error in Hurley remnant mass calculation
// 02.15.09     RTW - Oct 1, 2020   - Code cleanup:
//                                      - Rewrote ResolveSupernova to match Pfahl, Rappaport, Podsiadlowski 2002, and to allow for vector addition of system and component velocities
//                                      - Changed meaning of Supernova_State (see Docs)
//                                      - PostSN parameters have been removed
//                                      - SN phi has been redefined
// 02.15.10     IM - Oct 3, 2020    - Code cleanup:
//                                      - Removed some unnecessary internal variables and functions (m_TotalMass, m_TotalMassPrev, m_ReducedMass, m_ReducedMassPrev, m_TotalAngularMomentumPrev, CalculateAngularMomentumPrev(), EvaluateBinaryPreamble(),...
//                                      - Cleaned up some unclear comments
//                                      - ResolveCoreCollapseSN() no longer takes the Fryer engine as an argument (Fryer is just one of many possible prescriptions)
// 02.15.11     IM - Oct 3, 2020    - Defect repair and code cleanup:
//                                      - Fixed a number of defects in single stellar evolution (Github issues #381, 382, 383, 384, 385)
//                                      - The Fryer SN engine (delayed vs rapid) is no longer passed around, but read in directly in CalculateRemnantMassByFryer2012()
// 02.15.12     IM - Oct 5, 2020    - Enhancement
//                                      - Added timestep-multiplier option to adjust SSE and BSE timesteps relative to default
//                                      - Added eccentricity printing to RLOF logging
//                                      - Adjusted pythonSubmitDefault.py to include PESSIMISTIC CHE
//                                      - Updated documentation
// 02.15.13     JR - Oct 8, 2020    - Defect repair:
//                                      - Added checks for maximum time and timesteps to SSE code- issue #394
// 02.15.14     IM - Oct 8, 2020    - Defect repair:
//                                      - Added checks for dividing by zero when calculating fractional change in radius
// 02.15.15     IM - Oct 8, 2020    - Defect repair:
//                                      - Added safeguards for R<R_core in radius perturbation for small-envelope stars, complete addressing issue #394
// 02.15.16     RTW - Oct 14, 2020  - Code cleanup
//                                      - Changed separation to semiMajorAxis in RLOF and BeBinary properties
// 02.15.17     IM - Oct 16, 2020   - Defect repair and code cleanup:
//                                      - Issue 236 fixed: SN printing correctly enabled for all SNe
//                                      - Minor code cleaning: Cleaned up EvaluateSupernovae(), removed unnecessary m_Merged variable
// 02.15.18     RTW - Oct 22, 2020  - Code cleanup
//                                      - Removed redundant 'default' extension from files in the "defaults/" folder, and fixed references in the documentation.
//                                      - Added in '0' buffers to the Wall Times output to match the HH:MM:SS format
// 02.15.19     IM - Oct 23, 2020   - Enhancements
//                                      - Continue evolving DCOs until merger if EvolvePulsars is on (Issue #167)
//                                      - Removed m_SecondaryTooSmallForDCO (Issue #337)
// 02.15.20     RTW - Nov 03, 2020  - Code cleanup
//                                      - Removed unnecessary supernova phi rotation - it was added to agree with Simon's original definition, and to allow for seeds to reproduce the same SN final orbit. 
//                                      -   Removing it means seeds won't reproduce the same systems before and after, but populations are unaffected.
// 02.16.00     JR - Nov 03, 2020   - Enhancements
//                                      - Implemented new grid file functionality (see discussion in issue #412); updated docs - see docs (doc v2.3 has new documentation)
//
//                                      - Added all options to printing functionality: all options can now be selected for printing, 
//                                        either in the default log record specifications, or at runtime via the logfile-definitions option
//
//                                      - 'CHE_Option' header string changed to 'CHE_Mode'.  A few typos fixed in header strings.
//
//                                      - Added options
//                                          - initial-mass                          initial mass for single star (SSE)
//                                          - initial-mass-1                        initial mass for primary (BSE)
//                                          - initial-mass-2                        initial mass for secondary (BSE)
//                                          - semi-major-axis, a                    initial semi-major axis (BSE)
//                                          - orbital-period                        initial orbital period – only used if ‘semi-major-axis’ not specified
//                                          - eccentricity, e                       initial eccentricity (BSE)
//                                          - mode                                  mode of evolution: SSE or BSE (default is BSE)
//                                          - number-of-systems                     number of systems (single stars/binary stars) to evolve
//                                          - kick-magnitude-random                 kick magnitude random number for the star (SSE): used to draw the kick magnitude
//                                          - kick-magnitude                        the (drawn) kick magnitude for the star (SSE)
//                                          - kick-magnitude-random-1               kick magnitude random number for the primary star (BSE): used to draw the kick magnitude
//                                          - kick-magnitude-1                      the (drawn) kick magnitude for the primary star (BSE)
//                                          - kick-theta-1                          the angle between the orbital plane and the ’z’ axis of the supernova vector for the primary star (BSE)
//                                          - kick-phi-1                            the angle between ’x’ and ’y’, both in the orbital plane of the supernova vector, for the primary star (BSE)
//                                          - kick-mean-anomaly-1                   the mean anomaly at the instant of the supernova for the primary star (BSE)
//                                          - kick-magnitude-random-2               kick magnitude random number for the secondary star (BSE): used to draw the kick magnitude
//                                          - kick-magnitude-2                      the (drawn) kick magnitude for the secondary star (BSE)
//                                          - kick-theta-2                          the angle between the orbital plane and the ’z’ axis of the supernova vector for the secondary star (BSE)
//                                          - kick-phi-2                            the angle between ’x’ and ’y’, both in the orbital plane of the supernova vector, for the secondary star (BSE)
//                                          - kick-mean-anomaly-2                   the mean anomaly at the instant of the supernova for the secondary star (BSE)
//                                          - muller-mandel-kick-multiplier-BH      scaling prefactor for BH kicks when using 'MULLERMANDEL'
//                                          - muller-mandel-kick-multiplier-NS      scaling prefactor for NS kicks when using 'MULLERMANDEL'
//                                          - switchlog                             replaces ‘BSEswitchLog’ and ‘SSEswitchLog’
//                                          - logfile-rlof-parameters               replaces ‘logfile-BSE-rlof-parameters’
//                                          - logfile-common-envelopes              replaces ‘logfile-BSE-common-envelopes’
//                                          - logfile-detailed-output               replaces ‘logfile-BSE-detailed-output’, and now also used for SSE
//                                          - logfile-double-compact-objects		replaces ‘logfile-BSE-double-compact-objects’
//                                          - logfile-pulsar-evolution              replaces ‘logfile-BSE-pulsar-evolution’
//                                          - logfile-supernovae                    replaces ‘logfile-BSE-supernovae’ and ‘logfile-SSE-supernova’
//                                          - logfile-switch-log                    replaces ‘logfile-BSE-switch-log’ and ‘logfile-SSE-switch-log’
//                                          - logfile-system-parameters             replaces ‘logfile-BSE-system-parameters’
//
//                                      - Removed options
//                                          - number-of-binaries                    replaced by ‘number-of-systems’ for both SSE and BSE
//                                          - single-star-min                       replaced by ‘initial-mass’ and ‘number-of-stars’
//                                          - single-star-max                       replaced by ‘initial-mass’ and ‘number-of-stars’
//                                          - single-star-mass-steps                replaced by ‘initial-mass’ and ‘number-of-stars’
//                                          - BSEswitchLog                          replaced by ‘switchlog’
//                                          - SSEswitchLog                          replaced by ‘switchlog’
//                                          - logfile-BSE-rlof-parameters           replaced by ‘logfile-rlof-parameters’
//                                          - logfile-BSE-common-envelopes          replaced by ‘logfile-common-envelopes’
//                                          - logfile-BSE-detailed-output           replaced by ‘logfile-detailed-output’
//                                          - logfile-BSE-double-compact-objects    replaced by ‘logfile-double-compact-objects’
//                                          - logfile-BSE-pulsar-evolution          replaced by ‘logfile-pulsar-evolution’
//                                          - logfile-BSE-supernovae                replaced by ‘logfile-supernovae’
//                                          - logfile-SSE-supernova                 replaced by ‘logfile-supernovae’
//                                          - logfile-BSE-switch-log                replaced by ‘logfile-switch-log’
//                                          - logfile-SSE-switch-log                replaced by ‘logfile-switch-log’
//                                          - logfile-BSE-system-parameters         replaced by ‘logfile-system-parameters’
//
//                                      - Overloaded Options – these options are context-aware and are used for both SSE and BSE:
//                                          - number-of-systems                     specifies the number of systems (single stars/binary stars) to evolve
//                                          - detailed-output                       switches detailed output on/off for SSE or BSE
//                                          - switchlog                             enables the switch log for SSE or BSE
//                                          - logfile-detailed-ouput                defines filename for SSE or BSE detailed output file
//                                          - logfile-supernovae                    defines filename for SSE or BSE supernovae file
//                                          - logfile-switch-log                    defines filename for SSE or BSE switch log file
// 02.16.01     JR - Nov 04, 2020   - Enhancement
//                                      - changed switchlog implementation so that a single switchlog file is created per run
//                                        (see Issue #387 - note: single '--switch-log' option (shared SSE/BSE) implemented in v02.16.00)
// 02.16.02     IM - Nov 05, 2020   - Enhancements, Defect repairs
//                                      - Updated MT stability criteria for HeMS stars (Issue #425) to use MS zeta value
//                                      - Corrected baryon number for HeWD to match Hurley prescription (Issue #416)
//                                      - Corrected calculation of core mass after 2nd dredge-up (Issue #419)
//                                      - Corrected calculation of minimum radius on CHeB (Issue #420)
<<<<<<< HEAD
// 02.16.03     RTW - Nov 05, 2020   - Enhancement:
//                                      - Added in Schneider 2020 remnant mass prescriptions (standard and alternative)
//                                      - Added parameter MassTransferDonorHistory, as required for above prescription, which tracks the MT donor type (from which the MT Case can be established)
=======
// 02.16.03     JR - Nov 08, 2020   - Defect repairs, Enhancements
//                                      - Issue #308
//                                          - added constant for minimum initial mass, maximum initial mass, minim metallicity and maximum metallicity to constants.h
//                                          - added checks to options code (specifically Options::OptionValues::CheckAndSetOptions()) to check option values for
//                                            initial mass and metallicity against constraints in constants.h
//                                      - Issue #342
//                                          - replaced header string suffixes '_1', '_2', '_SN', and '_CP' with '(1)', '(2)', '(SN)', and '(CP)' respectively
//                                          - now header strings ending in '(1)' indicate the value is for Star_1, '(2) for Star_2, '(SN)' for the supernova, and '(CP)' the companion
//                                      - Issue #351
//                                          - moved flags RECYCLED_NS and RLOF_ONTO_NS fron SN_EVENT enum - now flags in BinaryConstiuentStar class
//                                          - removed RUNAWAY flag from SN_EVENT enum - removed entirely from code (not required)
//                                      - Issue #362
//                                          - changed header strings for RZAMS (radius at ZAMS) to 'Radius@ZAMS' - now consistent with MZAMS (mass at ZAMS - 'Mass@ZAMS')
//                                      - Issue #363
//                                          - made header strings for Lambdas uniform (all now start with 'Lambda_')
//                                      - Issue #409
//                                          - removed SN_THETA and SN_PHI from default SSE_SUPERNOVAE_REC (don't apply to SSE)
//                                      - Fixed defect that caused semi-major axis to be drawn from distribution rather than calculated from supplied orbital period
//                                        (moved check and calculation from options.cpp to BaseBinaryStar.cpp)
>>>>>>> 8c36a4c0

const std::string VERSION_STRING = "02.16.03";

# endif // __changelog_h__<|MERGE_RESOLUTION|>--- conflicted
+++ resolved
@@ -553,11 +553,6 @@
 //                                      - Corrected baryon number for HeWD to match Hurley prescription (Issue #416)
 //                                      - Corrected calculation of core mass after 2nd dredge-up (Issue #419)
 //                                      - Corrected calculation of minimum radius on CHeB (Issue #420)
-<<<<<<< HEAD
-// 02.16.03     RTW - Nov 05, 2020   - Enhancement:
-//                                      - Added in Schneider 2020 remnant mass prescriptions (standard and alternative)
-//                                      - Added parameter MassTransferDonorHistory, as required for above prescription, which tracks the MT donor type (from which the MT Case can be established)
-=======
 // 02.16.03     JR - Nov 08, 2020   - Defect repairs, Enhancements
 //                                      - Issue #308
 //                                          - added constant for minimum initial mass, maximum initial mass, minim metallicity and maximum metallicity to constants.h
@@ -577,8 +572,10 @@
 //                                          - removed SN_THETA and SN_PHI from default SSE_SUPERNOVAE_REC (don't apply to SSE)
 //                                      - Fixed defect that caused semi-major axis to be drawn from distribution rather than calculated from supplied orbital period
 //                                        (moved check and calculation from options.cpp to BaseBinaryStar.cpp)
->>>>>>> 8c36a4c0
+// 02.16.04     RTW - Nov 10, 2020   - Enhancement:
+//                                      - Added in Schneider 2020 remnant mass prescriptions (standard and alternative)
+//                                      - Added parameter MassTransferDonorHistory, as required for above prescription, which tracks the MT donor type (from which the MT Case can be established)
 
-const std::string VERSION_STRING = "02.16.03";
+const std::string VERSION_STRING = "02.16.04";
 
 # endif // __changelog_h__