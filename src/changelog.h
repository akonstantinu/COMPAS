--- conflicted
+++ resolved
@@ -783,8 +783,10 @@
 //                                      - Added CHEMICALLY_HOMOGENEOUS_MAIN_SEQUENCE property to SSE_SYSTEM_PARAMETERS_REC and BSE_SYSTEM_PARAMETERS_REC (both stars)
 //                                      - Tidied up some parameters etc. to better comply with COMPAS coding guidelines
 //                                      - Typo fixed in preProcessing/COMPAS_Output_Definitions.txt
-<<<<<<< HEAD
-// 02.23.02     RTW - Oct 12, 2021  - Enhancements:
+// 02.24.00     JR - Oct 12, 2021   - Minor enhancements/optimisations:
+//                                      - Added BaseStar::CalculateThermalMassAcceptanceRate() as a first-pass to address issue #595 - can be changed/expanded as required
+//                                      - Changed BaseBinaryStar::CalculateTimeToCoalescence() to use Mandel 2021 https://iopscience.iop.org/article/10.3847/2515-5172/ac2d35, eq 5 to address issue #538
+// 02.24.01     RTW - Oct 13, 2021  - Enhancements:
 //                                      - Added units uniformly to the --help input descriptions
 //                                      - Removed the BeBinary- and RLOF-specific random seeds (which were attributes of the events and were printed with e.g <MT) and replaced with system random seed
 //                                      - In CE output, changed MASS_2_FINAL (which was sort of a wrapper for core mass) for MASS_2_POST_COMMON_ENVELOPE
@@ -792,13 +794,6 @@
 //                                      - Cosmetic typo fixes and added consistency, in the Event_Counter parameters and some function definitions
 //                                      - Added *.eps, *.png to gitignore
 
-const std::string VERSION_STRING = "02.23.02";
-=======
-// 02.24.00     JR - Oct 12, 2021   - Minor enhancements/optimisations:
-//                                      - Added BaseStar::CalculateThermalMassAcceptanceRate() as a first-pass to address issue #595 - can be changed/expanded as required
-//                                      - Changed BaseBinaryStar::CalculateTimeToCoalescence() to use Mandel 2021 https://iopscience.iop.org/article/10.3847/2515-5172/ac2d35, eq 5 to address issue #538
-
-const std::string VERSION_STRING = "02.24.00";
->>>>>>> 307e4c57
+const std::string VERSION_STRING = "02.24.01";
 
 # endif // __changelog_h__