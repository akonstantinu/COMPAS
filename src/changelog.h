--- conflicted
+++ resolved
@@ -1225,8 +1225,9 @@
 //                                      - Change TPAGB::IsSupernova() so that stars with base of AGB core masses below MCBUR1 remain on the TPAGB until they make WDs; remove ResolveTypeIIaSN() functionality.
 //                                      - Add --evolve-main-sequence-mergers option which allows for main sequence merger products to continue evolution
 //                                      - Update HG::CalculateRadialExtentConvectiveEnvelope() to use a combination of Hurley & Picker to avoid excessively high convective envelope densities
-<<<<<<< HEAD
-// 03.00.00   JR - June 24, 2024     - Enhancements, defect repairs, deprecations, code cleanup:
+// 02.50.01    JR - July 04, 2024    - Defect repair:
+//                                      - Fix for issue #1160: added prefix "PO_" to all program option header strings to differentiate from stellar/binary properties.
+// 03.00.00    JR - June 24, 2024    - Enhancements, defect repairs, deprecations, code cleanup:
 //                                         1. implementation of more coherent and robust error handling
 //                                         2. added source files (all are .h file, so the makefile does not need to change)
 //                                         3. (this will be controversial) deprecation of some program options, and some program option values
@@ -1235,12 +1236,6 @@
 //                                         6. code cleanup
 
 const std::string VERSION_STRING = "03.00.00";
-=======
-// 02.50.01    JR - July 04, 2024     - Defect repair:
-//                                      - Fix for issue #1160: added prefix "PO_" to all program option header strings to differentiate from stellar/binary properties.
-
-const std::string VERSION_STRING = "02.50.01";
->>>>>>> 1360929d
 
 
 # endif // __changelog_h__