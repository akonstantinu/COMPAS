# ifndef __changelog_h__
# define __changelog_h__

// =====================================================================
// 
// COMPAS Changelog
// 
// =====================================================================
// 
// 02.00.00      JR - Sep 17, 2019 - Initial commit of new version
// 02.00.01      JR - Sep 20, 2019 - Fix compiler warnings. Powwow fixes
// 02.00.02      JR - Sep 21, 2019 - Make code clang-compliant
// 02.00.03      IM - Sep 23, 2019 - Added fstream include
// 02.01.00      JR - Oct 01, 2019 - Support for Chemically Homogeneous Evolution
// 02.02.00      JR - Oct 01, 2019 - Support for Grids - both SSE and BSE
// 02.02.01      JR - Oct 01, 2019 - Changed BaseBinaryStar code to assume tidal locking only if CHE is enabled
// 02.02.02      JR - Oct 07, 2019 - Defect repairs:
//                                       SSE iteration (increment index - Grids worked, range of values wasn't incrementing)
//                                       Errors service (FIRST_IN_FUNCTION errors sometimes printed every time)
//                                       Added code for both SSE and BSE so that specified metallicities be clamped to [0.0, 1.0].  What are reasonable limits?
//                                   Errors service performance enhancement (clean deleted stellar objects from catalog)
//                                   Changed way binary constituent stars masses equilibrated (they now retain their ZAMS mass, but (initial) mass and mass0 changes)
//                                   Add initial stellar type variable - and to some record definitions
//                                   Added change history and version number to constants.h
// 02.02.03      JR - Oct 09, 2019 - Defect repairs:
//                                       Initialised all BaseStar.m_Supernova elements (some had not been initialised)
//                                       Fixed regression in BaseStar.cpp (INITIAL_STELLAR_TYPE & INITIAL_STELLAR_TYPE_NAME in StellarPropertyValue())
//                                   Added max iteration check to Newton-Raphson method in SolveKeplersEquation (see constant MAX_KEPLER_ITERATIONS)
// 02.02.04      JR - Oct 09, 2019 - Defect repairs:
//                                       SN kick direction calculation corrected
//                                       Boolean value output corrected
//                                       Typos fixed
// 02.02.05      JR - Oct 10, 2019 - Defect repairs:
//                                       Determination of Chemically Homogeneous star fixed (threshold calculation)
//                                       Removed checks for RLOF to/from CH stars
//                                       Typos fixed
// 02.02.06      JR - Oct 11, 2019 - Renamed class "CHE" - now class "CH"
//                                   Updated CHE documentation
//                                   Added m_MassesEquilibrated variable to BaseBinaryStar
// 02.02.07      JR - Oct 20, 2019 - Defect repairs:
//                                       CEE printing systems post-stripping - github issue - reworked CE details/pre/post CE - partial fix (BindingEnergy remaining)
//                                       Added RANDOM_SEED to Options::OptionValue() (omitted erroneously)
//                                   Added m_SecondaryTooSmallForDCO variable to BaseBinaryStar - and to some record definitions
//                                   Added m_StellarMergerAtBirth variable to BaseBinaryStar - and to some record definitions
//                                   Added allow-rlof-at-birth program option
//                                       If CHE enabled, or allow-rlof-at-birth option is true, binaries that have one or both stars
//                                       in RLOF at birth will have masses equilibrated, radii recalculated, orbit circularised, and
//                                       semi-major axis recalculated, while conserving angular momentum - then allowed to evolve
//                                   Added allow-touching-at-birth program option
//                                       Binaries that have stars touching at birth (check is done after any equilibration and
//                                       recalculation of radius and separation is done) are allowed to evolve.  Evolve() function
//                                       immediately checks for merger at birth, flags status as such and stops evolution.
//                                   Documentation updated (see updated doc for detailed explanation of new program options)
// 02.03.00      JR - Oct 25, 2019 - Defect repairs:
//                                       removed extraneous delimiter at end of log file records
//                                   Added '--version' option
//                                   Changed minor version number - should have been done at last release - we'll grant the '--version' option minor release status...
// 02.03.01      JR - Nov 04, 2019 - Defect repair:
//                                       removed erroneous initialisation of m_CEDetails.alpha from BaseBinaryStar::SetRemainingCommonValues()
//                                       (CE Alpha was always being initialised to 0.0 regardless of program options)
// 02.03.02      JR - Nov 25, 2019 - Defect repairs:
//                                       added check for active log file before closing in Log::Stop()
//                                       added CH stars to MAIN_SEQUENCE and ALL_MAIN_SEQUENCE initializer_lists defined in constants.h
//                                       moved InitialiseMassTransfer() outside 'if' - now called even if not using mass transfer - sets some flags we might need
//                                       added code to recalculate rlof if CH stars are equilibrated in BaseBinaryStar constructor
//                                   Enhancements:
//                                       moved KROUPA constants from AIS class to constants.h
//                                       moved CalculateCDFKroupa() function from AIS class to BaseBinaryStar class
//                                       added m_CHE variable to BaseStar class - also selectable for printing
//                                       added explicit check to ResolveCommonEnvelope() to merge binary if the donor is a main sequence star
//                                   Chemically Homogeneous Evolution changes:
//                                       added check to CheckMassTransfer() in BaseBinaryStar.cpp to merge if CH+CH and touching - avoid CEE
//                                       added code to InitialiseMassTransfer() in BaseBinaryStar.cpp to equilibrate and possibly merge if both CH stars in RLOF
// (Unchanged)   IM - Nov 29, 2019 - Defect repairs:
//                                       changed Disbound -> Unbounded in header strings in constants.h
//                                       left one line in default/example grid file (Grid.txt)
//                                       fix default PPISN mass limit in python submit: 65 Msol -> 60 Msol
// 02.03.03      JR - Dec 04, 2019 - Defect repairs:
//                                       added code to UpdateAttributesAndAgeOneTimestep() in Star.cpp to recalculate stellar attributes after switching to new stellar type
//                                       (addresses discontinuous transitions e.g. CH -> HeMS)
//                                       changed IsPulsationalPairInstabilitySN() in GiantBranch.cpp to call IsPairInstabilitySN() instead of set MASSLESS_REMNANT if remnant mass <= 0.0
//                                       changed CalculateSNKickVelocity() in BaseStar.cpp to set m_SupernovaDetails.kickVelocity correctly after adjusting for fallback
// 02.03.04      FSB - Dec 04, 2019 - Defect repairs:
//                                       fixed bug in Fryer+2012 CalculateGravitationalRemnantMassadded() function to compare baryon mass of star remnant with
//  									                   baryon mass of MaximumNeutronStarMass instead of just MaximumNeutronStarMass. 
//                                       added m_BaryonicMassOfMaximumNeutronStarMass to BaseStar.h and BaseStar.cpp
// 02.03.05      JR - Dec 05, 2019 - Defect repairs:
//                                       fixed EvolveSingleStars() in main.cpp to print correct initial mass
//                                       fixed TPAGB::CalculateCOCoreMassAtPhaseEnd() - added conditional
// 02.04.00      JR - Dec 18, 2019 - New functionality:
//                                       added columns to BSE grid functionality: Kick_Velocity_1(&2), Kick_Theta_1(&2), Kick_Phi_1(&2), Kick_Mean_Anomaly_1(&2).  Updated documentation.
//                                   Changed functionality:
//                                       removed compiler version checks from Makefile - they seemed to only work for native Ubuntu and were more of a nuisance than anything...  (old version exists as Makefile-checks)
//                                   Defect repairs:
//                                       added recalculation of gbParams Mx & Lx in HeHG calculateGbParams()
//                                       created HeHG::CalculateGBParams_Static() and GiantBranch::CalculateGBParams_Static(), called from EAGB::ResolveEnvelopeLoss() to facilitate calculation of attributes for new stellar type before actually switching.  Needed to rewrite some other functions as static.  Note: this needs to be revisited and a more elegant solution implemented.
//                                       added CalculateRadiusAndStellarTypeOnPhase() for HeHG and HeGBstars, and changed call to calculateRadiusOnPhase() to CalculateRadiusAndStellarTypeOnPhase() in BaseStar::EvolveOnPhase().  This allows for HeHG and HeGB stars to change stellar type based on radius (previously missed).
//                                       set M = McBAGB for EAGB & TPAGB only (was being set for all types >= TPAGB)
//                                       added extra print detailed in BaseBinaryStar:Evolve() - sometimes missing a switch type in detailed output if only 1 timestep
//                                       swapped heading strings for ANY_STAR_PROPERTY::IS_ECSN and ANY_STAR_PROPERTY::IS_USSN (now correct)
//                                       removed condition in BaseBinaryStar::EvaluateSupernovae().  ResolveSupernova() is now called for all stellar types (not sure what I was thinking originally. I'm sure I had a good reason - or maybe I was just tired...)
//                                       changed name of GiantBranch::CalculateProtoCoreMass() to GiantBranch::CalculateProtoCoreMassDelayed() and changed calls to the function
//                                       swapped order of calculations of ePrime (CalculateOrbitalEccentricityPostSupernova()) and m_SemiMajorAxisPrime (CalculateSemiMajorAxisPostSupernova()) in BaseBinaryStar::ResolveSupernova().  Improper order was causing wrong value of m_SeminMajorAxisPrime to be used in calculation of ePrime
//                                       set m_Disbound = true appropriately in BaseBinaryStar::Evolve() (note: m_Disbound will change name to m_Unbound soon...)
//                                       changed return value of CHeB::DetermineEnvelopeType() to CONVECTIVE.  Left CHeB DetermineEnvelopeTypeHurley2002() as RADIATIVE (used in BinaryConstituentStar::CalculateSynchronisationTimescale())
//                                       changed BINARY_PROPERTY::ORBITAL_VELOCITY to BINARY_PROPERTY::ORBITAL_VELOCITY_PRE_2ND_SUPERNOVA in BSE_SUPERNOVAE_REC (6th value printed)
//                                       added p_Erase parameter to Log::CloseStandardFile(); changed Log::CloseAllStandardFiles() to call Log::CloseStandardFile() with p_Erase=false and erase entire map after all files closed (prevent coredump when closing all files)
//                                       added ResolveSupernova() to ONeWD.h - ONeWD stars were previously not checking for SN
//                                       fixed BaseBinaryStar::InitialiseMassTransfer() - star1 was being updated instead of star2 for CH + CH stars when CHE enabled
// 02.04.01      JR - Dec 23, 2019 - Defect repairs:
//                                       Removed SN_EVENT::SN - all occurrences of SN_EVENT::SN replaced by SN_EVENT::CCSN.
//                                           The current SN event ("Is"), and past SN event ("Experienced") are now bit maps (implemented as Enum Classes).  Each can have any of the values: CCSN, ECSN, PISN, PPSIN, USSN, RUNAWAY, RECYCLED_NS, and RLOF_ONTO_NS.  See definition of SN_EVENT Enum Class in constants.h for implementation and explanation.  
//                                       Updated variables selectable for printing:
//                                           Added ANY_STAR_PROPERTY::SN_TYPE (STAR_PROPERTY, SUPERNOVA_PROPERTY, COMPANION_PROPERTY (should always be SN_EVENT::NONE for companion star))
//                                           Added ANY_STAR_PROPERTY::EXPERIENCED_SN_TYPE (STAR_PROPERTY, SUPERNOVA_PROPERTY, COMPANION_PROPERTY)
//                                           All of ANY_STAR_PROPERTY::{CCSN, ECSN, PISN, PPISN, USSN} now selectable
//                                           Removed ANY_STAR_PROPERTY::SN - no longer selectable for printing (replaced by CCSN)
//                                           Updated documentation
//                                       Changed default record specifications for logfiles BSE_DOUBLE_COMPACT_OBJECTS_REC and BSE_SUPERNOVAE_REC
//                                           Removed the individual SN_EVENT columns for both "Is" and "Experienced" conditions (e.g. CCSN, ECSN etc)
//                                           "Is*" and "Experienced*" columns replaced with SN_TYPE & Experienced_SN_TYPE columns that record the SN event type (e.g. CCSN, ECSN, PPSN, PPSIN, USSN).  
//                                           RUNAWAY, RECYCLED_NS, and RLOF_ONTO_NS are still reported in separate, individual columns.
//                                       Added workaround for non-existent CHeB blue loop.  See description in CHeB::CalculateTimescales()
//                                       Removed binary star "survived" flag - it is always the NOT of the "unbound" flag
//                                       Changed initialisation function for HeGB stars (HeGB::Initialise() in HeGB.h) to NOT recalculate m_Age if evolving from HeHG -> HeGB 
//                                       Removed initialisation of m_Age (to 0.0) from COWD::Initialise() in COWD.h
//                                   Changed behaviour:  
//                                       Changed binary star "disbound" flag to "unbound" flag.  Changed all occurrences of "disbound" to "unbound".  Changed "unbound" header flag to "Unbound"
// 02.04.02      JR - Jan 06, 2020 - Defect repairs:
//                                       Added IsPISN() & IsPPISN() to IsSNEvent()
//                                       Fixed check for SN event at top of BaseBinaryStar::ResolveSupenova()
//                                       Changed BaseBinaryStar::EvaluateSupernovae() to more closely match legacy code behaviour (see notes in function description):
//                                          Added p_Calculate2ndSN parameter to determine if 2nd supernova needs to be resolved
//                                          Clear star2 current SN event if necessary
//                                          Check m_SemiMajorAxisPrime value prior to SN events (viz. new aPrime variable)
//                                       Fixed timestep initialisation in BaseStar::CalculateConvergedTimestepZetaNuclear()  (was negative)
//                                       Fixed m_Age calculation in FGB::ResolveEnvelopeLoss()
//                                       Added CalculateInitialSupernovaMass() to NS.h - was setting M = 5.0 for >= ONeWD, should be ONeWD only (introduced in fix in v04.02.00)
//                                       Changed NS functions to return Radius in Rsol instead of km:
//                                          Added function NS:CalculateRadiusOnPhaseInKM_Static() (returns radius in km)
//                                          Changed NS:CalculateRadiusOnPhase_Static() to return Rsol
//                                          Added CalculateRadiusOnPhase() for NS (ns.h) - returns Rsol 
//                                   Changed behaviour:  
//                                       Print detailed output record whenever stellartype changes (after star 2 if both change)
// (Unchanged)   LK - Jan 10, 2020 - Defect repairs:
//                                       Added missing includes to Star.cpp, utils.h and utils.cpp (required for some compiler versions)
// 02.05.00      JR - Jan 23, 2020 - New functionality:
//                                       Grid files:
//                                          Added kick velocity magnitude random number to BSE grid file - see docs re Grids
//                                          Added range check for Kick_Mean_Anomaly_1 and Kick_Mean_Anomaly_2 ([0.0, 2pi)) in BSE grid file
//                                          Cleaned up SSE & BSE grid file code
//                                       Added m_LBVphaseFlag variable to BaseStar class; also added ANY_STAR_PROPERTY::LBV_PHASE_FLAG print variable.
//                                   Deleted functionality:  
//                                       Removed IndividualSystem option and related options - this can now be achieved via a grid file
//                                          Update pythonSubmitDefault.py to remove individual system related parameters
//                                   Changed behaviour:
//                                       Removed check for Options->Quiet() around simulation ended and cpu/wall time displays at end of EvolveSingleStars() and EvolveBinaryStars() in main.cpp
//                                   Defect repairs:
//                                       Removed erroneous check for CH stars in BaseBinaryStar::EvaluateBinary()
//                                       Fix for issue #46 (lower the minimum value of McSN in star.cpp from Mch to 1.38)
//                                          Changed 'MCH' to 'MECS' in 
//                                             BaseStar::CalculateMaximumCoreMassSN()
//                                             GiantBranch::CalculateCoreMassAtSupernova_Static
// 02.05.01      FSB - Jan 27, 2020 -Enhancement:
//                                       Cleaned up default printed headers and parameters constants.h:
//                                           - removed double parameters that were printed in multiple output files 
//                                           - changed some of the header names to more clear / consistent names
//                                           - added some comments in the default printing below for headers that we might want to remove in the near future
// 02.05.02      JR - Feb 21, 2020 - Defect repairs:
//                                       - fixed issue #31: zRocheLobe function does not use angular momentum loss
//                                       - fixed default logfile path (defaulted to '/' instead of './')
//                                       - changed default CE_ZETA_PRESCRIPTION to SOBERMAN (was STARTRACK which is no longer supported)
// 02.05.03      JR - Feb 21, 2020 - Defect repairs:
//                                       - removed extraneous debug print statement from Log.cpp
// 02.05.04      JR - Feb 23, 2020 - Defect repairs:
//                                       - fixed regression introduced in v02.05.00 that incread DNS rate ten-fold
//                                           - changed parameter from m_SupernovaDetails.initialKickParameters.velocityRandom to m_SupernovaDetails.kickVelocityRandom in call to DrawSNKickVelocity() in BaseStar::CalculateSNKickVelocity()
//                                       - reinstated STAR_1_PROPERTY::STELLAR_TYPE and STAR_2_PROPERTY::STELLAR_TYPE in BSE_SYSTEM_PARAMETERS_REC
// 02.05.05      JR - Feb 27, 2020 - Defect repair:
//                                       - fixed age resetting to 0.0 for MS_GT_07 stars after CH star spins down and switches to MS_GT_07
//                                           - ensure m_Age = 0.0 in constructor for BaseStar
//                                           - remove m_Age = 0.0 from Initialise() in MS_gt.07.h 
// 02.05.06      JR - Mar 02, 2020 - Defect repair:
//                                       - fixed m_MassesEquilibrated and associated functions - was erroneously typed as DOUBLE - now BOOL
//                                   Added/changed functionality:
//                                       - added m_MassesEquilibratedAtBirth variable to class BaseBinaryStar and associated property BINARY_PROPERTY::MASSES_EQUILIBRATED_AT_BIRTH
//                                       - tidied up pythonSubmitDefault.py a little:
//                                             - set grid_filename = None (was '' which worked, but None is correct)
//                                             - set logfile_definitions = None (was '' which worked, but None is correct)
//                                             - added logfile names - set to None (COMPAS commandline arguments already exist for these - introduced in v02.00.00)
// 02.05.07      JR - Mar 08, 2020 - Defect repair:
//                                       - fixed circularisation equation in BaseBinaryStar::InitialiseMassTransfer() - now takes new mass values into account
// 02.06.00      JR - Mar 10, 2020 - Changed functionality:
//                                       - removed RLOF printing code & associated pythonSubmitDefault.py options
// 02.06.01      JR - Mar 11, 2020 - Defect repair:
//                                       - removed extraneous debug print statement from Log.cpp (was previously removed in v02.05.03 but we backed-out the change...)
// 02.06.02      JR - Mar 15, 2020 - Defect repairs:
//                                       - removed commented RLOF printing lines in constant.h (somehow that was lost in some out of sync git merges...)
//                                       - removed commented options no longer used from Options.h and Options.cpp
//                                       - fixed units headers in constants.h - there are now no blank units headers, so SPACE delimited files now parse ok (multiple spaces should be treated as a single space)
//                                       - changed file extension for TAB delimited files to 'tsv'
//                                       - removed "useImportanceSampling" option - not used in code
//                                       - fixed typo in zeta-calculation-every-timestep option in Options.cpp
//                                       - removed redundant OPTIONS->MassTransferCriticalMassRatioHeliumGiant() from qcritflag if statement in BaseBinaryStar::CalculateMassTransfer()
//                                       - fixed OPTIONS->FixedMetallicity() - always returned true, now returns actual value
//                                       - fixed OPTIONS->OutputPathString() - was always returning raw option instead of fully qualified path
//                                       - changed the following in BaseBinaryStar::SetRemainingCommonValues() - erroneously not ported from legacy code:
//                                           (a) m_JLoss = OPTIONS->MassTransferJloss();
//                                           (b) m_FractionAccreted = OPTIONS->MassTransferFractionAccreted();
//                                           (both were being set to default value of 0.0)
//                                       - added OPTIONS->ZetaAdiabaticArbitrary() - option existed, but Options code had no function to retrieve value
//                                       - added OPTIONS->MassTransferFractionAccreted() to options - erroneously not ported from legacy code
//                                   Changed functionality:
//                                       - all options now have default values, and those values will be displayed in the help text (rather than string constants which may be incorrect)
//                                       - boolean options can now be provided with an argument (e.g. --massTransfer false)
//                                       - added ProgramOptionDetails() to Options.cpp and OPTIONS->OptionsDetails() in preparation for change in output functionality
// 02.07.00      JR - Mar 16, 2020 - New/changed functionality:
//                                       - COMPAS Logfiles are created in a (newly created) directory - this way they are all kept together
//                                       - new command line option 'output-container' implemented (also in pythonSubmitDefault.py) - this option allows the user to specify the name of the log files container directory (default is 'COMPAS_Output')
//                                       - if detailed log files are created they will be created in a directory named 'Detailed_Output' within the container directory
//                                       - a run details file named 'Run_details' is created in the container directory.  The file records the run details:
//                                             - COMPAS version
//                                             - date & time of run
//                                             - timing details (wall time, CPU seconds)
//                                             - the command line options and parameters used:
//                                                   - the value of options and an indication of whether the option was supplied by the user or the default value was used
//                                                   - other parameters - calculated/determined - are recorded
//                                   Defect repair:
//                                       - changed "--outut" option name to "--outpuPath" in stringCommands in pythonSubmitDefault.py
// 02.08.00		  AVG - Mar 17, 2020 - Changed functionality:
//  									                   - removed post-newtonian spin evolution	code & associated pythonSubmitDefault.py options
//  									                   - removed only_double_compact_objects code & associated pythonSubmitDefault.py options
//  									                   - removed tides code & associated pythonSubmitDefault.py options
//  									                   - removed deprecated options from pythonSubmitDefault.py options
//  									                   - renamed options: mass transfer, iterations -> timestep-iterations
//  									                   - commented AIS Options until fully implemented
// 02.08.01      JR - Mar 18, 2020 - Defect repairs:
//                                      - restored initialisation of AIS options in Options.cpp (AIS now defaults off instead of on)
//                                      - fixed retrieval of values for:
//                                            - ANY_STAR_PROPERTY::LAMBDA_KRUCKOW_BOTTOM, 
//                                            - ANY_STAR_PROPERTY::LAMBDA_KRUCKOW_MIDDLE, and 
//                                            - ANY_STAR_PROPERTY::LAMBDA_KRUCKOW_TOP 
//                                         in BaseStar::StellarPropertyValue().  Were all previously retrieving same value as ANY_STAR_PROPERTY::LAMBDA_KRUCKOW
//                                      - fixed some comments in BAseBinaryStar.cpp (lines 2222 and 2468, "de Mink" -> "HURLEY")
//                                      - fixed description (in comments) of BinaryConstituentStar::SetPostCEEValues() (erroneously had "pre" instead of "post" - in comments only, not code)
//                                      - fixed description of BaseStar::DrawKickDirection()
// 02.08.02      JR - Mar 27, 2020 - Defect repairs:
//                                      - fixed issue #158 RocheLobe_1<CE == RocheLobe_2<CE always
//                                      - fixed issue #160 Circularisation timescale incorrectly calculated
//                                      - fixed issue #161 Splashscreen printed twice - now only prints once
//                                      - fixed issue #162 OPTIONS->UseFixedUK() always returns FALSE.  Now returns TRUE if user supplies a fixed kick velocity via --fix-dimensionless-kick-velocity command line option
// 02.08.03      JR - Mar 28, 2020 - Defect repairs:
//                                      - fixed typo in BaseBinaryStar::ResolveCommonEnvelopeEvent() when calculating circularisation timescale in the case where star2 is the donor: star1Copy was erroneously used instead of star2Copy; changed to star2Copy
//                                      - changed circularisation timescale of binary to be minimum of constituent stars circularisation timescales, clamped to (0.0, infinity)
// 02.09.00      JR - Mar 30, 2020 - Minor enhancements:
//                                      - tightened the conditions under which we allow over-contact binaries - enabling CHE is no longer a sufficient condition after this change: the allow-rlof-at-birth option must also be specified (ussue #164)
//                                      - added printing of number of stars (for SSE) or binaries (for BSE) created to both stdout and Run_Details (issue #165)
//                                      - enhanced grid processing code in main.cpp to better handle TAB characters
// 02.09.01      JR - Mar 30, 2020 - Defect repair:
//                                      - OPTIONS->UseFixedUK() returns TRUE when user supplies -ve value via --fix-dimensionless-kick-velocity.  Now return TRUE iff the user supplies a value >=0 via --fix-dimensionless-kick-velocity
// 02.09.02      DC - Mar 30, 2020 - Defect repairs:
//                                      - Pulsar code fixed by correcting unit of NS radius in NS.cpp (added KM_TO_M constant in constants.h as a part of this),
//                                      correcting initialisation of pulsar birth parameters from GiantBranch.cpp to NS.cpp, adding an extra condition for isolated evolution when the companion loses mass but the NS does not accrete 
//                                      - option MACLEOD was printing wrongly as MACLEOD+2014 for user options, hence corrected it to MACLEOD in Options.cpp
// 02.09.03      JR - Apr 01, 2020 - Defect repairs:
//                                      - reinstated assignment of "prev" values in BaseBinaryStar::EvaluateBinary() (where call to ResolveTides() was removed).  Fixes low DNS count introduced in v02.08.00 caused by removal of ResolveTides() function (and call)
//                                      - commented option --logfile-BSE-be-binaries to match Be-Binary options commented by AVG in v02.08.00
// 02.09.04      JR - Apr 03, 2020 - Defect repair:
//                                      - removed IsUSSN() from IsSNEvent() definition in BinaryConstituentStar.cpp (USSN flag indicates just US, not USSN. Needs to be tidied-up properly)
// 02.09.05	     IM - Apr 03, 2020 - Defect repair:
//  		                            - fixed timescale calculation issue for newly created HeHG stars (from stripped EAGB stars); fixes drop in CO core mass
// 02.09.06      JR - Apr 07, 2020 - Defect repair:
//                                      - corrected calculation in return statement for Rand::Random(const double p_Lower, const double p_Upper) (issue #201)
//                                      - corrected calculation in return statement for Rand::RandomInt(const double p_Lower, const double p_Upper) (issue #201)
// 02.09.07      SS - Apr 07, 2020 - Change eccentricity, semi major axis and orbital velocity pre-2nd supernove to just pre-supernova everywhere in the code
// 02.09.08      SS - Apr 07, 2020 - Update zetaMainSequence=2.0 and zetaHertzsprungGap=6.5 in Options::SetToFiducialValues
// 02.09.09      JR - Apr 11, 2020 - Defect repair:
//                                      - restored property names in COMPASUnorderedMap<STAR_PROPERTY, std::string> STAR_PROPERTY_LABEL in constants.h (issue #218) (was causing logfile definitions files to be parsed incorrectly)
// 02.09.10	     IM - Apr 12, 2020 - Minor enhancement: added Mueller & Mandel 2020 remnant mass and kick prescription, MULLERMANDEL
//  			                     Defect repair: corrected spelling of output help string for MULLER2016 and MULLER2016MAXWELLIAN
// 02.10.01	     IM - Apr 14, 2020 - Minor enhancement: 
//  				                            - moved code so that SSE will also sample SN kicks, following same code branch as BSE 
// 02.10.02      SS - Apr 16, 2020 - Bug Fix for issue #105 ; core and envelope masses for HeHG and TPAGB stars
// 02.10.03      JR - Apr 17, 2020 - Defect repair:
//                                      - added LBV and WR winds to SSE (issue #223)
// 02.10.04	     IM - Apr 25, 2020 - Minor enhancement: moved Mueller & Mandel prescription constants to constants.h, other cleaning of this option
// 02.10.05      JR - Apr 26, 2020 - Enhancements:
//                                      - Issue #239 - added actual random seed to Run_Details
//                                      - Issue #246 - changed Options.cpp to ignore --single-star-mass-max if --single-star-mass-steps = 1.  Already does in main.cpp.
// 02.10.06      JR - Apr 26, 2020 - Defect repair:
//                                      - Issue #233 - corrected cicularisation formalae used in both BaseBinartStar constructors
// 02.11.00      JR - Apr 27, 2020 - Enhancement:
//                                      - Issue #238 - add supernova kick functionality to SSE grid file (+ updated docs)
//                                   Defect repairs:
//                                      - fixed typo in Options.h: changed '#include "rand.h" to '#include "Rand.h"
//                                      - fixed printing of actual random seed in Run_Details file (moved to Log.cpp from Options.cpp: initial random seed is set after options are set)
// 02.11.01	     IM - May 20, 2020 - Defect repair: 
//                                      - changed max NS mass for MULLERMANDEL prescription to a self-consistent value
// 02.11.02      IM - Jun 15, 2020 - Defect repair:
//                                      - added constants CBUR1 and CBUR2 to avoid hardcoded limits for He core masses leading to partially degenerate CO cores
// 02.11.03     RTW - Jun 20, 2020 - Enhancement:
//                                      - Issue #264 - fixed mass transfer printing bug 
// 02.11.04      JR - Jun 25, 2020 - Defect repairs:
//                                      - Issue #260 - Corrected recalculation of ZAMS values after eqilibration and cicularisation at birth when using grid files
//                                      - Issue #266 - Corrected calculation in BaseBinaryStar::SampleInitialMassDistribution() for KROUPA IMF distribution
//                                      - Issue #275 - Previous stellar type not set when stellar type is switched mid-timestep - now fixed
// 02.11.05      IM - Jun 26, 2020 - Defect repair:
//  				                    - Issue #280 - Stars undergoing RLOF at ZAMS after masses are equalised were removed from run even if AllowRLOFatZAMS set
// 02.12.00      IM - Jun 29, 2020 - Defect repair:
//                                      - Issue 277 - move UpdateAttributesAndAgeOneTimestepPreamble() to after ResolveSupernova() to avoid inconsistency
// 02.12.01      IM - Jul 18, 2020 - Enhancement:
//                                      - Starting to clean up mass transfer functionality
// 02.12.02      IM - Jul 23, 2020 - Enhancement:
//                                      - Change to thermal timescale MT for both donor and accretor to determine MT stability
// 02.12.03      IM - Jul 23, 2020 - Enhancement:
//                                      - Introduced a new ENVELOPE_STATE_PRESCRIPTION to deal with different prescriptions for convective vs. radiative envelopes (no actual behaviour changes yet for ENVELOPE_STATE_PRESCRIPTION::LEGACY);
//                                      - Removed unused COMMON_ENVELOPE_PRESCRIPTION
// 02.12.04      IM - Jul 24, 2020 - Enhancement:
//                                      - Changed temperatures to be written in Kelvin (see issue #278)
// 02.12.05      IM - Jul 25, 2020 - Enhancement:
//                                      - Added definition of FIXED_TEMPERATURE prescription to DetermineEnvelopeType()
//                                      - Removed unnecessary (and inaccurate) numerical zeta Roche lobe calculation
// 02.12.06      IM - Jul 26, 2020 - Enhancement:
//                                      - Extended use of zetaRadiativeEnvelopeGiant (formerley zetaHertzsprungGap) for all radiative envelope giant-like stars
// 02.12.07      IM - Jul 26, 2020 - Defect repair:
//                                      - Issue 295: do not engage in mass transfer if the binary is unbound
// 02.12.08   	AVG - Jul 26, 2020 - Defect repair:
//                                      - Issue #269: legacy bug in eccentric RLOF leading to a CEE
// 02.12.09      IM - Jul 30, 2020 - Enhancement:
//                                      - Cleaning of BaseBinaryStar::CalculateMassTransferOrbit(); dispensed with mass-transfer-prescription option
// 02.13.00      IM - Aug 2, 2020  - Enhancements and defect repairs:
//                                      - Simplified timescale calculations in BaseBinaryStar
//                                      - Replaced Fast Phase Case A MT and regular RLOF MT from non-envelope stars with a single function based on a root solver rather than random guesses (significantly improves accuracy)
//                                      - Removed all references to fast phase case A MT
//                                      - Corrected failure to update stars in InitialiseMassTransfer if orbit circularised on mass transfer
//                                      - Corrected incorrect timestep calculation for HeHG stars
// 02.13.01     AVG - Aug 6, 2020  - Defect repair:
//  									- Issue #267: Use radius of the star instead of Roche-lobe radius throughout ResolveCommonEnvelopeEvent()
// 02.13.02      IM - Aug 8, 2020  - Enhancements and defect repairs:
//                                      - Simplified random draw from Maxwellian distribution to use gsl libraries
//                                      - Fixed mass transfer with fixed accretion rate
//                                      - Cleaned up code and removed unused code
//                                      - Updated documentation
// 02.13.03       IM - Aug 9, 2020  - Enhancements and defect repairs:
//                                      - Use total core mass rather than He core mass in calls to CalculateZAdiabtic (see Issue #300)
//                                      - Set He core mass to equal the CO core mass when the He shell is stripped (see issue #277)
//                                      - Ultra-stripped SNe are set at core collapse (do not confusingly refer to stripped stars as previously, see issue #189)
// 02.13.04       IM - Aug 14, 2020 - Enhancements and defect repairs:
//                                      - Catch exception in boost root finder for mass transfer (resolve issue #317)
//                                      - Update core masses during Initialisation of HG and HeHG stars to be consistent with Hurley models
//                                      - Avoid division by zero in mass transfer rates of WDs
//                                      - Remove POSTITNOTE remnant mass prescription
// 02.13.05       IM - Aug 16, 2020 - Enhancements and defect repairs:
//                                      - General code cleaning
//                                      - Removed some redundant variables (e.g., m_EnvMass, which can be computed from m_Mass and m_CoreMass)
//                                      - Removed calculations of ZetaThermal and ZetaNuclear (these were previously incorrect because they relied on the evolution of a stellar copy which reverted to BaseStar and therefore didn't have the correct behaviour)
//                                      - Fixed CalculateZadiabatic to use ZetaAdiabaticArbitrary rather than ZetaThermalArbitrary; removed the latter
//                                      - Capped He core mass gain during shell H burning for CHeB and TPAGB stars, whose on-phase evolution now ends promptly when this limit is reached; this change also resolves issue #315 (higher mass SN remnants than total stellar mass)
// 02.13.06     AVG - Aug 20, 2020  - Defect repair:
//  									- Issue #229: Corrected fitting parameters in Muller 16 SN kick function
// 02.13.07      IM - Aug 20, 2020  - Enhancements:
//                                      - ONeWDs can now undergo ECSN if their mass rises above MECS=1.38 solar masses (previously, they could only undergo CCSN on rising above 1.38 solar masses).  ONeWD::CalculateInitialSupernovaMass now returns MCBUR1 rather than 5.0 to ensure this happens
//                                      - BaseStar::CalculateMaximumCoreMassSN() has been removed - it is superfluous since  GiantBranch::CalculateCoreMassAtSupernova_Static does the same thing
//                                      - Some misleading comments in TPAGB dealing with SNe have been clarified
//                                      - Option to set MCBUR1 [minimum core mass at base of the AGB to avoid fully degenerate CO core formation] to a value different from the Hurley default of 1.6 solar masses added, Issue #65 resolved
//                                      - Removed unused Options::SetToFiducialValues()
//                                      - Documentation updated
// 02.13.08       JR - Aug 20, 2020 - Code cleanup:
//                                      - moved BaseStar::SolveKeplersEquation() to utils
//                                      - changed call to (now) utils::SolveKeplersEquation() in BaseStar::CalculateSNAnomalies() to accept tuple with error and show error/warning as necessary
//                                      - removed call to std::cerr from utils::SolveQuadratic() - now returns error if equation has no real roots
//                                      - changed call to utils::SolveQuadratic() in GiantBranch::CalculateGravitationalRemnantMass() to accept tuple with error and show warning as necessary
//                                      - changed RadiusEqualsRocheLobeFunctor() in BinaryBaseStar.h to not use the SHOW_WARN macro (can't uset ObjectId() function inside a templated function - no object)
//                                      - changed COMMANDLINE_STATUS to PROGRAM_STATUS (better description)
//                                      - moved ERROR:NONE to top of enum in constants.h (so ERROR = 0 = NONE - makes more sense...)
//                                      - added new program option '--enable-warnings' to enable warning messages (via SHOW_WARN macros).  Default is false.  SHOW_WARN macros were previously #undefined
// 02.13.09     RTW - Aug 21, 2020  - Code cleanup:
// 									    - Created changelog.txt and moved content over from constants.h
// 									    - Changed OrbitalVelocity to OrbitalAngularVelocity where that parameter was misnamed
// 									    - Changed Pre/PostSNeOrbitalVelocity to OrbitalVelocityPre/PostSN for consistency
// 									    - Added and updated physical conversion constants for clarity (e.g MSOL to MSOL_TO_KG)
// 									    - Removed ID from output files, it is confusing and superseded by SEED
// 									    - Removed 'Total' from TotalOrbital(Energy/AngularMomentum)
// 									    - Typos
// 02.13.10     IM - Aug 21, 2020   - Enhancement:
//                                      - Added caseBBStabilityPrescription in lieu of forceCaseBBBCStabilityFlag and alwaysStableCaseBBBCFlag to give more options for case BB/BC MT stability (issue #32)
// 02.13.11     IM - Aug 22, 2020   - Enhancement:
//                                      - Removed several stored options (e.g., m_OrbitalAngularVelocity, m_StarToRocheLobeRadiusRatio, etc.) to recompute them on an as-needed basis
//                                      - Removed some inf values in detailed outputs
//                                      - Slight speed-ups where feasible
//                                      - Shift various calculations to only be performed when needed, at printing, and give consistent values there (e.g., OmegaBreak, which was never updated previously)
//                                      - Remove a number of internal variables
//                                      - Declare functions constant where feasible
//                                      - Remove options to calculate Zetas and Lambdas at every timestep; variables that only appear in detailed outputs should not be computed at every timestep in a standard run
//                                      - Update documentation
//                                      - Remove postCEE binding energy (meaningless and wasn't re-computed, anyway)
// 02.13.12     IM - Aug 23, 2020   - Enhancement:
//                                      - More cleaning, removed some of the unnecessary prime quantities like m_SemiMajorAxisPrime, m_EccentricityPrime, etc.
//                                      - Thermal timescales are now correctly computed after the CE phase
//                                      - Detailed output passes a set of self-consistency checks (issue #288)
// 02.13.13     JR - Aug 23, 2020   - Defect repairs:
//                                      - Fixed debugging and logging macros in LogMacros.h
// 02.13.14     IM - Aug 29, 2020   - Defect repairs:
//                                      - Address issue #306 by removing detailed printing of merged binaries
//                                      - Address issue #70 by stopping evolution if the binary is touching
//                                      - Check for merged binaries rather than just touching binaries in Evaluate
//                                      - Minor cleaning (e.g., removed unnecessary CheckMassTransfer, which just repeated the work of CalculateMassTransfer but with a confusing name)
// 02.13.15     IM - Aug 30, 2020   - Defect repairs:
//                                      - Fixed issue #347: CalculateMassTransferOrbit was not correctly accounting for the MT_THERMALLY_LIMITED_VARIATION::RADIUS_TO_ROCHELOBE option
//                                      - Assorted very minor cleaning, including comments
// 02.14.00     IM - Aug 30, 2020   - Enhancement:
//                                      - Recreate RLOF printing (resolve issue #212)
// 02.14.01     ML - Sep 05, 2020   - Code cleanup:
//                                      - Issue #354 - Combine HYDROGEN_RICH and HYDROGEN_POOR supernova output variables into a single boolean variable IS_HYDROGEN_POOR 
// 02.15.00     JR - Sep 09, 2020   - Enhancements and related code cleanup:
//                                      - implemented "DETAILED_OUTPUT" folder inside "COMPAS_Output" container for SSE output
//                                      - SSE Parameters files moved to "DETAILED_OUTPUT" folder (they are analogous to BSE_Detailed_Output files)
//                                      - implemented SSE Switch Log and BSE Switch Log files (record written at the time of stellar type switch - see documentation)
//                                      - implemented SSE Supernova log file - see documentation (issue #253)
//                                      - added TIMESCALE_MS as a valid property in BaseStar::StellarPropertyValue().  The TIMESCALE_MS value in the SSE_Parameters file was being printed as "ERROR!" and nobody noticed :-)  It now prints correctly.
// 02.15.01     RS - Sep 10, 2020   - Enhancement
//                                       - added profiling option to keep track of repeated pow() calls
// 02.15.02     IM - Sep 11, 2020   - Defect repair
//                                       - changed ultra-stripped HeHG and HeGB stars to immediately check for supernovae before collapsing into WDs; this resolves issue #367
// 02.15.03     RTW - Sep 11, 2020   - Code cleanup:
//                                      - Set all references to kick "velocity" to magnitude. This is more correct, and will help distinguish from system and component vector velocities later
// 02.15.04     JR - Sep 11, 2020   - Enhancement
//                                       - refactored profiling code
//                                          - profiling code can now be #defined away for production build
//                                          - added options (via #defines) to profiling code: counts only (no CPU spinning), and print calling function name
//                                       - removed profiling program option
// 02.15.05     JR - Sep 12, 2020   - Code cleanup
//                                       - removed superfluous (and broken) #define guard around profiling.cpp
//                                       - minor change to profiling output (moved header and trailer to better place)
// 02.15.06     IM - Sep 12, 2020   - Defect repair
//                                       - Changed BaseBinaryStar::ResolveSupernova to account only for mass lost by the exploding binary during the SN when correcting the orbit
//                                       - Delayed supernova of ultra-stripped stars so that the orbit is adjusted in response to mass transfer first, before the SN happens
// 02.15.07     RTW - Sep 13, 2020   - Enhancement:
//                                      - Issue #12 - Move enhancement STROOPWAFEL from Legacy COMPAS to new COMPAS
//                                      - Issue #18 - double check STROOPWAFEL works in newCOMPAS
//                                      - Issue #154 - Test compatibility of CompasHPC and BSE_Grid.txt
//                                      - Added in combined functionality of Stroopwafel and pythonSubmit, with support for HPC runs
// 02.15.08     IM - Sep 14, 2020   - Defect repair:
//                                      - Issue #375 Error in Hurley remnant mass calculation
// 02.15.09     RTW - Oct 1, 2020   - Code cleanup:
//                                      - Rewrote ResolveSupernova to match Pfahl, Rappaport, Podsiadlowski 2002, and to allow for vector addition of system and component velocities
//                                      - Changed meaning of Supernova_State (see Docs)
//                                      - PostSN parameters have been removed
//                                      - SN phi has been redefined
// 02.15.10     IM - Oct 3, 2020    - Code cleanup:
//                                      - Removed some unnecessary internal variables and functions (m_TotalMass, m_TotalMassPrev, m_ReducedMass, m_ReducedMassPrev, m_TotalAngularMomentumPrev, CalculateAngularMomentumPrev(), EvaluateBinaryPreamble(),...
//                                      - Cleaned up some unclear comments
//                                      - ResolveCoreCollapseSN() no longer takes the Fryer engine as an argument (Fryer is just one of many possible prescriptions)
// 02.15.11     IM - Oct 3, 2020    - Defect repair and code cleanup:
//                                      - Fixed a number of defects in single stellar evolution (Github issues #381, 382, 383, 384, 385)
//                                      - The Fryer SN engine (delayed vs rapid) is no longer passed around, but read in directly in CalculateRemnantMassByFryer2012()
// 02.15.12     IM - Oct 5, 2020    - Enhancement
//                                      - Added timestep-multiplier option to adjust SSE and BSE timesteps relative to default
//                                      - Added eccentricity printing to RLOF logging
//                                      - Adjusted pythonSubmitDefault.py to include PESSIMISTIC CHE
//                                      - Updated documentation
// 02.15.13     JR - Oct 8, 2020    - Defect repair:
//                                      - Added checks for maximum time and timesteps to SSE code- issue #394
// 02.15.14     IM - Oct 8, 2020    - Defect repair:
//                                      - Added checks for dividing by zero when calculating fractional change in radius
// 02.15.15     IM - Oct 8, 2020    - Defect repair:
//                                      - Added safeguards for R<R_core in radius perturbation for small-envelope stars, complete addressing issue #394
// 02.15.16     RTW - Oct 14, 2020  - Code cleanup
//                                      - Changed separation to semiMajorAxis in RLOF and BeBinary properties
// 02.15.17     IM - Oct 16, 2020   - Defect repair and code cleanup:
//                                      - Issue 236 fixed: SN printing correctly enabled for all SNe
//                                      - Minor code cleaning: Cleaned up EvaluateSupernovae(), removed unnecessary m_Merged variable
// 02.15.18     RTW - Oct 22, 2020  - Code cleanup
//                                      - Removed redundant 'default' extension from files in the "defaults/" folder, and fixed references in the documentation.
//                                      - Added in '0' buffers to the Wall Times output to match the HH:MM:SS format
// 02.15.19     IM - Oct 23, 2020   - Enhancements
//                                      - Continue evolving DCOs until merger if EvolvePulsars is on (Issue #167)
//                                      - Removed m_SecondaryTooSmallForDCO (Issue #337)
// 02.15.20     RTW - Nov 03, 2020  - Code cleanup
//                                      - Removed unnecessary supernova phi rotation - it was added to agree with Simon's original definition, and to allow for seeds to reproduce the same SN final orbit. 
//                                      -   Removing it means seeds won't reproduce the same systems before and after, but populations are unaffected.
// 02.16.00     JR - Nov 03, 2020   - Enhancements
//                                      - Implemented new grid file functionality (see discussion in issue #412); updated docs - see docs (doc v2.3 has new documentation)
//
//                                      - Added all options to printing functionality: all options can now be selected for printing, 
//                                        either in the default log record specifications, or at runtime via the logfile-definitions option
//
//                                      - 'CHE_Option' header string changed to 'CHE_Mode'.  A few typos fixed in header strings.
//
//                                      - Added options
//                                          - initial-mass                          initial mass for single star (SSE)
//                                          - initial-mass-1                        initial mass for primary (BSE)
//                                          - initial-mass-2                        initial mass for secondary (BSE)
//                                          - semi-major-axis, a                    initial semi-major axis (BSE)
//                                          - orbital-period                        initial orbital period – only used if ‘semi-major-axis’ not specified
//                                          - eccentricity, e                       initial eccentricity (BSE)
//                                          - mode                                  mode of evolution: SSE or BSE (default is BSE)
//                                          - number-of-systems                     number of systems (single stars/binary stars) to evolve
//                                          - kick-magnitude-random                 kick magnitude random number for the star (SSE): used to draw the kick magnitude
//                                          - kick-magnitude                        the (drawn) kick magnitude for the star (SSE)
//                                          - kick-magnitude-random-1               kick magnitude random number for the primary star (BSE): used to draw the kick magnitude
//                                          - kick-magnitude-1                      the (drawn) kick magnitude for the primary star (BSE)
//                                          - kick-theta-1                          the angle between the orbital plane and the ’z’ axis of the supernova vector for the primary star (BSE)
//                                          - kick-phi-1                            the angle between ’x’ and ’y’, both in the orbital plane of the supernova vector, for the primary star (BSE)
//                                          - kick-mean-anomaly-1                   the mean anomaly at the instant of the supernova for the primary star (BSE)
//                                          - kick-magnitude-random-2               kick magnitude random number for the secondary star (BSE): used to draw the kick magnitude
//                                          - kick-magnitude-2                      the (drawn) kick magnitude for the secondary star (BSE)
//                                          - kick-theta-2                          the angle between the orbital plane and the ’z’ axis of the supernova vector for the secondary star (BSE)
//                                          - kick-phi-2                            the angle between ’x’ and ’y’, both in the orbital plane of the supernova vector, for the secondary star (BSE)
//                                          - kick-mean-anomaly-2                   the mean anomaly at the instant of the supernova for the secondary star (BSE)
//                                          - muller-mandel-kick-multiplier-BH      scaling prefactor for BH kicks when using 'MULLERMANDEL'
//                                          - muller-mandel-kick-multiplier-NS      scaling prefactor for NS kicks when using 'MULLERMANDEL'
//                                          - switchlog                             replaces ‘BSEswitchLog’ and ‘SSEswitchLog’
//                                          - logfile-rlof-parameters               replaces ‘logfile-BSE-rlof-parameters’
//                                          - logfile-common-envelopes              replaces ‘logfile-BSE-common-envelopes’
//                                          - logfile-detailed-output               replaces ‘logfile-BSE-detailed-output’, and now also used for SSE
//                                          - logfile-double-compact-objects		replaces ‘logfile-BSE-double-compact-objects’
//                                          - logfile-pulsar-evolution              replaces ‘logfile-BSE-pulsar-evolution’
//                                          - logfile-supernovae                    replaces ‘logfile-BSE-supernovae’ and ‘logfile-SSE-supernova’
//                                          - logfile-switch-log                    replaces ‘logfile-BSE-switch-log’ and ‘logfile-SSE-switch-log’
//                                          - logfile-system-parameters             replaces ‘logfile-BSE-system-parameters’
//
//                                      - Removed options
//                                          - number-of-binaries                    replaced by ‘number-of-systems’ for both SSE and BSE
//                                          - single-star-min                       replaced by ‘initial-mass’ and ‘number-of-stars’
//                                          - single-star-max                       replaced by ‘initial-mass’ and ‘number-of-stars’
//                                          - single-star-mass-steps                replaced by ‘initial-mass’ and ‘number-of-stars’
//                                          - BSEswitchLog                          replaced by ‘switchlog’
//                                          - SSEswitchLog                          replaced by ‘switchlog’
//                                          - logfile-BSE-rlof-parameters           replaced by ‘logfile-rlof-parameters’
//                                          - logfile-BSE-common-envelopes          replaced by ‘logfile-common-envelopes’
//                                          - logfile-BSE-detailed-output           replaced by ‘logfile-detailed-output’
//                                          - logfile-BSE-double-compact-objects    replaced by ‘logfile-double-compact-objects’
//                                          - logfile-BSE-pulsar-evolution          replaced by ‘logfile-pulsar-evolution’
//                                          - logfile-BSE-supernovae                replaced by ‘logfile-supernovae’
//                                          - logfile-SSE-supernova                 replaced by ‘logfile-supernovae’
//                                          - logfile-BSE-switch-log                replaced by ‘logfile-switch-log’
//                                          - logfile-SSE-switch-log                replaced by ‘logfile-switch-log’
//                                          - logfile-BSE-system-parameters         replaced by ‘logfile-system-parameters’
//
//                                      - Overloaded Options – these options are context-aware and are used for both SSE and BSE:
//                                          - number-of-systems                     specifies the number of systems (single stars/binary stars) to evolve
//                                          - detailed-output                       switches detailed output on/off for SSE or BSE
//                                          - switchlog                             enables the switch log for SSE or BSE
//                                          - logfile-detailed-ouput                defines filename for SSE or BSE detailed output file
//                                          - logfile-supernovae                    defines filename for SSE or BSE supernovae file
//                                          - logfile-switch-log                    defines filename for SSE or BSE switch log file
// 02.16.01     JR - Nov 04, 2020   - Enhancement
//                                      - changed switchlog implementation so that a single switchlog file is created per run
//                                        (see Issue #387 - note: single '--switch-log' option (shared SSE/BSE) implemented in v02.16.00)
// 02.16.02     IM - Nov 05, 2020   - Enhancements, Defect repairs
//                                      - Updated MT stability criteria for HeMS stars (Issue #425) to use MS zeta value
//                                      - Corrected baryon number for HeWD to match Hurley prescription (Issue #416)
//                                      - Corrected calculation of core mass after 2nd dredge-up (Issue #419)
//                                      - Corrected calculation of minimum radius on CHeB (Issue #420)
// 02.16.03     JR - Nov 08, 2020   - Defect repairs, Enhancements
//                                      - Issue #308
//                                          - added constant for minimum initial mass, maximum initial mass, minim metallicity and maximum metallicity to constants.h
//                                          - added checks to options code (specifically Options::OptionValues::CheckAndSetOptions()) to check option values for
//                                            initial mass and metallicity against constraints in constants.h
//                                      - Issue #342
//                                          - replaced header string suffixes '_1', '_2', '_SN', and '_CP' with '(1)', '(2)', '(SN)', and '(CP)' respectively
//                                          - now header strings ending in '(1)' indicate the value is for Star_1, '(2) for Star_2, '(SN)' for the supernova, and '(CP)' the companion
//                                      - Issue #351
//                                          - moved flags RECYCLED_NS and RLOF_ONTO_NS from SN_EVENT enum - now flags in BinaryConstiuentStar class
//                                          - removed RUNAWAY flag from SN_EVENT enum - removed entirely from code (not required)
//                                      - Issue #362
//                                          - changed header strings for RZAMS (radius at ZAMS) to 'Radius@ZAMS' - now consistent with MZAMS (mass at ZAMS - 'Mass@ZAMS')
//                                      - Issue #363
//                                          - made header strings for Lambdas uniform (all now start with 'Lambda_')
//                                      - Issue #409
//                                          - removed SN_THETA and SN_PHI from default SSE_SUPERNOVAE_REC (don't apply to SSE)
//                                      - Fixed defect that caused semi-major axis to be drawn from distribution rather than calculated from supplied orbital period
//                                        (moved check and calculation from options.cpp to BaseBinaryStar.cpp)
// 02.17.00     JR - Nov 10, 2020   - Enhancement, defect repairs, code cleanup
//                                      - Added SSE System Parameters file
//                                          - records initial parameters and result (final stellar type) 
//                                          - useful when detailed output is not required
//                                      - Fix for Issue #439
//                                      - Fixed typo in LogfileSwitchLog() in Options.h - only affected situation where user specified switchlog filename (overriding default filename)
//                                      - Removed m_LBVfactor variable from BaseBinaryStar - never used in BSE code
//                                      - Removed m_LBVfactor variable from BaseStar - use OPTIONS->LuminousBlueVariableFactor()
//                                      - Removed m_WolfRayetFactor variable from BaseBinaryStar - never used in BSE code
//                                      - Removed m_LBVfactor variable from BaseStar - use OPTIONS->WolfRayetFactor()
// 02.17.01     RTW - Nov 10, 2020  - Enhancement:
//                                      - Added in Schneider 2020 remnant mass prescriptions (standard and alternative)
//                                      - Added parameter MassTransferDonorHistory, as required for above prescription, which tracks the MT donor type (from which the MT Case can be established)
// 02.17.02     RTW - Nov 13, 2020  - Enhancement:
//                                      - Cleaned up the demo plotting routine so that the plot produced is the plot we use in the methods paper
// 02.17.03     JR - Nov 13, 2020   - Enhancements, code cleanup
//                                      - Added metallicity-distribution option: available distributions are ZSOLAR and LOGUNIFORM (see documentation)
//                                          - Added metallicity-min and metallicity-max options (for metallicity-distribution option)
//                                          - Metallicity is sampled if not explicitly specified via the --metallicity option - this was existing functionality, but
//                                            no distribution was implemented: sampling always returned ZSOLAR.  This change adds the LOGUNIFORM distribution, and 'formalises' the ZSOLAR 'distribution'.
//                                      - Added MASS to default SSE_SYSTEM_PARAMETERS_REC
//                                      - Removed AIS code
//                                      - Removed variable 'alpha' from BinaryCEDetails struct - use OPTIONS->CommonEnvelopeAlpha()
//                                          - Removed BINARY_PROPERTY::COMMON_ENVELOPE_ALPHA - use PROGRAM_OPTION::COMMON_ENVELOPE_ALPHA
//                                      - Issue #443: removed eccentricity distribution options FIXED, IMPORTANCE & THERMALISE (THERMALISE = THERMAL, which remains) 
// 02.17.04     JR - Nov 14, 2020   - Defect repairs
//                                      - Added CalculateRadiusOnPhase() and CalculateLuminosityOnPhase() to class BH (increases DNS yield)
//                                      - Added metallicity to sampling conditions in BaseBinaryStar constructor (should have been done when LOGUNIFORM metallicity distribution added)
// 02.17.05     TW - Nov 16, 2020   - Defect repairs
//                                      - Issue #444
//                                          - Fixed typo in synchronisation timescale
// 02.17.06     RTW - Nov 17, 2020  - Bug fix:
//                                      - Fixed Schneider remnant mass inversion from logRemnantMass^10 to 10^logRemnantMass, added some comments in the same section
// 02.17.07     TW - Nov 17, 2020   - Enhancements, code cleanup
//                                      - Issue #431
//                                          - Added option to change LBV wind prescription: choices are NONE, HURLEY_ADD, HURLEY and BELCYZNSKI
//                                      - Replaced numbers with constants for luminosity and temperature limits in mass loss
//                                      - Consolidated checks of luminosity for NJ winds within function
//                                      - NOTE: the above makes sure luminosity is checked before applying NJ winds for MS stars, this was not previously the case but I think it should be
// 02.17.08     JR - Nov 19, 2020   - Enhancements, code cleanup
//                                      - Added orbital-period-distribution option (see note in Options.cpp re orbital period option)
//                                      - Added mass-ratio option
//                                      - Updated default pythonSubmit to reflect new options, plus some previous omissions (by me...)
//                                      - Minor typo/formatting changes throughout
//                                      - Updated docs for new options, plus some typos/fixes/previous omissions
// 02.17.09     RTW - Nov 20, 2020  - Bug fix:
//                                      - Removed corner case for MT_hist=8 stars in the Schneider prescription (these should be considered Ultra-stripped)
// 02.17.10     RTW - Nov 25, 2020  - Enhancement:
//                                      - Cleaned up Schneider remnant mass function (now uses PPOW), and set the HeCore mass as an upper limit to the remnant mass
// 02.17.11     LVS - Nov 27, 2020  - Enhancements:
//                                      - Added option to vary all winds with OverallWindMassLossMultiplier
// 02.17.12     TW - Dec 9, 2020    - Enhancement, code cleanup, bug fix
//                                      - Issue #463
//                                          - Changed variable names from dml, dms etc. to rate_XX where XX is the mass loss recipe
//                                          - No longer overwrite variables with next mass loss recipe for clarity
//                                      - Added a new option to check the photon tiring limit during mass loss (default false for now)
//                                      - Added a new class variable to track the dominant mass loss rate at each timestep
// 02.17.13     JR - Dec 11, 2020   - Defect repair
//                                      - uncomment initialisations of mass transfer critical mass ratios in Options.cpp (erroneously commented in v02.16.00)
// 02.17.14     TW - Dec 16, 2020   - Bug fix
//                                      - fix behaviour at fLBV=0 (had been including other winds but should just ignore them)
// 02.17.15     JR - Dec 17, 2020   - Code and architecture cleanup
//                                      - Architecture changes:
//                                          - Added Remnants class    - inherits from HeGB class
//                                          - Added WhiteDwarfs class - inherits from Remnants class; most of the WD code moved from HeWD, COWD and ONeWD to WhiteDwarfs class
//                                          - Changed HeWD class      - inherits from WhiteDwarfs class (COWD still inherits from HeWD; ONeWD from COWD)
//                                          - Change NS class         - inherits from Remnants class; code added/moved as necessary
//                                          - Change BH class         - inherits from Remnants class; code added/moved as necessary
//                                          - Change MR class         - inherits from Remnants class; code added/moved as necessary
//                                      - Code cleanup:
//                                          - added "const" to many functions (mostly SSE code) that dont modify class variables ("this") (still much to do, but this is a start)
//                                          - added "virtual" to GiantBranch::CalculateCoreMassAtBAGB() and BaseStar::CalculateTemperatureAtPhaseEnd()
//                                              - will have no impact given where they are called, but the keyword should be there (in case of future changes)
//                                          - changed hard-coded header suffixes from _1 -> (1), _2 -> (2)
//                                      - Added call to main() to seed random number generator with seed = 0 before options are processed (and user specified seed is know).  Ensures repeatability.
//                                      - Changed "timestep below minimum" warnings in Star.cpp to be displayed only if --enable-warnings is specified
// 02.17.16     JR - Dec 17, 2020   - Code cleanup
//                                      - Removed "virtual" from GiantBranch::CalculateCoreMassAtBAGB() (incorrectly added in v02.17.15 - I was right the first time)
//                                      - Removed "const" from Remnants::ResolveMassLoss() (inadvertently added in v02.17.15)
//                                      - Removed declarations of variables m_ReducedMass, m_ReducedMassPrev, m_TotalMass, and m_TotalMassPrevfrom BaseBinaryStar.h (cleanup begun in v02.15.10 - these declarations were missed)
// 02.17.17     RTW - Dec 17, 2020  - Code cleanup
//                                      - Removed MassTransferCase related variables in favor of MassTransferDonorHist
// 02.17.18     JR - Dec 18, 2020   - Defect repair
//                                      - Typo in options code for option --switch-log: "switchlog" was incorrectly used instead of "switch-log"
// 02.17.19     LVS - Dec 19, 2020  - Enhancements:
//                                      - Added option to vary winds of cool stars (with T < VINK_MASS_LOSS_MINIMUM_TEMP) via a CoolWindMassLossMultiplier
// 02.18.00     JR - Jan 08, 2021   - Enhancement:
//                                      - Added support for HDF5 logfiles (see notes at top of log.h)
//                                      - Added 'logfile-type' option; allowed values are HDF5, CSV, TSV, TXT; default is HDF5
//                                      - Added 'hdf5-chunk-size' option - specifies the HDF5 chunk size (number of dataset entries)
//                                      - Added 'hdf5-buffer-size' option - specifies the HDF5 IO buffer size (number of chunks)
//                                      - Removed 'logfile-delimiter' option - delimiter now set by logfile type (--logfile-type option described above)
//                                      - Changed header strings containing '/' character: '/' replaced by '|' (header strings become dataset names in HDF5 files, and '/' is a path delimiter...)
// 02.18.01     SS - Jan 11, 2021   - Defect repair
//                                      - Added check if binary is bound when evolving unbound binaries
// 02.18.02     JR - Jan 12, 2021   - Defect repair:
//                                      - Changed "hdf5_chunk_size = 5000" to "hdf5_chunk_size = 100000" in default pythonSubmit (inadvertently left at 5000 after some tests...)
// 02.18.03     SS - Jan 19, 2021   - Enhancement:
// 									    - Added check for neutron star mass against maximum neutron star mass. 
//									      If a neutron star exceeds this mass it should collapse to a black hole. 
//                                        This can be relevant for neutron stars accreting, e.g. during common envelope evolution
// 02.18.04     IM - Jan 28, 2021   - Enhancement:
//                                      - NS to BH collapse preserves mass (see discussion in #514)
//                                      - Fixed comment typo
// 02.18.05     JR - Jan 29, 2021   - Defect repair:
//                                      - Honour '--evolve-unbound-systems' option when specified in a grid file (see issue #519)
//                                      - Honour '--evolve-pulsars' option when specified in a grid file (same as issue #519)
//                                      - Added "maximum-evolution-time", "maximum-number-timestep-iterations", and "timestep-multiplier" to m_GridLineExcluded vector in Options.h (previous oversight)
// 02.18.06     SS - Feb 1, 2021    - Defect repair:
//                                      - Make COMPAS use --neutrino-mass-loss-BH-formation options (resolves issue #453)
// 02.18.07     JR - Feb 18, 2021   - Enhancement:
//                                      - Added 'rotational-frequency' option so users can specify initial rotational frequency of SSE star
//                                      - Added 'rotational-frequency-1' and 'rotational-frequency-2' options so users can specify initial rotational frequency of both BSE stars
//                                      - Changed units of rotational frequencies written to logfiles (omega, omega_break, omega_ZAMS) from rotations per year to Hz
//                                      - Changed program option header strings containing '_1' and '_2' to '(1)' and '(2)' for consistency
// 02.18.08     JR - Feb 26, 2021   - Defect repairs:
//                                      - Remove stray diagnostic print from BaseStar constructor in BaseStar.cpp
//                                      - Fix for issue #530 - some commandline options ignored when a grid file is used
//                                          - the issue here was case-sensitive vs case-insensitive matches (asking BOOST to do case-insensitive matches for option names doesn't propagate to all matches BOOST does...)
//                                          - the options affected were all options that have mixed-case names:
//
//                                              - case-BB-stability-prescription
//                                              - kick-magnitude-sigma-CCSN-BH
//                                              - kick-magnitude-sigma-CCSN-NS
//                                              - kick-magnitude-sigma-ECSN
//                                              - kick-magnitude-sigma-USSN
//                                              - mass-transfer-thermal-limit-C
//                                              - muller-mandel-kick-multiplier-BH
//                                              - muller-mandel-kick-multiplier-NS
//                                              - neutrino-mass-loss-BH-formation
//                                              - neutrino-mass-loss-BH-formation-value
//                                              - PISN-lower-limit
//                                              - PISN-upper-limit
//                                              - PPI-lower-limit
//                                              - PPI-upper-limit
// 02.18.09     ML - Mar 22, 2021   - Defect repair:
//                                      - Correct polynomial evaluation of Nanjing lambda's for EAGB and TPAGB stellar types.
// 02.18.10     LVS - Apr 06, 2021   - Enhancement:
//                                      - Added PPISN prescription option - Farmer 2019
// 02.19.00     JR - Apr 20, 2021   - Enhancements and Defect Repairs:
//                                      - Enhancements:
//                                          - Added option to enable users to add program options values to BSE/SSE system parameters files
//                                              - option is '--add-options-to-sysparms', allowed values are {ALWAYS, GRID, NEVER}.  See docs for details.
//                                          - Included "Run_Details" file in HDF5 output file if logfile type = HDF5.  The text Run_Details file still exists
//                                            so users can still easily look at the contents of the Run_Details file - this enhancements adds a copy of the
//                                            Run_Details file to the HDF5 output file.
//
//                                      - Defect Repairs:
//                                          - fixed a few previously unnoticed typos in PROGRAM_OPTION map in constamts.h, and in Options::OptionValue() function.
//                                            Fairly benign since they had't been noticed, but needed to be fixed.
//
//                                      Modified h5copy.py (in postProcessing/Folders/H5/PythonScripts) so that groups (COMPAS files) will not be copied
//                                      if the group exists in the destination file but has a different number of datasets (columns) from the group in
//                                      the source file.
//
//                                      Also provided h5view.py - an HDF5 file viewer for COMPAS HDF5 files (in postProcessing/Folders/H5/PythonScripts).  See
//                                      documentation as top of source file for details.
// 02.19.01     JR - Apr 30, 2021   - Enhancements and Defect Repairs:
//                                      - Enhancements:
//                                          - changed chunk size for HDF5 files to HDF5_MINIMUM_CHUNK_SIZE for Run_Details group in COMPAS_Output and for detailed output files.
//                                              - Run_Details is a small file, and detailed output files are generally a few thousand records rather than hundreds of thousands, 
//                                                so a smaller chunk size wastes less space and doesn't impact performance significantly
//
//                                      - Defect Repairs:
//                                          - fixed issue #548 - HDF5 detailed output files not created when random-seed specified in a grid file
//                                          - fixed defect where records in HDF5 output files would be duplicated if the number of systems exceeded the HDF5 chunk size
//                                            being used (the default chunk size is 100000 - that might explain why this problem hasn't been reported)
//
//                                      Modified h5view.py (in postProcessing/Folders/H5/PythonScripts) to handle detailed output files
// 02.19.02     LVS - May 04, 2021   - Defect Repairs:
//                                      - Avoid possibility of exceeding total mass in Farmer PPISN prescription
// 02.19.03     TW - May 18, 2021    - Enhancement:
//                                      - Change default LBV wind prescription to HURLEY_ADD
// 02.19.04     JR - May 24, 2021    - Defect Repair:
//                                      - Fixed incrementing of random seed and binary id when grid file contains sets/ranges
//
//                                      Modified h5view.py (in postProcessing/Folders/H5/PythonScripts) to print number of unique seeds (where relevant) in summary output
// 02.20.00     IM - June 14, 2021  - Enhancement:
//                                      - Port defaults from preProcessing/pythonSubmit.py to options.cpp
//                                      - Minor fixes (e.g., documentation)
// 02.20.01     JR - June 21, 2021  - Defect repair:
//                                      - Fix for issue #585: add formatted value and delimiter to logrecord string in Log.h (defect introduced in v02.18.00; only affected SSE_Supernovae logfile)
// 02.20.02     JR - July 26, 2021  - Defect repair:
//                                      - Add HDF5 support to logging code for SSE/BSE switch log files.  Support for HDF5 switch files was inadvertently not added when HDF5 file support as added in v02.18.00 for all standard log files.  Switch log files are 'special' (they have extra columns, not part of the 'standard' log file functionality), and that was missed.
//                                      - Also removed '-lsz' from Makefile and Makefile.docker - library not required
// 02.21.00     JR - July 28, 2021  - Enhancement and Defect Repairs:
//                                      - Added code to copy any grid file and/or logfile-definitions file specified to output container.
//                                      - Copying a large grid file could take time, and take up much space, so added new program option '--store-input-files' which is TRUE by default.  If FALSE, neither the grid file (if specified) nor the logfile-definitions file (if specified) will be copied to the output container (if TRUE, both will be copied (if specified)).
//                                      - Fixed issue #600: changed pythonSubmit.py to treat fully-qualified grid filenames and fully-qualified logfile-definitions filenames correctly (i.e. don't add CWD if the filename is already fully-qualified).
//                                      - Fixed issue #601: changed pythonSubmit.py to put all boolean parameters on the commandline, with "True" or "False" value.
// 02.21.01     RTW - Aug 21, 2021  - Defect Repair:
//                                      - PrintRLOFProperties now gets called immediately before and after the call to EvaluateBinary so that the changes reflect only BSE changes.
//                                      - The function call has also been tidied up to take an argument specifying whether the call was made before or after the MT took place.
// 02.22.00     JR - Aug 26, 2021   - Enhancement:
//                                      - Added functionality to allow users to select a range of lines from the grid file (if specified) to process.  Added program options --grid-start-line and --grid-lines-to-process - see documentation for details.
// 02.22.01     JR - Sep 11, 2021   - Defect repair:
//                                      - Fix for issue #615: defaults for calculated/drawn program options now calculated after random seed is set for the system being evolved.
// 02.22.02     IM - Oct 4, 2021    - Defecr repair:
//                                      - Removed unnecessary IsPrimary() / BecomePrimary() functionality, fixed incorrect MassTransferTrackerHistory (see issue #605)
// 02.22.03     IM - Oct 4, 2022    - Defect repair:
//                                      - Corrected Eddington mass accretion limits, issue #612 (very minor change for WDs and NSs, factor of a few increase for BHs)
// 02.23.00 FSB/JR - Oct 11, 2021   - Enhancement:
//                                      - updated kelvin-helmholtz (thermal) timescale calculation with more accurate pre-factor and updated documentation.
//                                      - rationalised parameters of, and calls to, CalculateThermalTimescale()
// 02.23.01     JR - Oct 11, 2021   - Code cleanup:
//                                      - Typo fixed in version for changes made on October 11, 2021
//                                      - Changed KROUPA_POWER to SALPETER_POWER in utils:SampleInitialMass(); Removed KROUPA_POWER from constants.h
//                                      - Removed p_Id parameter from SSE/BSE switchlog functions - leftover from debugging
//                                      - Added CHEMICALLY_HOMOGENEOUS_MAIN_SEQUENCE property to SSE_SYSTEM_PARAMETERS_REC and BSE_SYSTEM_PARAMETERS_REC (both stars)
//                                      - Tidied up some parameters etc. to better comply with COMPAS coding guidelines
//                                      - Typo fixed in preProcessing/COMPAS_Output_Definitions.txt
// 02.24.00     JR - Oct 12, 2021   - Minor enhancements/optimisations:
//                                      - Added BaseStar::CalculateThermalMassAcceptanceRate() as a first-pass to address issue #595 - can be changed/expanded as required
//                                      - Changed BaseBinaryStar::CalculateTimeToCoalescence() to use Mandel 2021 https://iopscience.iop.org/article/10.3847/2515-5172/ac2d35, eq 5 to address issue #538
// 02.24.01     RTW - Oct 13, 2021  - Enhancements:
//                                      - Added units uniformly to the --help input descriptions
//                                      - Removed the BeBinary- and RLOF-specific random seeds (which were attributes of the events and were printed with e.g <MT) and replaced with system random seed
//                                      - In CE output, changed MASS_2_FINAL (which was sort of a wrapper for core mass) for MASS_2_POST_COMMON_ENVELOPE
//                                      - Removed SN kick angles from SystemParameters output (they are duplicated in SN output) and changed true_anomaly to mean_anomaly in BSE SN output
//                                      - Cosmetic typo fixes and added consistency, in the Event_Counter parameters and some function definitions
//                                      - Added *.eps, *.png to gitignore
// 02.24.02     JR - Oct 13, 2021   - Minor fixes:
//                                      - Fixed a few typos in header strings
//                                      - Changed true_anomaly to mean_anomaly in SSE SN output
// 02.25.00     JR - Oct 30, 2021   - Enhancements and minor fixes:
//                                      - Added ability for users to annotate log files via new program options '--notes-hdrs' and '--notes'.  See docs for details. 
//                                      - Added a shorthand notation for vector program options (e.g. annotations, log-classes, debug-classes).  See docs for details.
//                                      - Added '--notes-hdrs' and '--notes' to pythonSubmit.py (default = None for both)
//                                      - Added HDF5 support to Log::GetLogStandardRecord() (return value) and Log::LogStandardRecord() (input parameter).  This only matters
//                                        to SSE Supernovae file - for delayed writes.  The original implementation may have resulted in minor discrepanicies in SSE Supernovae
//                                        log records, (because of when the values were sampled (i.e. mid-timestep, or end of timestep)), which would only have been evident if
//                                        HDF5 files were compared to e.g. CSV files for the same binary - CSV, TSV, and TXT files had values sampled mid-timestep, HDF5 files 
//                                        at end of timestep).
//                                      - Added Log::Write() and Log::Put() for HDF5 files (better implementation - worked around in original implementation)
//                                      - Added additional checks for bad string -> number conversions throughout (for stoi(), stod(), etc.)
//                                      - Performance enhancement to BaseBinaryStar::CalculateTimeToCoalescence() (return early if e = 0.0)
//                                      - Fixed a few typos in comments
// 02.25.01     IM - Nov 1, 2021    -  Enhancements:
//                                      - Introduced common-envelope-allow-radiative-envelope-survive and common-envelope-allow-immediate-rlof-post-ce-survive options
//                                      - Addresses issue # 637
// 02.25.02     JR - Nov 1 , 2021    - Minor fixes:
//                                      - reinstated "_n" suffix for BSE detailed filenames (inadvertently removed in v02.25.00)
//                                      - updated pythonSubmit files:
//                                          preProcessing/pythonSubmit.py
//                                          examples/methods_paper_plots/detailed_evolution/pythonSubmitDemo.py
//                                          examples/methods_paper_plots/chirpmass_distribution/pythonSubmit.py
//                                          examples/methods_paper_plots/fig_5_HR_diagram/pythonSubmit.py
//                                          examples/methods_paper_plots/fig_6_max_R/pythonSubmit.py
//                                          examples/methods_paper_plots/fig_8_initial_core_final_mass_relations/pythonSubmitDefaults.py
//                                          examples/methods_paper_plots/fig_8_initial_core_final_mass_relations/pythonSubmitFryerRapid.py
//                                          examples/methods_paper_plots/fig_8_initial_core_final_mass_relations/pythonSubmitMandelMueller.py
// 02.25.03     JR - Nov 1 , 2021    - Minor fixes:
//                                      - fixed typo in Options.cpp for option --common-envelope-allow-immediate-RLOF-post-CE-survive (was typed common-envelope-allow-immediate-RLOF-post-CE_survive)
//                                      - fixed typo in Options.cpp for option --common-envelope-allow-radiative-envelope-survive (was typed common-envelope-allow-radiative-envelope-surive)
//                                        (neither of these caused problems because Boost matches only as many characters as necessary to determine the option name - would have if the names were not unique up to the typos)
// 02.25.04     IM - Nov 4, 2021     - Minor fixes
//                                      - More surive->survive typo fixes in python files to address issue #660
//                                      - Documentation edits to reflect new options common-envelope-allow-radiative-envelope-survive and common-envelope-allow-immediate-rlof-post-ce-survive options
// 02.25.05     IM - Nov 4, 2021     - Defect repair:
//                                      - Changed GiantBranch::CalculateRemnantMassByMullerMandel() to ensure that the remnant mass is no greater than the He core mass
// 02.25.06     IM - Nov 7, 2021     - Enhancements:
//                                      - Clarified program option documentation
//                                      - Removed unused CUSTOM semi-major axis initial distribution
//                                      - Removed unused STARTRACK zeta prescription
// 02.25.07     IM - Nov 12, 2021    - Defect repair:
//                                      - Changed EAGB::CalculateLuminosityOnPhase() and EAGB::CalculateLuminosityAtPhaseEnd() to use the helium core mass rather than the CO core mass (see Eq. in second paragraph of section 5.4 of Hurley+, 2000); this fixes a downward step in luminosity and radius on transition to EAGB
// 02.25.08     JR - Nov 15, 2021    - Defect repair:
//                                      - Fixed error introduced in v02.25.00: Added HDF5 support to GetLogStandardRecord().
//                                        Defect introduced was omission of code for HDF5 file support if a specified property is supplied to GetLogStandardRecord(), causing a boost::bad_get error.
//                                        The defect only affected HDF5 SSE_Supernovae files.  This fix adds the omitted code.
//                                      - Changed Options::PrintOptionHelp() to print help (-h/--h) to stdout instead of stderr.
// 02.25.09     IM - Nov 16, 2021    - Defect repair:
//                                      -Revert EAGB treatment to 02.25.06 until a proper fix is introduced
// 02.25.10     JR - Nov 19, 2021    - Defect repairs:
//                                      - clamp timestep returned in BaseStar::CalculateTimestep() to NUCLEAR_MINIMUM_TIMESTEP
//                                      - change NUCLEAR_MINIMUM_TIMESTEP to 1 year (from 100 years) in constants.h
// 02.26.00     IM - Nov 30, 2021    - Defect repairs:
//                                      - only decrease effective initial mass for HG and HeHG stars on mass loss when this decrease would not drive an unphysical decrease in the core mass
//                                      - change mass comparisons (e.g., mass vs. He flash mass threshold) to compare effective initial mass rather than current mass
//                                      - minor code and comment cleanup
// 02.26.01     IM - Dec 5, 2021     - Defect repair, Code cleanup:
//                                      - Removed redundant function ResolveRemnantAfterEnvelopeLoss (ResolveEnvelopeLoss is sufficient)
//                                      - Cleaned / updated ResolveEnvelopeLoss
//                                      - Fixed issue with masses and types of remnants formed from stripped HG stars
// 02.26.02     RTW - Dec 17, 2021   - Defect repair, Code cleanup:
//                                      - Changed all occurrences of PPOW(base, 1.0/3.0) with std::cbrt, as the former could not handle negative bases
//                                      - Changed all occurrences of sqrt with std::sqrt for consistency with the above change
// 02.26.03     IM - Jan 10, 2022    - Defect repair, code cleanup:
//                                      - Cleaned up treatment of HG donors having CONVECTIVE envelopes in LEGACY; fixed an issues with CEs from HG donors introduced in 02.25.01 
// 02.27.00     ML - Jan 12, 2022    - Enhancements:
//                                      - Add enhanced Nanjing lambda option that continuously extrapolates beyond radial range
//                                      - Add Nanjing lambda option to switch between calculation using rejuvenated mass and true birth mass
//                                      - Add Nanjing lambda mass and metallicity interpolation options
//                                      - No change in default behaviour
// 02.27.01     IM - Feb 3, 2022     - Defect repair:
//                                      - Fixed condition for envelope type when using ENVELOPE_STATE_PRESCRIPTION::FIXED_TEMPERATURE (previously, almost all envelopes were incorrecctly declared radiative)
// 02.27.02     IM - Feb 3, 2022     - Defect repair:
//                                      - Fixed mass change on forced envelope loss in response to issue # 743
// 02.27.03     JR - Feb 8, 2022     - Defect repair:
//                                      - Fix for issue # 745 - logfile definition records not updated correctly when using logfile-definitions file (see issue for details)
// 02.27.04     RTW - Feb 15, 2022   - Defect repair:
//                                      - Fix for issue # 761 - USSNe not occurring. See issue for details.
// 02.27.05     IRS - Feb 17, 2022   - Enhancements:
//                                      - Add function HasOnlyOneOf, which returns true if a binary has only one component in the list of stellar types passed, and false if neither or both are in the list
//                                      - Add function IsHMXRBinary, which returns true if HasOnlyOneOf(Black hole, Neutron star) and the companion radius is > 80% of the Roche Lobe radius
//                                      - Add flag --hmxr-binaries, which tells COMPAS to store binaries in BSE_RLOF output file if IsHMXRBinary
//                                      - Add columns for pre- and post-timestep ratio of stars to Roche Lobe radius to BSE_RLOF output file (addressing issue #746)
//                                      - Changed variables named rocheLobeTracker, roche_lobe_tracker etc. to starToRocheLobeRadiusRatio, star_to_roche_lobe_radius_ratio, etc. for clarity
// 02.27.06     SS - Apr 5, 2022     -  Defect repair:
//                                      - Fixed StarTrack PPISN prescription, previously it was doing the same thing as the COMPAS PPISN prescription.
// 02.27.07     RTW - Apr 5, 2022    - Defect repair:
//                                      - Fix for issue # 773 - ONeWD not forming due to incorrect mass comparison in TPAGB. 
// 02.27.08     RTW - Apr 12, 2022   - Defect repair:
//                                      - Fix for issue # 783 - Some mergers involving a massive star were not logged properly in BSE_RLOF, whenever a jump in radius due to changing stellar type within ResolveMassChanges was much greater than the separation.
// 02.27.09     VK - Apr 25, 2022    - Minor Enhancement:
//                                      - Converted constant: MULLERMANDEL_SIGMAKICK into an option: --muller-mandel-sigma-kick
// 02.28.00     Lvs - May 11, 2022   - Enhancements:
//                                      - Introduced new remnant mass prescription: Fryer+ 2022, adding new options --fryer-22-fmix and --fryer-22-mcrit
// 02.29.00     RTW - May 5, 2022    - Enhancement:
//                                      - Fix for issue # 596 - New option to allow for H rich ECSN (defaults to false). This removes non-interacting ECSN progenitors from contributing to the single pulsar population.
// 02.30.00     RTW - May 8, 2022    - Enhancement
//                                      - Added MACLEOD_LINEAR specific angular momentum gamma loss prescription for stable mass transfer
// 02.31.00     IM - May 14, 2022    - Enhancement
//                                      - Added option retain-core-mass-during-caseA-mass-transfer to preserve a larger donor core mass following case A MT, set equal to the expected core mass of a newly formed HG star with mass equal to that of the donor, scaled by the fraction of its MS lifetime
//                                      - Code and comment cleaning
// 02.31.01     RTW - May 16, 2022   - Defect repair:
//                                      - Fixed help string for H rich ECSN option implemented in v2.29.99
// 02.31.02     JR - May 18, 2022    - Defect repairs:
//                                      - Fixed STAR_PROPERTY_LABEL entries in contsants.h for INITIAL_STELLAR_TYPE and INITIAL_STELLAR_TYPE_NAME - both missing the prefix "INITIAL_".
//                                        Only caused a problem if a user wanted to add either of those to the logfile-definitions file - but since they are in the system parameters files (SSE and BSE)
//                                        by default encountering the problem would probably be unlikely.
//                                      - Fixed error identifier in Log::UpdateAllLogfileRecordSpecs() - was (incorrectly) ERROR::UNKNOWN_BINARY_PROPERTY, now (correctly) ERROR::UNKNOWN_STELLAR_PROPERTY 
// 02.31.03     RTW - May 20, 2022   - Defect repair:
//                                      - Fixed MS+MS unstable MT not getting flagged as a CEE
// 02.31.04     RTW - June 10, 2022  - Enhancements
//                                      - Fixed MT_TRACKER values to be clearer and complementary to each other
//                                      - Updated the relevant section in the detailed plotter that uses MT_TRACKER values
//                                      - Removed end states from detailed plotter (Merger, DCO, Unbound) so that they don't over compress the rest
// 02.31.05     RTW - July 25, 2022  - Defect repair:
//                                      - Renamed option '--allow-H-rich-ECSN' to 'allow-non-stripped-ECSN'
//                                      - Fixed check for non-interacting ECSN progenitors to consider MT history instead of H-richness
// 02.31.06     RTW - Aug 2, 2022    - Enhancement:
//                                      - Added stellar merger to default BSE_RLOF output
// 02.31.07     IM - August 1, 2022  - Defect repair:
//                                      - Print to DetailedOutput after merger, addresses https://github.com/TeamCOMPAS/COMPAS/issues/825
//                                      - Ensures no ONeWDs are formed with masses above Chandrasekhar mass
//                                      - Minor comment tweaks and a bit of defensive programming
// 02.31.08     RTW - Aug 3, 2022    - Enhancement:
//                                      - Added Accretion Induced Collapse (AIC) of ONeWD as another type of SN
// 02.31.09     RTW - Aug 9, 2022    - Enhancement:
//                                      - Max evolution time and max number of timesteps now read in from gridline as well as commandline
// 02.31.10     RTW - Aug 12, 2022   - Enhancement:
//                                      - Added option to set the Temperature boundary between convective/radiative giant envelopes
// 02.32.00     JR - Aug 27, 2022    - Enhancement & minor cleanup:
//                                      - Add 'record type' functionality to all standard log files
//                                      - Add/rationalise calls to PrintDetailedOutput() for binary systems
//                                          - remove m_PrintExtraDetailedOutput variable (and associated code) from BaseBinaryStar class
//                                      - Add new option for each standard log file to allow specification of which record types to print
//                                          - see e.g. '--logfile-detailed-output-record-types'
//                                      - Online documentation updated for record types and new options
//                                      - Detailed ploter changed to work with record type column (thanks RTW)
//                                      - Added new section to online documentation: 'What's new'
//                                          - documented record types changes in this new section
//                                      - Minor cleanup:
//                                          - minor formatting and typo fixes (src + docs)
//                                          - removed IncrementOmega() function from the BaseStar and Star classes (anti-patterm and no longer used - if it ever was)
//                                          - tidied up description of MainSequence::UpdateMinimumCoreMass()
// 02.33.00     RTW - Aug 13, 2022   - Enhancement:
//                                      - Added critical mass ratios from Claeys+ 2014 for determining if MT is unstable
//                                      - Cleaned up stability check functions in BaseBinaryStar.cpp for clarity, and to allow for critical mass ratios to be checked correctly
// 02.33.01     RTW - Sep 26, 2022   - Defect repair:
//                                      - Fixed interpolation of MACLEOD_LINEAR gamma for specific angular momentum. Previously interpolated on the gamma value, now interpolates in orbital separation
// 02.33.02      IM - Nov 27, 2022   - Defect repair:
//                                      - Fixed ignored value of input radius when computing the thermal timescale, relevant if using Roche lobe radius instead (issue #853)
//                                      - Cleaned code and comments around the use of MT_THERMALLY_LIMITED_VARIATION::RADIUS_TO_ROCHELOBE vs. C_FACTOR (issue #850)
// 02.34.00      IM - Nov 28, 2022   - Enhancement:
//                                      - Adding framework for Hirai & Mandel 2-stage common envelope formalism
//                                          (placeholders for now -- will have identical results to default version)
//                                      - Placed Dewi CE prescription on parity with others
// 02.34.01     RTW - Nov 30, 2022   - Defect repair:
//                                      - Fixed Time<MT and Time>MT calls in BSE_RLOF. Previously, they were identical. Now, Time<MT correctly reflects the previous time.
// 02.34.02     JR - Nov 30, 2022    - Defect repair:
//                                      - Fixed problem with no content in switchlog files (issue #870 - introduced in v2.32.00).
//                                      - Changed conditional statement in HG::ResolveEnvelopeLoss() and FGB::ResolveEnvelopeLoss() to be consistent with other stellar types ('>' -> '>=').
// 02.34.03     NRS - Jan 9, 2023    - Defect repair:
//                                      - Fixed units for post-CEE semi-major axis in CEE logs (issue #876).
// 02.34.04     RTW - Jan 31, 2023   - Enhancement:
//                                      - Added SN orbit inclination angle to BSE_SUPERNOVAE output
// 02.34.05     JR - Jan 29, 2023    - Code cleanup:
//                                      - Addressed issue #888 - replaced class variables m_LogMetallicityXi, m_LogMetallicitySigma, and m_LogMetallicityRho in BaseStar with getter functions.
// 02.34.06     IM - Feb 1, 2023     - Bug fixes:
//                                      - Re-enabled ResolveMassLoss() for Remnants so that Mdot is correctly reset
//                                      - Set Mdot to 0 in BaseBinaryStar::CalculateWindsMassLoss() when winds are turned off while the binary is in mass trensfer
//                                      - Removed Dutch winds for Remnants
//                                      - Fixed typo in NS::CalculateLuminosityOnPhase_Static()
//                                      - Minor code cleaning
// 02.35.00     RTW - Dec 8, 2022    - Enhancement:
//                                      - Added critical mass ratios from Ge+ 2020 for determining if MT is unstable
// 02.35.01     RTW - Feb 12, 2022   - Enhancement:
//                                      - Added post-SN orbital inclination vector to the output-able BINARY_PROPERTIES (not included in output, by default). 
// 02.35.02     JR - Feb 19, 2023    - Minor change and defect repair:
//                                      - Changed units of ROCHE_LOBE_RADIUS_1 and ROCHE_LOBE_RADIUS_2 from orbital separation to RSOL
//                                      - Changed header string for ROCHE_LOBE_RADIUS_1 from "RocheLobe(1)|a" to "RocheLobe(1)" - ditto for ROCHE_LOBE_RADIUS_2
//                                      - removed STAR_TO_ROCHE_LOBE_RADIUS_RATIO_1 ("Radius(1)|RL")and STAR_TO_ROCHE_LOBE_RADIUS_RATIO_2 ("Radius(2)|RL") from
//                                        the default output for BSE_DETAILED_OUTPUT_REC (can be calculated from other values in the default output)
//                                      - changed plot_detailed_evolution.py to accommodate the removal of STAR_TO_ROCHE_LOBE_RADIUS_RATIO_1 and 
//                                        STAR_TO_ROCHE_LOBE_RADIUS_RATIO_2 from the default output
//                                      - changed online documentation to reflect:
//                                           (a) removal of STAR_TO_ROCHE_LOBE_RADIUS_RATIO_1 and STAR_TO_ROCHE_LOBE_RADIUS_RATIO_2 from the default output
//                                           (b) change of header strings for ROCHE_LOBE_RADIUS_1 and ROCHE_LOBE_RADIUS_2 (units already (accidentally...) correct)
//                                      - fixed minor defect in call to m_Accretor->CalculateMassAcceptanceRate() in BaseBinaryStar::CalculateMassTransfer()
//                                        (only affected runs with mass-transfer-thermal-limit-accretor = RADIUS_TO_ROCHELOBE)
// 02.35.03     LvS - Feb 27, 2023   - Enhancement:
//                                      - Added mass accretion prescription during CE following model 2 from van Son + 2020
// 02.36.00     JR - Mar 15, 2023    - Enhancement, minor defect repairs:
//                                      - Addressed issue #797 - implemented functionality to create YAML file.  Two new options (--create-YAML-file and --YAML-template).  See documentation for details.
//                                      - Modified runSubmit.py to work with new yaml file format (i.e. all options could be commented...)
//                                      - Minor defect repairs in options code
//                                      - Minor fixes to online documentation; also clarified make arguments
// 02.36.01     JR - Mar 20, 2023    - Documentation:
//                                      - Updated documentation for YAML files.
//                                      - Modified YAML template to include notice regarding commented lines in default YAML file.
// 02.37.00     NR,RTW - Mar 26, 2023 - Enhancement:
//                                      - Added functionality for WDs to accrete in different regimes. 
//                                          - This applies to each WD subtype individually, though there is some overlap between COWDs and ONeWDs.
//                                          - Also involves tracking the WD shell mass, to account for shell burning that later increases the WD mass.
//                                          - Includes possible instability, and merger if the donor is a giant, as well as new SN types, 
//                                          - AIC (accretion induced collapse), SNIA (Type Ia), and HeSD (Helium shell detonation). 
//                                      - Tangential but related changes:
//                                          - Cleaned up the call to EddingtonCriticalRate, puttting it in BaseStar along with the optional prefactor.
//                                          - Moved NS radius and luminosity calls into NS.h from elsewhere in the code.
// 02.37.01     JR - Mar 27, 2023    - Defect repair:
//                                      - Updated changelog.h and whats-new.rst to correctly reflect changes to the code and version numbers after a bad fix for merge conflicts
//                                      - Changed "DD" to "HeSD" as appropriate
//                                      - A couple of code-cleanups
// 02.37.02     JR - Mar 27, 2023    - Defect repair:
//                                      - Changed yaml.h to include <algorithm> and <chrono> - not including them causes docker build to fail.
// 02.37.03     IM - Apr 8, 2023     - Defect repair:
//                                      - Resolved issue #855 by using Mass0 rather than Mass to determine ages and timescales
// 02.38.01     IM - Apr 16, 2023    - Enhancement:
//                                      - Added option to eject the convective envelope by pulsations (ExpelConvectiveEnvelopeAboveLuminosityThreshold)
//                                          if log10(m_Luminosity/m_Mass) exceeds LuminosityToMassThreshold
// 02.38.02     NR - Apr 20, 2023    - Defect repair:
//                                      - Added missing const in WD files which was generating warnings when compiling.
//                                   - Enhancement:
//                                      - Added QCRIT_PRESCRIPTION::HURLEY_HJELLMING_WEBBINK based on Hurley+ 2002 and its corresponding documentation.
// 02.38.03     IM - Apr 20, 2023    - Enhancement:
//                                      - Updated defaults following #957
// 02.38.04     IM - Apr 20, 2023    - Enhancement:
//                                      - Included Picker et al. (2023, in prep.) fits for the convective envelope mass in the TWO_STAGE common envelope treatment
// 02.38.05     YS - May 10, 2023    - Updates and changes to NS.cpp:
//                                      - Added NS::ChooseTimeStep(). Detailed time step description and reasoning can be found in NS.cpp
//                                      - Added output options (not default): PULSAR_BIRTH_PERIOD and PULSAR_BIRTH_SPIN_DOWN_RATE, which output the birth spin period and period derivative of a pulsar
//                                      - Updated codes on pulsar evolution, solving the problem of pulsars not evolving properly. This is written in cgs. 
//                                      - Added NS::SpinDownIsolatedPulsar(), describes single pulsar spinning down with magnetic braking. 
//                                          This is later used in NS::UpdateMagneticFieldAndSpin()
//                                      - m_PulsarDetails.spinDownRate was described as Pdot (s s^-1), when it is in fact f-dot(rad s^-2). This is now corrected. 
//                                      - In BSE_Pulsar_Evolution file, the pulsar parameters at birth were not recorded. 
//                                          Pulsar was also evolved an additional time step here with unspecified size.
//                                          Fix to this problem is done by setting the PULSAR_RECORD_TYPE:
//                                           (a) if record_type = 1 (DEFAULT), these are the initial values of the pulsar set at birth
//                                           (b) if record_type = 3 (POST_BINARY_TIMESTEP), these describe normal pulsar evolution
//                                      - Another caveat:
//                                         pulsar recycling mechanisms are not yet fully implemented, so COMPAS cannot produce MSPs for the time being; more updates to come.
// 02.38.06     JR - Jun 04, 2023    - Defect repair:
//                                      - Fixed "hides overloaded virtual function" warnings.
//                                      - Added "-Woverloaded-virtual" to compiler flags to enable warnings for g++ on linux systems.
// 02.38.07     JR - Jun 04, 2023    - Defect repair:
//                                      - Fix for issue #958 - evolving unbound systems that contain two compact objects.  Also added BINARY_PROPERTY::UNBOUND 
//                                        to BSE Detailed Output file default record.
//                                      - Changed makefile to be POSIX compliant for .o suffix rule.  No need to change docker Makefile - it is already POSIX compliant.
//                                         - since GNU Make 4.3 a warning is issued for suffix rules that include prerequisites - in our case the .o rule on line 125:
//                                           "Makefile:125: warning: ignoring prerequisites on suffix rule definition" - and in future releases it will become an error.
// 02.38.08     NRS - Jun 22, 2023   - Defect repair:
//                                      - Changed documentation to  match default value of m_EvolveUnboundSystems (TRUE).
//                                   - Enhancement:
//                                      - Added --evolve-double-white-dwarfs option to allow evolution of DWD systems (FALSE by default).
// 02.39.00     JR - Jul 04, 2023    - Enhancement, a little code cleanup:
//                                      - Record and expose m_EvolutionStatus for both BaseStar and BaseBinaryStar as a variable available for selection
//                                        for printing.  m_EvolutionStatus records the final evolution status - the reason evolution was stopped.  This was
//                                        already printed to the console for each star or binary, and is now available to be recorded in the log files.
//                                      - Add 'Evolution_Status' column to both SSE and BSE default system parameters records, and record m_EvolutionStatus there. 
//                                      - Fixed a few typos, a little code cleanup.
// 02.39.01     LC - Sep 01, 2023    - Defect repair:
//                                      - Fix for issue #945 - made HeSD SN types a sub-class of SNIA types.
// 02.40.00     JDM - Sep 29, 2023   - Enhancement:
//                                      - Added 'FLEXIBLE2023' option to --mass-loss-prescription. Recover previous defaults via 'BELCZYNSKI2010' option. this applies the following prescriptions:
//                                          - Added --OB-mass-loss program option.
//                                          - Added --RSG-mass-loss.
//                                          - Added --VMS-mass-loss.
//                                          - Added --WR-mass-loss.
// 02.41.00     JR - Nov 02, 2023    - Enhancement, a little cleanup:
//                                      - Added naive tides implementation.  Functionality enabled with new option `--enable-tides`.  Default is no tides.
//                                      - Fixed CalculateOrbitalAngularMomentum() (now uses eccentricity)
//                                      - Added links to online documentation to splash string
//                                      - Constants 'G1' and 'G_SN' renamed to 'G_AU_Msol_yr' and 'G_km_Msol_s' respectively
// 02.41.01     JR - Dec 11, 2023    - Defect repair, a little code cleanup:
//                                      - Fix for issue #1022 - incorrect index used for last array entry.
//                                      - A little code cleanup
// 02.41.02     JR - Dec 15, 2023    - Defect repair:
//                                      - 2.41.00 backed-out the changes made in 2.40.00 - this puts them back
//                                      - Calling it a defect repair so we get a new version number - just in case we need it...
// 02.41.03     JR - Dec 28, 2023    - Defect repair:
//                                      - Fix for issue #1034
//                                      - This fix changes the functions
//                                           . BaseBinaryStar::CalculateAngularMomentum(), 
//                                           . BaseBinaryStar::CalculateTotalEnergy(), and
//                                           . BaseStar::AngularMomentum()
//                                        to use moment of inertia rather than gyration radius.
//                                        This fix changes CalculateMomentOfInertia to properly implement Hurley et al., 2000 eq 109  
//                                        This fix also removes CalculateGyrationRadius() from all classes, and changes code that called CalculateGyrationRadius().
//                                        These changes have wider implications than just issue #1034 and may change DCO yields slightly.
//                                      - Removed some unused functions.
//                                      - Change to functionality (noted above) noted in 'What's New' online documentation page
// 02.41.04     JR - Dec 30, 2023    - Defect repair:
//                                      - Fix for issue #1048
// 02.41.05     YS - Jan 31, 2024    - Bug fix:
//                                      - Fix for issue #1058: fixing calculation of pulsar spin period
// 02.41.06     JR - Feb 10, 2024    - Defect repair:
//                                      - Fix for issue #1057:
//                                            HeMS::CalculateMomentOfInertia() falls back to MainSequence::CalculateMomentOfInertia()
//                                            HeHG::CalculateMomentOfInertia() falls back to GiantBranch::CalculateMomentOfInertia()
//                                      - Added sanity checks for mass and luminosity where necessary in variants of CalculateRadiusOnPhase_Static()
// 02.42.00     JR - Jan 08, 2024    - Enhancements, defect repair, a little cleanup
//                                      - added `timesteps-filename` option to allow users to provide preset timesteps for both SSE and BSE
//                                      - updated documentation for new option; updated `What's New`
//                                      - SSE vs BSE consistency: modified SSE to evolve a single star exactly as the primary in a wide binary with small companion
//                                      - quantised timesteps to an integral multiple of 1E-12Myr - new constant `TIMESTEP_QUANTUM` in constants.h
//                                      - little bit of code cleanup
//                                      - added warning for stellar type switch not taken - just a diagnostic for now
// 02.42.01     JR - Jan 21, 2024    - Defect repair
//                                      - fix for issue 1066 - see issue/PR for explanation
//                                      - cleaned up root solvers OmegaAfterSynchronisation(), MassLossToFitInsideRocheLobe(), and Mass0ToMatchDesiredCoreMass(), and their respective functors
//                                      - MassLossToFitInsideRocheLobe(), and Mass0ToMatchDesiredCoreMass() now return -1.0 if no acceptable root found
//                                      - calling code for MassLossToFitInsideRocheLobe() and Mass0ToMatchDesiredCoreMass() now handles -ve return:
//                                           - if MassLossToFitInsideRocheLobe() returns -ve value (i.e. no root found), the binary immediately enters a CE phase
//                                           - if Mass0ToMatchDesiredCoreMass() returns -ve value (i.e. no root found), an arbitrary value is used for core mass (see code for value)
// 02.42.02    RTW - Mar 21, 2024    - Minor edits:
//                                      - Defect repair : Added explicit definition `bool isUnstable = false` to avoid confusion in BaseBinaryStar.cpp
//                                      - Defect repair : Fixed erroneous core mass values in ResolveSNIa in WhiteDwarfs.cpp. Was previously 0 for all core masses. 
//                                      - Enhancement: Added output parameter TZAMS for internal variable m_TZAMS
// 02.43.00    RTW - Mar 29, 2024    - Enhancement:
//                                      - Added Hirai pulsar rocket kick, and related options
// 02.43.01    SS - Apr 8, 2024      - Defect repair
//                                      - Fix CalculateMassLossRateBjorklundEddingtonFactor to use LSOLW (in SI) rather than LSOL (in cgs)        
<<<<<<< HEAD
// 02.43.02    JR - Apr 15, 2024     - Defect repair
//                                      - Fix for issue #1074 - SSE Supernova records duplicated
//
// 02.44.00    VK - Apr 04, 2024    - Enhancement:
//                                      - Added dynamical tides to binary evolution. Functionality enabled by setting the new option `--tides-prescription` to the value `KAPIL2024` (default is `NONE`)
//                                      - Removed old option `--enable-tides`, which can now be enabled by setting `--tides-prescription PERFECT`.
//                                      - Dynamcial tides implementation follows Zahn, 1977, Eq. (5.5) , with the value of E_2 coming from Kushnir et al., 2017, Eq. (8).
//                                      - Secular evolution under the effect of tides follows Zahn, 1977, Eqs. (3.6) to (3.8)
//                                      - Added function CalculateCoreRadius(). Currently returns the same value as CalculateRemnantRadius() for Giant Branch stars, returns 0.0 otherwise

const std::string VERSION_STRING = "02.44.00";
=======
// 02.43.02    IM - Apr 15, 2024     - Enhancement
//                                      - Updated fits for the mass and binding energy of the outer convective envelope based on Picker, Hirai, Mandel (2024)
//                                      - Added functionality for CalculateConvectiveEnvelopeMass(), CalculateConvectiveCoreMass(), CalculateConvectiveCoreRadius()
//                                   - Defect repair
//                                      - Fixes to CalculateRadialExtentConvectiveEnvelope(), comments


const std::string VERSION_STRING = "02.43.02";
>>>>>>> f9ee31fa

# endif // __changelog_h__<|MERGE_RESOLUTION|>--- conflicted
+++ resolved
@@ -1117,10 +1117,14 @@
 //                                      - Added Hirai pulsar rocket kick, and related options
 // 02.43.01    SS - Apr 8, 2024      - Defect repair
 //                                      - Fix CalculateMassLossRateBjorklundEddingtonFactor to use LSOLW (in SI) rather than LSOL (in cgs)        
-<<<<<<< HEAD
 // 02.43.02    JR - Apr 15, 2024     - Defect repair
 //                                      - Fix for issue #1074 - SSE Supernova records duplicated
 //
+// 02.43.03    IM - Apr 15, 2024     - Enhancement
+//                                      - Updated fits for the mass and binding energy of the outer convective envelope based on Picker, Hirai, Mandel (2024)
+//                                      - Added functionality for CalculateConvectiveEnvelopeMass(), CalculateConvectiveCoreMass(), CalculateConvectiveCoreRadius()
+//                                   - Defect repair
+//                                      - Fixes to CalculateRadialExtentConvectiveEnvelope(), comments
 // 02.44.00    VK - Apr 04, 2024    - Enhancement:
 //                                      - Added dynamical tides to binary evolution. Functionality enabled by setting the new option `--tides-prescription` to the value `KAPIL2024` (default is `NONE`)
 //                                      - Removed old option `--enable-tides`, which can now be enabled by setting `--tides-prescription PERFECT`.
@@ -1128,16 +1132,7 @@
 //                                      - Secular evolution under the effect of tides follows Zahn, 1977, Eqs. (3.6) to (3.8)
 //                                      - Added function CalculateCoreRadius(). Currently returns the same value as CalculateRemnantRadius() for Giant Branch stars, returns 0.0 otherwise
 
+
 const std::string VERSION_STRING = "02.44.00";
-=======
-// 02.43.02    IM - Apr 15, 2024     - Enhancement
-//                                      - Updated fits for the mass and binding energy of the outer convective envelope based on Picker, Hirai, Mandel (2024)
-//                                      - Added functionality for CalculateConvectiveEnvelopeMass(), CalculateConvectiveCoreMass(), CalculateConvectiveCoreRadius()
-//                                   - Defect repair
-//                                      - Fixes to CalculateRadialExtentConvectiveEnvelope(), comments
-
-
-const std::string VERSION_STRING = "02.43.02";
->>>>>>> f9ee31fa
 
 # endif // __changelog_h__