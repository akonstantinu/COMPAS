// gsl includes
#include <gsl/gsl_roots.h>
#include <gsl/gsl_cdf.h>

#include "Rand.h"
#include "BaseStar.h"
#include "vector3d.h"

// boost includes
#include <boost/math/distributions.hpp>

using std::max;
using std::min;


BaseStar::BaseStar() {

    // initialise member variables

    m_ObjectId           = globalObjectId++;                                                        // unique object id - remains for life of star (even through evolution to other phases)
    m_ObjectType         = OBJECT_TYPE::BASE_STAR;                                                  // object type - remains for life of star (even through evolution to other phases)
    m_ObjectPersistence  = OBJECT_PERSISTENCE::PERMANENT;                                           // object persistence - permanent or ephemeral (ephemeral used for ephemeral clones)
    m_InitialStellarType = STELLAR_TYPE::STAR;                                                      // stellar type - changes throughout life of star (through evolution to other phases)
    m_StellarType        = STELLAR_TYPE::STAR;                                                      // stellar type - changes throughout life of star (through evolution to other phases)

    m_Error              = ERROR::NOT_INITIALISED;                                                  // clear error flag
}


BaseStar::BaseStar(const unsigned long int p_RandomSeed, 
                   const double            p_MZAMS,
                   const double            p_Metallicity,
                   const KickParameters    p_KickParameters,
                   const double            p_RotationalFrequency) {

    // initialise member variables

    m_ObjectId            = globalObjectId++;                                                       // unique object id - remains for life of star (even through evolution to other phases)
    m_ObjectType          = OBJECT_TYPE::BASE_STAR;                                                 // object type - remains for life of star (even through evolution to other phases)
    m_ObjectPersistence   = OBJECT_PERSISTENCE::PERMANENT;                                          // object persistence - permanent or ephemeral (ephemeral used for ephemeral clones)
    m_InitialStellarType  = STELLAR_TYPE::STAR;                                                     // stellar type - changes throughout life of star (through evolution to other phases)
    m_StellarType         = STELLAR_TYPE::STAR;                                                     // stellar type - changes throughout life of star (through evolution to other phases)

    m_Error               = ERROR::NONE;                                                            // clear error flag

    m_CHE                 = false;                                                                  // initially

    m_EvolutionStatus     = EVOLUTION_STATUS::CONTINUE;                                             // initially
    
    // Initialise member variables from input parameters
    // (kick parameters initialised below - see m_SupernovaDetails)
    m_RandomSeed          = p_RandomSeed;
    m_MZAMS               = p_MZAMS;
    m_Metallicity         = p_Metallicity;

    // Initialise metallicity dependent values
    m_Log10Metallicity    = log10(m_Metallicity);


    // Initialise coefficients, parameters and constants

    // initialise m_Timescales vector - so we have the right number of entries
    for (int i = 0; i < static_cast<int>(TIMESCALE::COUNT); i++) {
        m_Timescales.push_back(DEFAULT_INITIAL_DOUBLE_VALUE);
    }

    // initialise m_GBParams vector - so we have the right number of entries
    for (int i = 0; i < static_cast<int>(GBP::COUNT); i++) {
        m_GBParams.push_back(DEFAULT_INITIAL_DOUBLE_VALUE);
    }

    // initialise m_MassCutoffs vector - so we have the right number of entries
    for (int i = 0; i < static_cast<int>(MASS_CUTOFF::COUNT); i++) {
        m_MassCutoffs.push_back(DEFAULT_INITIAL_DOUBLE_VALUE);
    }

    // initialise m_LConstants vector - so we have the right number of entries
    for (int i = 0; i < static_cast<int>(L_CONSTANTS::COUNT); i++) {
        m_LConstants.push_back(DEFAULT_INITIAL_DOUBLE_VALUE);
    }

    // initialise m_RConstants vector - so we have the right number of entries
    for (int i = 0; i < static_cast<int>(R_CONSTANTS::COUNT); i++) {
        m_RConstants.push_back(DEFAULT_INITIAL_DOUBLE_VALUE);
    }

    // initialise m_GammaConstants vector - so we have the right number of entries
    for (int i = 0; i < static_cast<int>(GAMMA_CONSTANTS::COUNT); i++) {
        m_GammaConstants.push_back(DEFAULT_INITIAL_DOUBLE_VALUE);
    }


    // calculate coefficients, constants etc.

    CalculateRCoefficients(LogMetallicityXi(), m_RCoefficients);
    CalculateLCoefficients(LogMetallicityXi(), m_LCoefficients);

    CalculateMassCutoffs(m_Metallicity, LogMetallicityXi(), m_MassCutoffs);

    CalculateAnCoefficients(m_AnCoefficients, m_LConstants, m_RConstants, m_GammaConstants);
    CalculateBnCoefficients(m_BnCoefficients);

    m_XExponent                                = CalculateGBRadiusXExponent();
    m_Alpha1                                   = CalculateAlpha1();
    m_Alpha3                                   = CalculateAlpha3();
    m_Alpha4                                   = CalculateAlpha4();

    // initialise remaining member variables

    // Zero age main sequence parameters
    m_RZAMS                                    = CalculateRadiusAtZAMS(m_MZAMS);
    m_LZAMS                                    = CalculateLuminosityAtZAMS(m_MZAMS);
    m_TZAMS                                    = CalculateTemperatureOnPhase_Static(m_LZAMS, m_RZAMS);

    m_OmegaCHE                                 = CalculateOmegaCHE(m_MZAMS, m_Metallicity);

    m_OmegaZAMS                                = p_RotationalFrequency >= 0.0                           // valid rotational frequency passed in?
                                                    ? p_RotationalFrequency                             // yes - use it
                                                    : CalculateZAMSAngularFrequency(m_MZAMS, m_RZAMS);  // no - calculate it

    // Effective initial Zero Age Main Sequence parameters corresponding to Mass0
    m_RZAMS0                                   = m_RZAMS;
    m_LZAMS0                                   = m_LZAMS;

    // Current timestep attributes
    m_Time                                     = DEFAULT_INITIAL_DOUBLE_VALUE;
    m_Dt                                       = DEFAULT_INITIAL_DOUBLE_VALUE;
    m_Tau                                      = DEFAULT_INITIAL_DOUBLE_VALUE;
    m_Age                                      = 0.0;                                               // ensure age = 0.0 at construction (rather than default initial value)
    m_Mass                                     = m_MZAMS;
    m_Mass0                                    = m_MZAMS;
    m_MinimumCoreMass                          = 0.0;
    m_Luminosity                               = m_LZAMS;
    m_Radius                                   = m_RZAMS;
    m_Temperature                              = m_TZAMS;
	m_ComponentVelocity						   = Vector3d();

    m_CoreMass                                 = DEFAULT_INITIAL_DOUBLE_VALUE;
    m_COCoreMass                               = DEFAULT_INITIAL_DOUBLE_VALUE;
    m_HeCoreMass                               = DEFAULT_INITIAL_DOUBLE_VALUE;
    m_Mu                                       = DEFAULT_INITIAL_DOUBLE_VALUE;
    m_Mdot                                     = DEFAULT_INITIAL_DOUBLE_VALUE;
    m_DominantMassLossRate                     = MASS_LOSS_TYPE::NONE;

    m_Omega                                    = m_OmegaZAMS;

    m_MinimumLuminosityOnPhase                 = DEFAULT_INITIAL_DOUBLE_VALUE;
    m_LBVphaseFlag                             = false;
    m_EnvelopeJustExpelledByPulsations         = false;

    // Previous timestep attributes
    m_StellarTypePrev                          = m_StellarType;
    m_MassPrev                                 = m_MZAMS;
    m_RadiusPrev                               = m_RZAMS;
    m_DtPrev                                   = DEFAULT_INITIAL_DOUBLE_VALUE;
    m_OmegaPrev                                = m_OmegaZAMS;
    
    // Lambdas
	m_Lambdas.dewi                             = DEFAULT_INITIAL_DOUBLE_VALUE;
	m_Lambdas.fixed                            = DEFAULT_INITIAL_DOUBLE_VALUE;
	m_Lambdas.kruckow                          = DEFAULT_INITIAL_DOUBLE_VALUE;
	m_Lambdas.kruckowBottom                    = DEFAULT_INITIAL_DOUBLE_VALUE;
	m_Lambdas.kruckowMiddle                    = DEFAULT_INITIAL_DOUBLE_VALUE;
	m_Lambdas.kruckowTop                       = DEFAULT_INITIAL_DOUBLE_VALUE;
	m_Lambdas.loveridge                        = DEFAULT_INITIAL_DOUBLE_VALUE;
	m_Lambdas.loveridgeWinds                   = DEFAULT_INITIAL_DOUBLE_VALUE;
	m_Lambdas.nanjing                          = DEFAULT_INITIAL_DOUBLE_VALUE;


    // Binding energies
    m_BindingEnergies.fixed                    = DEFAULT_INITIAL_DOUBLE_VALUE;
    m_BindingEnergies.nanjing                  = DEFAULT_INITIAL_DOUBLE_VALUE;
    m_BindingEnergies.loveridge                = DEFAULT_INITIAL_DOUBLE_VALUE;
    m_BindingEnergies.loveridgeWinds           = DEFAULT_INITIAL_DOUBLE_VALUE;
    m_BindingEnergies.kruckow                  = DEFAULT_INITIAL_DOUBLE_VALUE;

    // Supernova details

    m_SupernovaDetails.initialKickParameters   = p_KickParameters;

    m_SupernovaDetails.events.current          = SN_EVENT::NONE;
    m_SupernovaDetails.events.past             = SN_EVENT::NONE;

    m_SupernovaDetails.coreMassAtCOFormation   = DEFAULT_INITIAL_DOUBLE_VALUE;
    m_SupernovaDetails.COCoreMassAtCOFormation = DEFAULT_INITIAL_DOUBLE_VALUE;
    m_SupernovaDetails.HeCoreMassAtCOFormation = DEFAULT_INITIAL_DOUBLE_VALUE;
    m_SupernovaDetails.totalMassAtCOFormation  = DEFAULT_INITIAL_DOUBLE_VALUE;

    m_SupernovaDetails.drawnKickMagnitude      = DEFAULT_INITIAL_DOUBLE_VALUE;
    m_SupernovaDetails.kickMagnitude           = DEFAULT_INITIAL_DOUBLE_VALUE;

    m_SupernovaDetails.isHydrogenPoor          = false;
    m_SupernovaDetails.fallbackFraction        = DEFAULT_INITIAL_DOUBLE_VALUE;

    m_SupernovaDetails.eccentricAnomaly        = DEFAULT_INITIAL_DOUBLE_VALUE;
    m_SupernovaDetails.trueAnomaly             = DEFAULT_INITIAL_DOUBLE_VALUE;

    m_SupernovaDetails.supernovaState          = SN_STATE::NONE;

    m_SupernovaDetails.kickMagnitudeRandom     = p_KickParameters.magnitudeRandom;
    m_SupernovaDetails.theta                   = p_KickParameters.theta;
    m_SupernovaDetails.phi                     = p_KickParameters.phi;
    m_SupernovaDetails.meanAnomaly             = p_KickParameters.meanAnomaly;

    m_SupernovaDetails.rocketKickMagnitude     = DEFAULT_INITIAL_DOUBLE_VALUE;
    m_SupernovaDetails.rocketKickPhi           = DEFAULT_INITIAL_DOUBLE_VALUE;
    m_SupernovaDetails.rocketKickTheta         = DEFAULT_INITIAL_DOUBLE_VALUE;

    // Calculates the Baryonic mass for which the GravitationalRemnantMass will be equal to the maximumNeutronStarMass (inverse of SolveQuadratic())
    // needed to decide whether to calculate Fryer+2012 for Neutron Star or Black Hole in GiantBranch::CalculateGravitationalRemnantMass()
    // calculate only once for entire simulation of N binaries in the future.
    m_BaryonicMassOfMaximumNeutronStarMass     = (0.075 * OPTIONS->MaximumNeutronStarMass() * OPTIONS->MaximumNeutronStarMass()) + OPTIONS->MaximumNeutronStarMass();

    // Pulsar details
    m_PulsarDetails.magneticField              = DEFAULT_INITIAL_DOUBLE_VALUE;
    m_PulsarDetails.spinPeriod                 = DEFAULT_INITIAL_DOUBLE_VALUE;
    m_PulsarDetails.spinFrequency              = DEFAULT_INITIAL_DOUBLE_VALUE;
    m_PulsarDetails.spinDownRate               = DEFAULT_INITIAL_DOUBLE_VALUE;
    m_PulsarDetails.birthPeriod                = DEFAULT_INITIAL_DOUBLE_VALUE;
    m_PulsarDetails.birthSpinDownRate          = DEFAULT_INITIAL_DOUBLE_VALUE;

    // Mass Transfer Donor Type History
    m_MassTransferDonorHistory                 = STYPE_VECTOR();

}


///////////////////////////////////////////////////////////////////////////////////////
//                                                                                   //
//                                  CLASS FUNCTIONS                                  //
//                                                                                   //
///////////////////////////////////////////////////////////////////////////////////////


/*
 * Determine the value of the requested property of the constituent star (parameter p_Property)
 *
 * The property is a boost variant variable, and is one of the following types:
 *
 *      STAR_PROPERTY           - any individual star property
 *      STAR_1_PROPERTY         - property of the primary (m_Star1)
 *      STAR_2_PROPERTY         - property of the secondary (m_Star2)
 *      SUPERNOVA_PROPERTY      - property of the star that has gone supernova
 *      COMPANION_PROPERTY      - property of the companion to the supernova
 *      BINARY_PROPERTY         - property of the binary
 *      PROGRAM_OPTION          - program option
 *
 * This function handles properties of type:
 *    STAR_PROPERTY, STAR_1_PROPERTY, STAR_2_PROPERTY, SUPERNOVA_PROPERTY, COMPANION_PROPERTY only.
 *
 * This is the function used to retrieve values for properties required to be printed.
 * This allows the composition of the log records to be dynamically modified - this is
 * how we allow users to specify what properties they want recorded in log files.
 *
 * The functional return is the value of the property requested.  The type of the
 * functional return is a tuple: std::tuple<bool, COMPAS_VARIABLE_TYPE>.  This type
 * is COMPAS_VARIABLE by typedef.
 *
 * The bool returned indicates whether the property value was retrieved ok: true = yes, fales = no
 * The COMPAS_VARIABLE_TYPE variable returned is a boost variant variable, the value of which is the
 * value of the underlying primitive variable.
 *
 *
 * COMPAS_VARIABLE StellarPropertyValue(const T_ANY_PROPERTY p_Property) const
 *
 * @param   [IN]    p_Property                  The property for which the value is required
 * @return                                      The value of the requested property
 */
COMPAS_VARIABLE BaseStar::StellarPropertyValue(const T_ANY_PROPERTY p_Property) const {

    bool ok = true;                                                                                                     // default is no error

    COMPAS_VARIABLE_TYPE value;

    ANY_STAR_PROPERTY property;

    switch (boost::apply_visitor(VariantPropertyType(), p_Property)) {

        case ANY_PROPERTY_TYPE::T_STAR_PROPERTY     : { STAR_PROPERTY      prop = boost::get<STAR_PROPERTY>(p_Property);      property = (ANY_STAR_PROPERTY)prop; } break;
        case ANY_PROPERTY_TYPE::T_STAR_1_PROPERTY   : { STAR_1_PROPERTY    prop = boost::get<STAR_1_PROPERTY>(p_Property);    property = (ANY_STAR_PROPERTY)prop; } break;
        case ANY_PROPERTY_TYPE::T_STAR_2_PROPERTY   : { STAR_2_PROPERTY    prop = boost::get<STAR_2_PROPERTY>(p_Property);    property = (ANY_STAR_PROPERTY)prop; } break;
        case ANY_PROPERTY_TYPE::T_SUPERNOVA_PROPERTY: { SUPERNOVA_PROPERTY prop = boost::get<SUPERNOVA_PROPERTY>(p_Property); property = (ANY_STAR_PROPERTY)prop; } break;
        case ANY_PROPERTY_TYPE::T_COMPANION_PROPERTY: { COMPANION_PROPERTY prop = boost::get<COMPANION_PROPERTY>(p_Property); property = (ANY_STAR_PROPERTY)prop; } break;

        default:                                                                                                        // unknown property type
            ok    = false;                                                                                              // that's not ok...
            value = "UNKNOWN";                                                                                          // default value
            SHOW_WARN(ERROR::UNKNOWN_PROPERTY_TYPE);                                                                    // show warning
    }

    if (ok) {
        switch (property) {
            case ANY_STAR_PROPERTY::AGE:                                                value = Age();                                                  break;
            case ANY_STAR_PROPERTY::ANGULAR_MOMENTUM:                                   value = AngularMomentum();                                      break;
            case ANY_STAR_PROPERTY::BINDING_ENERGY_FIXED:                               value = BindingEnergy_Fixed();                                  break;
            case ANY_STAR_PROPERTY::BINDING_ENERGY_NANJING:                             value = BindingEnergy_Nanjing();                                break;
            case ANY_STAR_PROPERTY::BINDING_ENERGY_LOVERIDGE:                           value = BindingEnergy_Loveridge();                              break;
            case ANY_STAR_PROPERTY::BINDING_ENERGY_LOVERIDGE_WINDS:                     value = BindingEnergy_LoveridgeWinds();                         break;
            case ANY_STAR_PROPERTY::BINDING_ENERGY_KRUCKOW:                             value = BindingEnergy_Kruckow();                                break;
            case ANY_STAR_PROPERTY::CHEMICALLY_HOMOGENEOUS_MAIN_SEQUENCE:               value = CHonMS();                                               break;
            case ANY_STAR_PROPERTY::CO_CORE_MASS:                                       value = COCoreMass();                                           break;
            case ANY_STAR_PROPERTY::CO_CORE_MASS_AT_COMPACT_OBJECT_FORMATION:           value = SN_COCoreMassAtCOFormation();                           break;
            case ANY_STAR_PROPERTY::CORE_MASS:                                          value = CoreMass();                                             break;
            case ANY_STAR_PROPERTY::CORE_MASS_AT_COMPACT_OBJECT_FORMATION:              value = SN_CoreMassAtCOFormation();                             break;
            case ANY_STAR_PROPERTY::CORE_RADIUS:                                        value = CalculateCoreRadius();                                  break;
            case ANY_STAR_PROPERTY::DRAWN_KICK_MAGNITUDE:                               value = SN_DrawnKickMagnitude();                                break;
            case ANY_STAR_PROPERTY::DOMINANT_MASS_LOSS_RATE:                            value = DominantMassLossRate();                                 break;
            case ANY_STAR_PROPERTY::DT:                                                 value = Dt();                                                   break;
            case ANY_STAR_PROPERTY::DYNAMICAL_TIMESCALE:                                value = CalculateDynamicalTimescale();                          break;
            case ANY_STAR_PROPERTY::ECCENTRIC_ANOMALY:                                  value = SN_EccentricAnomaly();                                  break;
            case ANY_STAR_PROPERTY::ENV_MASS:                                           value = Mass() - CoreMass();                                    break;
            case ANY_STAR_PROPERTY::ERROR:                                              value = Error();                                                break;
            case ANY_STAR_PROPERTY::EVOL_STATUS:                                        value = EvolutionStatus();                                      break;
            case ANY_STAR_PROPERTY::EXPERIENCED_AIC:                                    value = ExperiencedAIC();                                       break;
            case ANY_STAR_PROPERTY::EXPERIENCED_HeSD:                                   value = ExperiencedHeSD();                                      break;
            case ANY_STAR_PROPERTY::EXPERIENCED_CCSN:                                   value = ExperiencedCCSN();                                      break;
            case ANY_STAR_PROPERTY::EXPERIENCED_ECSN:                                   value = ExperiencedECSN();                                      break;
            case ANY_STAR_PROPERTY::EXPERIENCED_PISN:                                   value = ExperiencedPISN();                                      break;
            case ANY_STAR_PROPERTY::EXPERIENCED_PPISN:                                  value = ExperiencedPPISN();                                     break;
            case ANY_STAR_PROPERTY::EXPERIENCED_SNIA:                                   value = ExperiencedSNIA();                                      break;
            case ANY_STAR_PROPERTY::EXPERIENCED_SN_TYPE:                                value = ExperiencedSN_Type();                                   break;
            case ANY_STAR_PROPERTY::EXPERIENCED_USSN:                                   value = ExperiencedUSSN();                                      break;
            case ANY_STAR_PROPERTY::FALLBACK_FRACTION:                                  value = SN_FallbackFraction();                                  break;
            case ANY_STAR_PROPERTY::HE_CORE_MASS:                                       value = HeCoreMass();                                           break;
            case ANY_STAR_PROPERTY::HE_CORE_MASS_AT_COMPACT_OBJECT_FORMATION:           value = SN_HeCoreMassAtCOFormation();                           break;
            case ANY_STAR_PROPERTY::IS_HYDROGEN_POOR:                                   value = SN_IsHydrogenPoor();                                    break;
            case ANY_STAR_PROPERTY::ID:                                                 value = ObjectId();                                             break;
            case ANY_STAR_PROPERTY::INITIAL_STELLAR_TYPE:                               value = InitialStellarType();                                   break;
            case ANY_STAR_PROPERTY::INITIAL_STELLAR_TYPE_NAME:                          value = STELLAR_TYPE_LABEL.at(InitialStellarType());            break;
            case ANY_STAR_PROPERTY::IS_AIC:                                             value = IsAIC();                                                break;
            case ANY_STAR_PROPERTY::IS_CCSN:                                            value = IsCCSN();                                               break;
            case ANY_STAR_PROPERTY::IS_HeSD:                                            value = IsHeSD();                                               break;
            case ANY_STAR_PROPERTY::IS_ECSN:                                            value = IsECSN();                                               break;
            case ANY_STAR_PROPERTY::IS_PISN:                                            value = IsPISN();                                               break;
            case ANY_STAR_PROPERTY::IS_PPISN:                                           value = IsPPISN();                                              break;
            case ANY_STAR_PROPERTY::IS_SNIA:                                            value = IsSNIA();                                               break;
            case ANY_STAR_PROPERTY::IS_USSN:                                            value = IsUSSN();                                               break;
            case ANY_STAR_PROPERTY::KICK_MAGNITUDE:                                     value = SN_KickMagnitude();                                     break;
            case ANY_STAR_PROPERTY::LAMBDA_DEWI:                                        value = Lambda_Dewi();                                          break;
            case ANY_STAR_PROPERTY::LAMBDA_FIXED:                                       value = Lambda_Fixed();                                         break;
            case ANY_STAR_PROPERTY::LAMBDA_KRUCKOW:                                     value = Lambda_Kruckow();                                       break;
            case ANY_STAR_PROPERTY::LAMBDA_KRUCKOW_BOTTOM:                              value = Lambda_KruckowBottom();                                 break;
            case ANY_STAR_PROPERTY::LAMBDA_KRUCKOW_MIDDLE:                              value = Lambda_KruckowMiddle();                                 break;
            case ANY_STAR_PROPERTY::LAMBDA_KRUCKOW_TOP:                                 value = Lambda_KruckowTop();                                    break;
            case ANY_STAR_PROPERTY::LAMBDA_LOVERIDGE:                                   value = Lambda_Loveridge();                                     break;
            case ANY_STAR_PROPERTY::LAMBDA_LOVERIDGE_WINDS:                             value = Lambda_LoveridgeWinds();                                break;
            case ANY_STAR_PROPERTY::LAMBDA_NANJING:                                     value = Lambda_Nanjing();                                       break;
            case ANY_STAR_PROPERTY::LBV_PHASE_FLAG:                                     value = LBV_Phase_Flag();                                       break;
            case ANY_STAR_PROPERTY::LUMINOSITY:                                         value = Luminosity();                                           break;
            case ANY_STAR_PROPERTY::MASS:                                               value = Mass();                                                 break;
            case ANY_STAR_PROPERTY::MASS_0:                                             value = Mass0();                                                break;
            case ANY_STAR_PROPERTY::MASS_TRANSFER_DONOR_HISTORY:                        value = MassTransferDonorHistoryString();                       break;
            case ANY_STAR_PROPERTY::MDOT:                                               value = Mdot();                                                 break;
            case ANY_STAR_PROPERTY::MEAN_ANOMALY:                                       value = SN_MeanAnomaly();                                       break;
            case ANY_STAR_PROPERTY::METALLICITY:                                        value = Metallicity();                                          break;
            case ANY_STAR_PROPERTY::MOMENT_OF_INERTIA:                                  value = CalculateMomentOfInertia();                             break;
            case ANY_STAR_PROPERTY::MZAMS:                                              value = MZAMS();                                                break;
            case ANY_STAR_PROPERTY::NUCLEAR_TIMESCALE:                                  value = CalculateNuclearTimescale();                            break;
            case ANY_STAR_PROPERTY::OMEGA:                                              value = Omega() / SECONDS_IN_YEAR;                              break;
            case ANY_STAR_PROPERTY::OMEGA_BREAK:                                        value = OmegaBreak() / SECONDS_IN_YEAR;                         break;
            case ANY_STAR_PROPERTY::OMEGA_ZAMS:                                         value = OmegaZAMS() / SECONDS_IN_YEAR;                          break;
            case ANY_STAR_PROPERTY::PULSAR_MAGNETIC_FIELD:                              value = Pulsar_MagneticField();                                 break;
            case ANY_STAR_PROPERTY::PULSAR_SPIN_DOWN_RATE:                              value = Pulsar_SpinDownRate();                                  break;
            case ANY_STAR_PROPERTY::PULSAR_SPIN_FREQUENCY:                              value = Pulsar_SpinFrequency();                                 break;
            case ANY_STAR_PROPERTY::PULSAR_SPIN_PERIOD:                                 value = Pulsar_SpinPeriod();                                    break;
            case ANY_STAR_PROPERTY::PULSAR_BIRTH_PERIOD:                                value = Pulsar_BirthPeriod();                                   break;
            case ANY_STAR_PROPERTY::PULSAR_BIRTH_SPIN_DOWN_RATE:                        value = Pulsar_BirthSpinDownRate();                             break;
            case ANY_STAR_PROPERTY::RADIAL_EXPANSION_TIMESCALE:                         value = CalculateRadialExpansionTimescale();                    break;
            case ANY_STAR_PROPERTY::RADIUS:                                             value = Radius();                                               break;
            case ANY_STAR_PROPERTY::RANDOM_SEED:                                        value = RandomSeed();                                           break;
            case ANY_STAR_PROPERTY::ROCKET_KICK_MAGNITUDE:                              value = SN_RocketKickMagnitude();                               break;
            case ANY_STAR_PROPERTY::ROCKET_KICK_PHI:                                    value = SN_RocketKickPhi();                                     break;
            case ANY_STAR_PROPERTY::ROCKET_KICK_THETA:                                  value = SN_RocketKickTheta();                                   break;
            case ANY_STAR_PROPERTY::RZAMS:                                              value = RZAMS();                                                break;
            case ANY_STAR_PROPERTY::SN_TYPE:                                            value = SN_Type();                                              break;
            case ANY_STAR_PROPERTY::SPEED:                                              value = Speed();												break;
            case ANY_STAR_PROPERTY::STELLAR_TYPE:                                       value = StellarType();                                          break;
            case ANY_STAR_PROPERTY::STELLAR_TYPE_NAME:                                  value = STELLAR_TYPE_LABEL.at(StellarType());                   break;
            case ANY_STAR_PROPERTY::STELLAR_TYPE_PREV:                                  value = StellarTypePrev();                                      break;
            case ANY_STAR_PROPERTY::STELLAR_TYPE_PREV_NAME:                             value = STELLAR_TYPE_LABEL.at(StellarTypePrev());               break;
            case ANY_STAR_PROPERTY::SUPERNOVA_KICK_MAGNITUDE_RANDOM_NUMBER:             value = SN_KickMagnitudeRandom();                               break;
            case ANY_STAR_PROPERTY::SUPERNOVA_PHI:                                      value = SN_Phi();                                               break;
            case ANY_STAR_PROPERTY::SUPERNOVA_THETA:                                    value = SN_Theta();                                             break;
            case ANY_STAR_PROPERTY::TEMPERATURE:                                        value = Temperature()*TSOL;                                     break;
            case ANY_STAR_PROPERTY::THERMAL_TIMESCALE:                                  value = CalculateThermalTimescale();                            break;
            case ANY_STAR_PROPERTY::TIME:                                               value = Time();                                                 break;
            case ANY_STAR_PROPERTY::TIMESCALE_MS:                                       value = Timescale(TIMESCALE::tMS);                              break;
            case ANY_STAR_PROPERTY::TOTAL_MASS_AT_COMPACT_OBJECT_FORMATION:             value = SN_TotalMassAtCOFormation();                            break;
            case ANY_STAR_PROPERTY::TRUE_ANOMALY:                                       value = SN_TrueAnomaly();                                       break;
            case ANY_STAR_PROPERTY::TZAMS:                                              value = TZAMS()*TSOL;                                        break;
            case ANY_STAR_PROPERTY::ZETA_HURLEY:                                        value = CalculateZetaAdiabaticHurley2002(m_CoreMass);           break;
            case ANY_STAR_PROPERTY::ZETA_HURLEY_HE:                                     value = CalculateZetaAdiabaticHurley2002(m_HeCoreMass);         break;
            case ANY_STAR_PROPERTY::ZETA_SOBERMAN:                                      value = CalculateZetaAdiabaticSPH(m_CoreMass);                  break;
            case ANY_STAR_PROPERTY::ZETA_SOBERMAN_HE:                                   value = CalculateZetaAdiabaticSPH(m_HeCoreMass);                break;
        default:                                                                                                        // unknown property
            ok    = false;                                                                                              // that's not ok...
            value = "UNKNOWN";                                                                                          // default value
            SHOW_WARN(ERROR::UNKNOWN_STELLAR_PROPERTY);                                                                 // show warning
        }
    }

    return std::make_tuple(ok, value);
}


/*
 * Determine the value of the requested property of the star (parameter p_Property)
 *
 * The property is a boost variant variable, and is one of the following types:
 *
 *      STAR_PROPERTY           - any individual star property
 *      STAR_1_PROPERTY         - property of the primary (m_Star1)
 *      STAR_2_PROPERTY         - property of the secondary (m_Star2)
 *      SUPERNOVA_PROPERTY      - property of the star that has gone supernova
 *      COMPANION_PROPERTY      - property of the companion to the supernova
 *      BINARY_PROPERTY         - property of the binary
 *      PROGRAM_OPTION          - program option
 *
 * This function calls the appropriate helper function to retrieve the value.
 *
 * This is the function used to retrieve values for properties required to be printed.
 * This allows the composition of the log records to be dynamically modified - this is
 * how we allow users to specify what properties they want recorded in log files.
 *
 * The functional return is the value of the property requested.  The type of the
 * functional return is a tuple: std::tuple<bool, COMPAS_VARIABLE_TYPE>.  This type
 * is COMPAS_VARIABLE by typedef.
 *
 * The bool returned indicates whether the property value was retrieved ok: true = yes, fales = no
 * The COMPAS_VARIABLE_TYPE variable returned is a boost variant variable, the value of which is the
 * value of the underlying primitive variable.
 *
 *
 * COMPAS_VARIABLE PropertyValue(const T_ANY_PROPERTY p_Property) const
 *
 * @param   [IN]    p_Property                  The property for which the value is required
 * @return                                      The value of the requested property
 */
COMPAS_VARIABLE BaseStar::PropertyValue(const T_ANY_PROPERTY p_Property) const {

    bool ok = true;                                                                                                             // default is no error

    COMPAS_VARIABLE_TYPE value = 0.0;                                                                                           // default property value

    switch (boost::apply_visitor(VariantPropertyType(), p_Property)) {                                                          // which property type?

        case ANY_PROPERTY_TYPE::T_STAR_PROPERTY:                                                                                // star property
            std::tie(ok, value) = StellarPropertyValue(p_Property);
            break;

        case ANY_PROPERTY_TYPE::T_PROGRAM_OPTION:                                                                               // program option
            std::tie(ok, value) = OPTIONS->OptionValue(p_Property);
            break;

        default:                                                                                                                // unknown property type
            ok    = false;                                                                                                      // that's not ok...
            value = "UNKNOWN";                                                                                                  // default value
            SHOW_WARN(ERROR::UNKNOWN_PROPERTY_TYPE);                                                                            // show warning
    }

    return std::make_tuple(ok, value);
}


///////////////////////////////////////////////////////////////////////////////////////
//                                                                                   //
//                     COEFFICIENT AND CONSTANT CALCULATIONS ETC.                    //
//                                                                                   //
///////////////////////////////////////////////////////////////////////////////////////


/*
 * Calculate a(n) coefficients
 *
 * a(n) coefficients depend on a star's metallicity only - so this only needs to be done once per star (upon creation)
 *
 * Vectors are passed by reference here for performance - preference would be to pass const& and
 * pass modified value back by functional return, but this way is faster.  This function isn't
 * called too often, but the pattern is the same for others that are called many, many times.

 *
 *
 * void CalculateAnCoefficients(DBL_VECTOR &p_AnCoefficients,
 *                              DBL_VECTOR &p_LConstants,
 *                              DBL_VECTOR &p_RConstants,
 *                              DBL_VECTOR &p_GammaConstants)
 *
 * @param   [IN/OUT]    p_AnCoefficients        a(n) coefficients - calculated here
 * @param   [IN/OUT]    p_LConstants            Luminosity constants - calculated here
 * @param   [IN/OUT]    p_RConstants            Radius constants - calculated here
 * @param   [IN/OUT]    p_GammaConstants        Gamma constants - calculated here
 */
void BaseStar::CalculateAnCoefficients(DBL_VECTOR &p_AnCoefficients,
                                       DBL_VECTOR &p_LConstants,
                                       DBL_VECTOR &p_RConstants,
                                       DBL_VECTOR &p_GammaConstants) {
#define a p_AnCoefficients                                                          // for convenience and readability - undefined at end of function
#define index    coeff.first                                                        // for convenience and readability - undefined at end of function
#define coeff(x) coeff.second[AB_TCoeff::x]                                         // for convenience and readability - undefined at end of function
#define LConstants(x) p_LConstants[static_cast<int>(L_CONSTANTS::x)]                // for convenience and readability - undefined at end of function
#define RConstants(x) p_RConstants[static_cast<int>(R_CONSTANTS::x)]                // for convenience and readability - undefined at end of function
#define GammaConstants(x) p_GammaConstants[static_cast<int>(GAMMA_CONSTANTS::x)]    // for convenience and readability - undefined at end of function

    double Z     = m_Metallicity;
    double xi    = LogMetallicityXi();
    double sigma = LogMetallicitySigma();

    // pow() is slow - use multiplication
    // do these calculations once only - and esp. outside the loop
    double xi_2  = xi * xi;
    double xi_3  = xi * xi_2;
    double xi_4  = xi_2 * xi_2;


    // calculate initial values for a(n) coefficients
    a.push_back(0.0);           // this is a dummy entry - so our index is the same as that in Hurley et al. 2000 (we just ignore the zeroeth entry)
    for (auto coeff: A_COEFF) {
        a.push_back(coeff(ALPHA) + (coeff(BETA) * xi) + (coeff(GAMMA) * xi_2) + (coeff(ETA) * xi_3) + (coeff(MU) * xi_4));
    }

    // Special cases - see Hurley et al. 2000

    a[11] *= a[14];
    a[12] *= a[14];
    a[17] = PPOW(10.0, max((0.097 - (0.1072 * (sigma + 3.0))), max(0.097, min(0.1461, (0.1461 + (0.1237 * (sigma + 2.0)))))));
    a[18] *= a[20];
    a[19] *= a[20];
    a[29] = PPOW(a[29], (a[32]));
    a[33] = min(1.4, 1.5135 + (0.3769 * xi));
    a[42] = min(1.25, max(1.1, a[42]));
    a[44] = min(1.3, max(0.45, a[44]));
    a[49] = max(a[49], 0.145);
    a[50] = min(a[50], (0.306 + (0.053 * xi)));
    a[51] = min(a[51], (0.3625 + (0.062 * xi)));
    a[52] = (utils::Compare(Z, 0.01) > 0) ? min(a[52], 1.0) : max(a[52], 0.9);
    a[53] = (utils::Compare(Z, 0.01) > 0) ? min(a[53], 1.1) : max(a[53], 1.0);
    a[57] = min(1.4, a[57]);
    a[57] = max((0.6355 - (0.4192 * xi)), max(1.25, a[57]));
    a[62] = max(0.065, a[62]);
    a[63] = (utils::Compare(Z, 0.004) < 0) ? min(0.055, a[63]) : a[63];
    a[66] = max(a[66], min(1.6, -0.308 - (1.046 * xi)));
    a[66] = max(0.8, min(0.8 - (2.0 * xi), a[66]));
    a[68] = max(0.9, min(a[68], 1.0));

    // Need bAlpaR - calculate it now
    RConstants(B_ALPHA_R) = (a[58] * PPOW(a[66], a[60])) / (a[59] + PPOW(a[66], a[61]));                          // Hurley et al. 2000, eq 21a (wrong in the arxiv version - says = a59*M**(a61))

    // Continue special cases

    a[64] = (utils::Compare(a[68], a[66]) > 0) ? RConstants(B_ALPHA_R) : max(0.091, min(0.121, a[64]));
    a[68] = min(a[68], a[66]);
    a[72] = (utils::Compare(Z, 0.01) > 0) ? max(a[72], 0.95) : a[72];
    a[74] = max(1.4, min(a[74], 1.6));
    a[75] = max(1.0, min(a[75], 1.27));
    a[75] = max(a[75], 0.6355 - (0.4192 * xi));
    a[76] = max(a[76], -0.1015564 - (0.2161264 * xi) - (0.05182516 * xi_2));
    a[77] = max((-0.3868776 - (0.5457078 * xi) - (0.1463472 * xi_2)), min(0.0, a[77]));
    a[78] = max(0.0, min(a[78], 7.454 + (9.046 * xi)));
    a[79] = min(a[79], max(2.0, -13.3 - (18.6 * xi)));
    a[80] = max(0.0585542, a[80]);
    a[81] = min(1.5, max(0.4, a[81]));

    LConstants(B_ALPHA_L)   = (a[45] + (a[46] * PPOW(2.0, a[48]))) / (PPOW(2.0, 0.4) + (a[47] * PPOW(2.0, 1.9)));  // Hurley et al. 2000, eq 19a
    LConstants(B_BETA_L)    = max(0.0, (a[54] - (a[55] * PPOW(a[57], a[56]))));                                  // Hurley et al. 2000, eq 20
    LConstants(B_DELTA_L)   = min((a[34] / PPOW(a[33], a[35])), (a[36] / PPOW(a[33], a[37])));                    // Hurley et al. 2000, eq 16

    RConstants(C_ALPHA_R)   = (a[58] * PPOW(a[67], a[60])) / (a[59] + PPOW(a[67], a[61]));                        // Hurley et al. 2000, eq 21a (wrong in the arxiv version)
    RConstants(B_BETA_R)    = (a[69] * 8.0 * M_SQRT2) / (a[70] + PPOW(2.0, a[71]));                              // Hurley et al. 2000, eq 22a
    RConstants(C_BETA_R)    = (a[69] * 16384.0) / (a[70] + PPOW(16.0, a[71]));                                   // Hurley et al. 2000, eq 22a
    RConstants(B_DELTA_R)   = (a[38] + a[39] * 8.0 * M_SQRT2) / (a[40] * 8.0 + PPOW(2.0, a[41])) - 1.0;            // Hurley et al. 2000, eq 17

    GammaConstants(B_GAMMA) = a[76] + (a[77] * PPOW((1.0 - a[78]), a[79]));                                      // Hurley et al. 2000, eq 23
    GammaConstants(C_GAMMA) = (utils::Compare(a[75], 1.0) == 0) ? GammaConstants(B_GAMMA) : a[80];              // Hurley et al. 2000, eq 23

#undef GammaConstants
#undef RConstants
#undef LConstants
#undef coeff
#undef index
#undef a
}


/*
 * Calculate b(n) coefficients
 *
 * b(n) coefficients depend on a star's metallicity only - so this only needs to be done once per star (upon creation)
 *
 * Vectors are passed by reference here for performance - preference would be to pass const& and
 * pass modified value back by functional return, but this way is faster.  This function isn't
 * called too often, but the pattern is the same for others that are called many, many times.
 *
 *
 * void CalculateBnCoefficients(DBL_VECTOR &p_BnCoefficients)
 *
 * @param   [IN/OUT]    p_BnCoefficients        b(n) coefficients - calculated here
 */
void BaseStar::CalculateBnCoefficients(DBL_VECTOR &p_BnCoefficients) {
#define b p_BnCoefficients                                              // for convenience and readability - undefined at end of function
#define index    coeff.first                                            // for convenience and readability - undefined at end of function
#define coeff(x) coeff.second[AB_TCoeff::x]                             // for convenience and readability - undefined at end of function
#define massCutoffs(x) m_MassCutoffs[static_cast<int>(MASS_CUTOFF::x)]  // for convenience and readability - undefined at end of function


    double Z     = m_Metallicity;
    double xi    = LogMetallicityXi();
    double sigma = LogMetallicitySigma();
    double rho   = LogMetallicityRho();

    // pow() is slow - use multiplication
    // do these calculations once only - and esp. outside the loop
    double xi_2  = xi * xi;
    double xi_3  = xi * xi_2;
    double xi_4  = xi_2 * xi_2;
    double xi_5  = xi * xi_4;

    double rho_2 = rho * rho;
    double rho_3 = rho * rho_2;

    b.push_back(0.0);           // this is a dummy entry for b(n) coefficients - so our index is the same as that in Hurley et al. 2000
    for (auto coeff: B_COEFF) {
        b.push_back(coeff(ALPHA) + (coeff(BETA) * xi) + (coeff(GAMMA) * xi_2) + (coeff(ETA) * xi_3) + (coeff(MU) * xi_4));
    }

    // Special Cases - see Hurley et al. 2000

    b[1] = min(0.54, b[1]);
    b[2] = PPOW(10.0, (-4.6739 - (0.9394 * sigma)));
    b[2] = min(max(b[2], (-0.04167 + (55.67 * Z))), (0.4771 - (9329.21 * PPOW(Z, 2.94))));
    b[3] = max(-0.1451, (-2.2794 - (1.5175 * sigma) - (0.254 * sigma * sigma)));
    b[3] = (utils::Compare(Z, 0.004) > 0) ? max(b[3], 0.7307 + (14265.1 * PPOW(Z, 3.395))) : PPOW(10.0, b[3]);
    b[4] += 0.1231572 * xi_5;
    b[6] += 0.01640687 * xi_5;
    b[11] = b[11] * b[11];
    b[13] = b[13] * b[13];
    b[14] = PPOW(b[14], b[15]);
    b[16] = PPOW(b[16], b[15]);
    b[17] = (utils::Compare(xi, -1.0) > 0) ? 1.0 - (0.3880523 * PPOW((xi + 1.0), 2.862149)) : 1.0;
    b[24] = PPOW(b[24], b[28]);
    b[26] = 5.0 - (0.09138012 * PPOW(Z, -0.3671407));
    b[27] = PPOW(b[27], (2.0 * b[28]));
    b[31] = PPOW(b[31], b[33]);
    b[34] = PPOW(b[34], b[33]);
    b[36] = b[36] * b[36] * b[36] * b[36];
    b[37] = 4.0 * b[37];
    b[38] = b[38] * b[38] * b[38] * b[38];
    b[40] = max(b[40], 1.0);
    b[41] = PPOW(b[41], b[42]);
    b[44] = b[44] * b[44] * b[44] * b[44] * b[44];
    b[45] = utils::Compare(rho, 0.0) <= 0 ? 1.0 : 1.0 - ((2.47162 * rho) - (5.401682 * rho_2) + (3.247361 * rho_3));
    b[46] = -1.0 * b[46] * log10(massCutoffs(MHeF) / massCutoffs(MFGB));
    b[47] = (1.127733 * rho) + (0.2344416 * rho_2) - (0.3793726 * rho_3);
    b[51] -= 0.1343798 * xi_5;
    b[53] += 0.4426929 * xi_5;
    b[55] = min((0.99164 - (743.123 * PPOW(Z, 2.83))), b[55]);
    b[56] += 0.1140142 * xi_5;
    b[57] -= 0.01308728 * xi_5;

#undef massCutoffs
#undef coeff
#undef index
#undef b
}


/*
 * Calculate all alpha-like metallicity dependent luminosity coefficients
 *
 * Luminosity coefficients depend on a star's metallicity only - so this only needs to be done once per star (upon creation)
 *
 * Vectors are passed by reference here for performance - preference would be to pass const& and
 * pass modified value back by functional return, but this way is faster.  This function isn't
 * called too often, but the pattern is the same for others that are called many, many times.
 *
 *
 * void CalculateLCoefficients(const double p_LogMetallicityXi, DBL_VECTOR &p_LCoefficients)
 *
 * @param   [IN]        p_LogMetallicityXi      log10(Metallicity / Zsol) - xi in Hurley et al. 2000
 * @param   [IN/OUT]    p_LCoefficients         Luminosity coefficients - calculated here
 */
void BaseStar::CalculateLCoefficients(const double p_LogMetallicityXi, DBL_VECTOR &p_LCoefficients) {
#define index    coeff.first                // for convenience and readability - undefined at end of function
#define coeff(x) coeff.second[LR_TCoeff::x] // for convenience and readability - undefined at end of function

    // pow() is slow - use multiplication
    // do these calculations once only - and esp. outside the loop
    double xi   = p_LogMetallicityXi;
    double xi_2 = xi * xi;
    double xi_3 = xi * xi_2;
    double xi_4 = xi_2 * xi_2;

    // iterate over Luminosity coefficients constants L_COEFF (see constants.h)
    // These are from table 1 in Tout et al. 1996
    // Each row (indexed by 'index') defines the coefficients of the 5 terms (coefficients 'a', 'b', 'c', 'd' & 'e')
    for(auto coeff: L_COEFF) {
        p_LCoefficients.push_back(coeff(a) + (coeff(b) * xi) + (coeff(c) * xi_2) + (coeff(d) * xi_3) + (coeff(e) * xi_4));
    }

#undef coeff
#undef index
}


/*
 * Calculate all alpha-like metallicity dependent radius coefficients
 *
 * Radius coefficients depend on a star's metallicity only - so this only needs to be done once per star (upon creation)
 *
 * Vectors are passed by reference here for performance - preference would be to pass const& and
 * pass modified value back by functional return, but this way is faster.  This function isn't
 * called too often, but the pattern is the same for others that are called many, many times.
 *
 *
 * void CalculateRCoefficients(const double p_LogMetallicityXi, DBL_VECTOR &p_RCoefficients)
 *
 * @param   [IN]        p_LogMetallicityXi      log10(Metallicity / Zsol) - xi in Hurley et al. 2000
 * @param   [IN/OUT]    p_LCoefficients         Radius coefficients - calculated here
 */
void BaseStar::CalculateRCoefficients(const double p_LogMetallicityXi, DBL_VECTOR &p_RCoefficients) {
#define index    coeff.first                // for convenience and readability - undefined at end of function
#define coeff(x) coeff.second[LR_TCoeff::x] // for convenience and readability - undefined at end of function

    // pow() is slow - use multiplication
    // do these calculations once only - and esp. outside the loop
    double xi   = p_LogMetallicityXi;
    double xi_2 = xi * xi;
    double xi_3 = xi * xi_2;
    double xi_4 = xi_2 * xi_2;

    // iterate over Radius coefficients constants R_COEFF (see constants.h)
    // These are from table 2 in Tout et al. 1996
    // Each row (indexed by 'index') defines the coefficients of the 5 terms (coefficients 'a', 'b', 'c', 'd' & 'e')
    for(auto coeff: R_COEFF) {
        p_RCoefficients.push_back(coeff(a) + (coeff(b) * xi) + (coeff(c) * xi_2) + (coeff(d) * xi_3) + (coeff(e) * xi_4));
    }

#undef coeff
#undef index
}


/*
 * Calculate the constant alpha1
 *
 * Hurley et al, 2000, just after eq 49
 *
 * Alpha1 depends on a star's metallicity only - so this only needs to be done once per star (upon creation)
 *
 *
 * double CalculateAlpha1()
 *
 * @return                                      Metallicity dependent constant alpha1
 */
double BaseStar::CalculateAlpha1() const {
#define b m_BnCoefficients                                              // for convenience and readability - undefined at end of function
#define massCutoffs(x) m_MassCutoffs[static_cast<int>(MASS_CUTOFF::x)]  // for convenience and readability - undefined at end of function

    double LHeI_MHeF = (b[11] + (b[12] * PPOW(massCutoffs(MHeF), 3.8))) / (b[13] + (massCutoffs(MHeF) * massCutoffs(MHeF)));
    return ((b[9] * PPOW(massCutoffs(MHeF), b[10])) - LHeI_MHeF) / LHeI_MHeF;

#undef massCutoffs
#undef b
}


/*
 * Calculate the constant alpha3
 *
 * Hurley et al. 2000, just after eq 56
 *
 * Alpha3 depends on a star's metallicity only - so this only needs to be done once per star (upon creation)
 *
 *
 * double CalculateAlpha3()
 *
 * @return                                      Metallicity dependent constant alpha3
 */
double BaseStar::CalculateAlpha3() const {
#define b m_BnCoefficients                                              // for convenience and readability - undefined at end of function
#define massCutoffs(x) m_MassCutoffs[static_cast<int>(MASS_CUTOFF::x)]  // for convenience and readability - undefined at end of function

    double LBAGB = (b[31] + (b[32] * PPOW(massCutoffs(MHeF), (b[33] + 1.8)))) / (b[34] + PPOW(massCutoffs(MHeF), b[33]));
    return ((b[29] * PPOW(massCutoffs(MHeF), b[30])) - LBAGB) / LBAGB;

#undef massCutoffs
#undef b
}


/*
 * Calculate the constant alpha4
 *
 * Hurley et al. 2000, just after eq 57
 *
 * Alpha4 depends on a star's metallicity only - so this only needs to be done once per star (upon creation)
 *
 *
 * double CalculateAlpha4()
 *
 * @return                                      Metallicity dependent constant alpha4
 */
double BaseStar::CalculateAlpha4() const {
#define b m_BnCoefficients                                              // for convenience and readability - undefined at end of function
#define massCutoffs(x) m_MassCutoffs[static_cast<int>(MASS_CUTOFF::x)]  // for convenience and readability - undefined at end of function

    double MHeF      = massCutoffs(MHeF);
    double MHeF_5    = MHeF * MHeF * MHeF * MHeF * MHeF;    // pow() is slow - use multiplication
    double tBGB_MHeF = CalculateLifetimeToBGB(MHeF);        // tBGB for mass M = MHeF
    double tHe_MHeF  = tBGB_MHeF * (b[41] * PPOW(MHeF, b[42]) + b[43] * MHeF_5) / (b[44] + MHeF_5);
    
    return ((tHe_MHeF - b[39]) / b[39]);

#undef massCutoffs
#undef b
}


///////////////////////////////////////////////////////////////////////////////////////
//                                                                                   //
//             PARAMETERS, MISCELLANEOUS CALCULATIONS AND FUNCTIONS ETC.             //
//                                                                                   //
///////////////////////////////////////////////////////////////////////////////////////


/*
 * Calculate mass cutoffs:
 *
 *   MHook: the metallicity dependent mass above which a hook appears on the MS
 *   MHeF : the metallicity dependent maximum initial mass for which He ignites degenerately in the He Flash
 *   MFGB : the metallicity dependent maximum mass at which He ignites degenerately on the First Giant Branch (FGB)
 *
 * Mass cutoffs depend on a star's metallicity only - so this only needs to be done once per star (upon creation)
 *
 * Vectors are passed by reference here for performance - preference would be to pass const& and
 * pass modified value back by functional return, but this way is faster.  This function isn't
 * called too often, but the pattern is the same for others that are called many, many times.
 *
 *
 * void CalculateMassCutoffs(const double p_Metallicity, const double p_LogMetallicityXi, DBL_VECTOR &p_MassCutoffs)
 *
 * @param   [IN]        p_Metallicity           Metallicity Z (Z = 0.02 = Zsol)
 * @param   [IN]        p_LogMetallicityXi      log10(Metallicity / Zsol) - xi in Hurley et al. 2000
 * @param   [IN/OUT]    p_MassCutoffs           Mass cutoffs - calculated here
 */
void BaseStar::CalculateMassCutoffs(const double p_Metallicity, const double p_LogMetallicityXi, DBL_VECTOR &p_MassCutoffs) {
#define massCutoffs(x) p_MassCutoffs[static_cast<int>(MASS_CUTOFF::x)]  // for convenience and readability - undefined at end of function

    double xi_2 = p_LogMetallicityXi * p_LogMetallicityXi;                          // pow() is slow - use multiplication

    massCutoffs(MHook) = 1.0185 + (0.16015 * p_LogMetallicityXi) + (0.0892 * xi_2); // MHook - Hurley et al. 2000, eq 1
    massCutoffs(MHeF)  = 1.995 + (0.25 * p_LogMetallicityXi) + (0.087 * xi_2);      // MHeF - Hurley et al. 2000, eq 2

    double top         = 13.048 * PPOW((p_Metallicity / ZSOL), 0.06);
    double bottom      = 1.0 + (0.0012 * PPOW((ZSOL / p_Metallicity), 1.27));
    massCutoffs(MFGB)  = top / bottom;                                              // MFGB - Hurley et al. 2000, eq 3

    massCutoffs(MCHE)  = 100.0;                                                     // MCHE - Mandel/Butler - CHE calculation

#undef massCutoffs
}


/*
 * Calculate the parameter x for the Giant Branch
 *
 * X depends on a star's metallicity only - so this only needs to be done once per star (upon creation)
 *
 * Hybrid of b5 and b7 from Hurley et al. 2000
 * Hurley et al. 2000, eq 47
 *
 *
 * double CalculateGBRadiusXExponent()
 *
 * @return                                      'x' exponent to which Radius depends on Mass (at conatant Luminosity)- 'x' in Hurley et al. 2000, eq 47
 */
double BaseStar::CalculateGBRadiusXExponent() const {

    // pow()is slow - use multiplication
    double xi   = LogMetallicityXi();
    double xi_2 = xi * xi;
    double xi_3 = xi_2 * xi;
    double xi_4 = xi_2 * xi_2;

    return 0.30406 + (0.0805 * xi) + (0.0897 * xi_2) + (0.0878 * xi_3) + (0.0222 * xi_4);   // Hurley et al. 2000, eq 47
}


/*
 * Calculate the perturbation parameter b
 *
 * Hurley et al. 2000, eq 103
 *
 *
 * double CalculatePerturbationB(const double p_Mass)
 *
 * @param   [IN]    p_Mass                      Mass in Msol
 * @return                                      Perturbation parameter b
 */
double BaseStar::CalculatePerturbationB(const double p_Mass) const {
    return 0.002 * max(1.0, (2.5 / p_Mass));
}


/*
 * Calculate the perturbation parameter c
 *
 * Hurley et al. 2000, eq 104
 *
 *
 * double CalculatePerturbationC(const double p_Mass)
 *
 * @param   [IN]    p_Mass                      Mass in Msol
 * @return                                      Perturbation parameter c
 */
double BaseStar::CalculatePerturbationC(double p_Mass) const {
    return 0.006 * max(1.0, (2.5 / p_Mass));
}


/*
 * Calculate the perturbation parameter s
 *
 * Hurley et al. 2000, eq 101
 *
 *
 * double CalculatePerturbationS(const double p_Mass)
 *
 * @param   [IN]    p_Mu                        Perturbation parameter mu
 * @param   [IN]    p_Mass                      Mass in Msol
 * @return                                      Perturbation parameter s
 */
double BaseStar::CalculatePerturbationS(const double p_Mu, const double p_Mass) const {

    double b      = CalculatePerturbationB(p_Mass);
    double b_3    = b * b * b;                      // pow() is slow - use multiplication
    double mu_b_3 = p_Mu * p_Mu * p_Mu / b_3;       // calculate once, use many times...

    return ((1.0 + b_3) * mu_b_3) / (1.0 + mu_b_3);
}


/*
 * Calculate the perturbation parameter q
 *
 * Hurley et al. 2000, eq 105
 *
 *
 * double CalculatePerturbationQ(const double p_Radius, const double p_Rc)
 *
 * @param   [IN]    p_Radius                    Radius in Rsol
 * @param   [IN]    p_Rc                        Radius that the remnant would have if the star immediately lost its envelope (in Rsol)
 * @return                                      Perturbation parameter q
 */
double BaseStar::CalculatePerturbationQ(const double p_Radius, const double p_Rc) const {
    return log(p_Radius / p_Rc); // really is natural log
}


/*
 * Calculate the perturbation parameter r
 *
 *
 * double CalculatePerturbationR(const double p_Mu, const double p_Mass, const double p_Radius, const double p_Rc)
 *
 * @param   [IN]    p_Mu                        Perturbation parameter mu
 * @param   [IN]    p_Mass                      Mass in Msol
 * @param   [IN]    p_Radius                    Radius in Rsol
 * @param   [IN]    p_Rc                        Radius that the remnant would have if the star immediately lost its envelope (in Rsol)
 * @return                                      Perturbation parameter r
 */
double BaseStar::CalculatePerturbationR(const double p_Mu, const double p_Mass, const double p_Radius, const double p_Rc) const {

    double r = 0.0;

    if (utils::Compare(p_Mu, 0.0) > 0 && utils::Compare(p_Radius, p_Rc) > 0) {  // only if mu > 0 and radius is larger than core radius, otherwise r=0 and perturbed radius = core radius

        double c      = CalculatePerturbationC(p_Mass);
        double c_3    = c * c * c;                                              // pow() is slow - use multiplication
        double mu_c_3 = p_Mu * p_Mu * p_Mu / c_3;                               // calculate once

        double q        = CalculatePerturbationQ(p_Radius, p_Rc);
        double exponent = min((0.1 / q), (-14.0 / log10(p_Mu)));                // JR: todo: Hurley et al. 2000 is just 0.1 / q ?

        r = ((1.0 + c_3) * mu_c_3 * PPOW((p_Mu), exponent)) / ((1.0 + mu_c_3));
    }

    return r;
}


///////////////////////////////////////////////////////////////////////////////////////
//                                                                                   //
//                                LAMBDA CALCULATIONS                                //
//                                                                                   //
///////////////////////////////////////////////////////////////////////////////////////


/*
 * Proposed fit for the common envelope lambda parameter
 * Kruckow et al. 2016 (arXiv:1610.04417), fig 1
 *
 * Spectrum fit to the region bounded by the upper and lower limits as shown in Kruckow+ 2016.
 * Fit as presented in Vigna-Gomez et al. 2018 (arXiv:1805.07974)
 *
 *
 * double CalculateLambdaKruckow(const double p_Radius, const double p_Alpha)
 *
 * @param   [IN]    p_Radius                    Radius in Rsol
 * @param   [IN]    p_Alpha                     Power
 * @return                                      Common envelope lambda parameter
 */
double BaseStar::CalculateLambdaKruckow(const double p_Radius, const double p_Alpha) const {

	double alpha = max(-2.0 / 3.0, min(-1.0, p_Alpha));             // clamp alpha to [-1.0, -2/3]

	return 1600.0 * PPOW(0.00125, -alpha) * PPOW(p_Radius, alpha);
}


/*
 * Calculate the binding energy of the envelope
 * Loveridge et al. 2011
 *
 * This function computes log[BE/erg] as a function of log[Z], Mzams, M, log[R/Ro] and GB.
 * Electronic tables, program and further information in: http://astro.ru.nl/~sluys/index.php?title=BE
 *
 *
 * double CalculateLogBindingEnergyLoveridge(bool p_IsMassLoss)
 *
 * @param   [IN]    p_IsMassLoss                Boolean indicating whether mass-loss correction should be applied
 * @return                                      log binding energy in erg
 */
double BaseStar::CalculateLogBindingEnergyLoveridge(bool p_IsMassLoss) const {

    // find closest metallicity covered by Loveridge et al. 2011
    // (see LOVERIDGE_METALLICITY and LOVERIDGE_METALLICITYValue)

    int lMetallicity = 0;
    double minDiff   = std::numeric_limits<double>::max();

    // initialise m_MassCutoffs vector - so we have the right number of entries
    for (int i = 0; i < static_cast<int>(LOVERIDGE_METALLICITY::COUNT); i++) {
        double thisDiff = std::abs(m_Metallicity - std::get<1>(LOVERIDGE_METALLICITY_VALUE[i]));
        if (utils::Compare(thisDiff, minDiff) < 0) {
            lMetallicity = i;
            minDiff      = thisDiff;
        }
    }

    // Determine the evolutionary stage of the star (see LOVERIDGE_GROUP)

    LOVERIDGE_GROUP lGroup;

    if (utils::Compare(m_Mass, LOVERIDGE_LM_HM_CUTOFFS[lMetallicity]) > 0) {                // mass > low mass / high mass cutoff?
        lGroup = LOVERIDGE_GROUP::HM;                                                       // yes, group is HM - High Mass
    }
    else {                                                                                  // no - low mass
        if (utils::Compare(m_COCoreMass, 0.0) > 0) {                                        // CO core exists?
            lGroup = LOVERIDGE_GROUP::LMA;                                                  // yes, group is LMA - Low mass on the AGB
        }
        else {                                                                              // no - low mass star on RGB

            // calculate early / late cutoff for low mass RGB stars
            constexpr double deltaM   = 1.0E-5;                                             // JR: todo: what is this for?  Should it be in constants.h?
                      double cutOff   = 0.0;
                      int    exponent = 0;
            for (auto const& aCoefficient: LOVERIDGE_LM1_LM2_CUTOFFS[lMetallicity]) {
                cutOff += aCoefficient * utils::intPow(log10(m_Mass + deltaM), exponent++);
            }

            // set evolutionary stage based on cutoff
            lGroup = utils::Compare(log10(m_Radius), cutOff) > 0 ? LOVERIDGE_GROUP::LMR2 : LOVERIDGE_GROUP::LMR1;
        }
    }

    // calculate log10(binding energy)
    constexpr double deltaR           = 1E-5;                                               // JR: todo: what is this for?  Should it be in constants.h?
              double logBindingEnergy = 0.0;
    for (auto const& lCoefficients: LOVERIDGE_COEFFICIENTS[lMetallicity][static_cast<int>(lGroup)]) {
        logBindingEnergy += lCoefficients.alpha_mr * utils::intPow(log10(m_Mass), lCoefficients.m) * utils::intPow(log10(m_Radius + deltaR), lCoefficients.r);
    }

    double MZAMS_Mass = (m_MZAMS - m_Mass) / m_MZAMS;                                       // Should m_ZAMS really be m_Mass0 (i.e., account for change in effective mass through mass loss in winds, MS mass transfer?)
    logBindingEnergy *= p_IsMassLoss ? 1.0 + (0.25 * MZAMS_Mass * MZAMS_Mass) : 1.0;        // apply mass-loss correction factor (lambda)

    constexpr double logBE0 = 33.29866;                                                     // JR: todo: what is this for?  Should it be in constants.h?
    logBindingEnergy += logBE0;

	return logBindingEnergy;
}


/*
 * Calculata lambda parameter from the so-called energy formalism of CE (Webbink 1984).
 *
 * Binding energy from detailed models (Loveridge et al. 2011) is given in [E]=erg, so use cgs
 *
 *
 * double CalculateLambdaLoveridgeEnergyFormalism(const double p_EnvMass, const double p_IsMassLoss)
 *
 * @param   [IN]    p_EnvMass                   Envelope mass (Msol)
 * @param   [IN]    p_IsMassLoss                Boolean indicating whether mass-loss correction should be applied
 * @return                                      Common envelope lambda parameter
 */
double BaseStar::CalculateLambdaLoveridgeEnergyFormalism(const double p_EnvMass, const double p_IsMassLoss) const {

    double bindingEnergy = PPOW(10.0, CalculateLogBindingEnergyLoveridge(p_IsMassLoss));
    return bindingEnergy > 0.0 ? (G_CGS * m_Mass * MSOL_TO_G * p_EnvMass * MSOL_TO_G) / (m_Radius * RSOL_TO_AU * AU_TO_CM * bindingEnergy) : 1.0E-20;
}


/* 
 * Wrapper function to return Nanjing lambda based on options
 * 
 * 
 * double BaseStar::CalculateLambdaNanjing()
 * 
 * @return                                      Common envelope lambda parameter
 */ 
double BaseStar::CalculateLambdaNanjing() const {

    double mass   = m_MZAMS;
    double lambda = 0.0;
    if (OPTIONS->CommonEnvelopeLambdaNanjingUseRejuvenatedMass()) {mass = m_Mass0;}                              // Use rejuvenated mass to calculate lambda instead of true birth mass
    
    if (OPTIONS->CommonEnvelopeLambdaNanjingEnhanced()) {                                                        // If using enhanced Nanjing lambda's
        if (OPTIONS->CommonEnvelopeLambdaNanjingInterpolateInMass()) {
            if (OPTIONS->CommonEnvelopeLambdaNanjingInterpolateInMetallicity()) {
                lambda = BaseStar::CalculateMassAndZInterpolatedLambdaNanjing(mass, m_Metallicity);
            }
            else {
                int Zind = 0;
                if (utils::Compare(m_Metallicity, LAMBDA_NANJING_ZLIMIT) < 0) {Zind = 0;} else {Zind = 1;}
                lambda = BaseStar::CalculateMassInterpolatedLambdaNanjing(mass, Zind);
            }
        }
        else {
            int massInd = BaseStar::FindLambdaNanjingNearestMassIndex(mass);                                    // Do not interpolate in mass, so need to use nearest mass bin
            if (OPTIONS->CommonEnvelopeLambdaNanjingInterpolateInMetallicity()) {
                lambda = BaseStar::CalculateZInterpolatedLambdaNanjing(m_Metallicity, massInd);
            }
            else {
                int Zind = 0;
                if (utils::Compare(m_Metallicity, LAMBDA_NANJING_ZLIMIT) < 0) {Zind = 0;} else {Zind = 1;}
                lambda = BaseStar::CalculateLambdaNanjingEnhanced(massInd, Zind);
            }
        }
    }
    else { lambda = CalculateLambdaNanjingStarTrack(mass, m_Metallicity); }
    return lambda;
}


/* 
 * Calculate mass- and metallicity-interpolated Nanjing lambda
 * 
 * 
 * double BaseStar::CalculateMassAndZInterpolatedLambdaNanjing(const double p_Mass, const double p_Z)
 * 
 * @return                                      Common envelope lambda parameter
 */ 
double BaseStar::CalculateMassAndZInterpolatedLambdaNanjing(const double p_Mass, const double p_Z) const {

    double lambda = 0.0;
    if (utils::Compare(m_Metallicity, LAMBDA_NANJING_POPII_Z) < 0) {
        lambda = BaseStar::CalculateMassInterpolatedLambdaNanjing(p_Mass, 0);                    // Use lambda for pop. II metallicity
    }
    else if (utils::Compare(m_Metallicity, LAMBDA_NANJING_POPI_Z) > 0) {
        lambda = BaseStar::CalculateMassInterpolatedLambdaNanjing(p_Mass, 1);                    // Use lambda for pop. I metallicity
    }
    else {                                                                                       // Linear interpolation in logZ between pop. I and pop. II metallicities
        const double logZ = log(m_Metallicity);
        double lambdaLow = BaseStar::CalculateMassInterpolatedLambdaNanjing(p_Mass, 0);
        double lambdaUp  = BaseStar::CalculateMassInterpolatedLambdaNanjing(p_Mass, 1);
        lambda = lambdaLow + (logZ - LAMBDA_NANJING_POPII_LOGZ) / (LAMBDA_NANJING_POPI_LOGZ - LAMBDA_NANJING_POPII_LOGZ) * (lambdaUp - lambdaLow);
    }
    return lambda;
}



/* 
 * Interpolate Nanjing lambda in mass for a given metallicity
 * 
 * 
 * double BaseStar::CalculateMassInterpolatedLambdaNanjing(const int p_Zind)
 * 
 * @param   [IN]    p_Zind                      Index of metallicity (0 = pop II metallicity, 1 = pop I metallicity)
 * @param   [IN]    p_Mass                      Mass / Msun to evaluate lambda with
 * @return                                      Common envelope lambda parameter
 */ 
double BaseStar::CalculateMassInterpolatedLambdaNanjing(const double p_Mass, const int p_Zind) const {

    double lambda = 0.0;
    std::vector<int> ind = utils::binarySearch(NANJING_MASSES, p_Mass);
    int low = ind[0];
    int up  = ind[1];
    if ( (low < 0)  && (up >= 0) ) {                                                            // Mass below range calculated by Xu & Li (2010)
        lambda = CalculateLambdaNanjingEnhanced(0, p_Zind);                                     // Use lambda for minimum mass
    }
    else if ( (low >= 0) && (up < 0) ) {                                                        // Mass above range calculated by Xu & Li (2010)
        lambda = CalculateLambdaNanjingEnhanced(NANJING_MASSES.size() - 1, p_Zind);             // Use lambda for maximum mass
    }
    else if (low == up) {                                                                       // Mass is exactly equal to the mass of a model evolved by Xu & Li (2010)
        lambda = CalculateLambdaNanjingEnhanced(low, p_Zind);
    }
    else {                                                                                      // Linear interpolation between upper and lower mass bins
        double lambdaLow = CalculateLambdaNanjingEnhanced(low, p_Zind);
        double lambdaUp  = CalculateLambdaNanjingEnhanced(up, p_Zind);
        lambda           = lambdaLow + (p_Mass - NANJING_MASSES[low]) / (NANJING_MASSES[up] - NANJING_MASSES[low]) * (lambdaUp - lambdaLow);
    }
    return lambda;
}


/* 
 * Interpolate Nanjing lambda in metallicity for a given mass
 * 
 * 
 * double BaseStar::CalculateZInterpolatedLambdaNanjing(const int p_Zind)
 * 
 * @param   [IN]    p_Z                         Metallicity
 * @param   [IN]    p_MassInd                   Index specifying donor mass (see NANJING_MASSES in constants.h)
 * @return                                      Common envelope lambda parameter
 */ 
double BaseStar::CalculateZInterpolatedLambdaNanjing(const double p_Z, const int p_MassInd) const {

    double lambda = 0.0;
    if (utils::Compare(m_Metallicity, LAMBDA_NANJING_POPII_Z) < 0) {
        lambda = CalculateLambdaNanjingEnhanced(p_MassInd, 0);                       // Use lambda for pop. II metallicity
    }
    else if (utils::Compare(m_Metallicity, LAMBDA_NANJING_POPI_Z) > 0) {
        lambda = CalculateLambdaNanjingEnhanced(p_MassInd, 1);                       // Use lambda for pop. I metallicity
    }
    else {                                                                           // Linear interpolation in logZ between pop. I and pop. II metallicities
        const double logZ = log(m_Metallicity);
        double lambdaLow  = CalculateLambdaNanjingEnhanced(p_MassInd, 0);
        double lambdaUp   = CalculateLambdaNanjingEnhanced(p_MassInd, 1);
        lambda            = lambdaLow + (logZ - LAMBDA_NANJING_POPII_LOGZ) / (LAMBDA_NANJING_POPI_LOGZ - LAMBDA_NANJING_POPII_LOGZ) * (lambdaUp - lambdaLow);
    }
    return lambda;
}


/* 
 * Returns index in NANJING_MASSES corresponding to nearest mass model computed by Xu & Li (2010)
 * 
 * 
 * double BaseStar::FindLambdaNanjingNearestMassIndex(const double p_Mass)
 * 
 * @return                                      Index in NANJING_MASSES
 */ 
double BaseStar::FindLambdaNanjingNearestMassIndex(const double p_Mass) const {

    if (p_Mass < NANJING_MASSES_MIDPOINTS[0]) return 0;                                 // M < 1.5 Msun, use lambda for the 1 Msun model
    
    if (p_Mass >= NANJING_MASSES_MIDPOINTS.back()) return NANJING_MASSES.size() - 1;    // M >= 75 Msun, use lambda for the 100 Msun model

    return utils::binarySearch(NANJING_MASSES_MIDPOINTS, p_Mass)[1];                    // Search for upper and lower mass bin edges
}


///////////////////////////////////////////////////////////////////////////////////////
//                                                                                   //
//                                 ZETA CALCULATIONS                                 //
//                                                                                   //
///////////////////////////////////////////////////////////////////////////////////////


/*
 * Calculate zeta, the adiabatic donor radial response to mass loss
 *
 * double BaseStar::CalculateZetaAdiabatic() 
 *
 * @return                                      Adiabatic exponent zeta = dlnR/dlnM
 */
double BaseStar::CalculateZetaAdiabatic() { 
                                                                                
    double zetaStar = 0.0;
    ZETA_PRESCRIPTION zetaPrescription = OPTIONS->StellarZetaPrescription();

    switch (zetaPrescription) {
    
        case ZETA_PRESCRIPTION::SOBERMAN: 
        case ZETA_PRESCRIPTION::HURLEY:   
        case ZETA_PRESCRIPTION::ARBITRARY:
            zetaStar = CalculateZetaConstantsByEnvelope(zetaPrescription);
            break;
        default:
            m_Error = ERROR::UNKNOWN_ZETA_PRESCRIPTION;                                     // set error value
            SHOW_WARN(m_Error);                                                             // warn that an error occurred
    }
    return zetaStar;
}


/*
 * Calculate the Adiabatic Exponent per Hurley et al. 2002
 *
 *
 * double CalculateZetaAdiabaticHurley2002(const double p_CoreMass) const
 *
 * @param   [IN]    p_CoreMass                  Core mass of the star (Msol)
 * @return                                      Adiabatic exponent
 */
double BaseStar::CalculateZetaAdiabaticHurley2002(const double p_CoreMass) const{
    if (utils::Compare(p_CoreMass, m_Mass) >= 0) return 0.0;    // If the object is all core, the calculation is meaningless

    double m = p_CoreMass / m_Mass;
    double x = BaseStar::CalculateGBRadiusXExponent();          // x from Hurley et al 2000, Eq. 47 - Depends on composition
    return -x + (2.0 * m * m * m * m * m);
}


/*
 * Calculate the Adiabatic Exponent per Soberman, Phinney, vdHeuvel 1997
 *
 *
 * double CalculateZetaAdiabaticSPH(const double p_CoreMass) const
 *
 * @param   [IN]    p_CoreMass                  Core mass of the star (Msol)
 * @return                                      Adiabatic exponent
 */
double BaseStar::CalculateZetaAdiabaticSPH(const double p_CoreMass) const {
    if (utils::Compare(p_CoreMass, m_Mass) >= 0) return 0.0;    // If the object is all core, the calculation is meaningless (and would result in division by zero)

    double m           = p_CoreMass / m_Mass;                   // eq (57) Soberman, Phinney, vdHeuvel (1997)
    double oneMinusM   = 1.0 - m;
    double oneMinusM_6 = oneMinusM * oneMinusM * oneMinusM * oneMinusM * oneMinusM * oneMinusM;
    return ((2.0 / 3.0) * m / oneMinusM) - ((1.0 / 3.0) * (oneMinusM / (1.0 + (m + m)))) - (0.03 * m) + (0.2 * m / (1.0 + (1.0 / oneMinusM_6))); // eq (61) Soberman, Phinney, vdHeuvel (1997)
}


/*
 * Calculate the critical mass ratio for unstable mass transfer
 *
 * double BaseStar::CalculateCriticalMassRatio(const bool p_AccretorIsDegenerate) 
 *
 * @param   [IN]    p_AccretorIsDegenerate      Whether or not the accretor is a degenerate star
 * @return                                      Critical mass ratio
 */
double BaseStar::CalculateCriticalMassRatio(const bool p_AccretorIsDegenerate) {                                           
    
        double qCrit = 0.0;
        QCRIT_PRESCRIPTION qCritPrescription = OPTIONS->QCritPrescription();

        switch (qCritPrescription) {
            case QCRIT_PRESCRIPTION::GE20: 
            case QCRIT_PRESCRIPTION::GE20_IC:
                qCrit = CalculateCriticalMassRatioGe20(qCritPrescription);   
                break;
            case QCRIT_PRESCRIPTION::CLAEYS:
                qCrit = CalculateCriticalMassRatioClaeys14(p_AccretorIsDegenerate);
                break;
            case QCRIT_PRESCRIPTION::HURLEY_HJELLMING_WEBBINK:
                qCrit = CalculateCriticalMassRatioHurleyHjellmingWebbink();
                break;
            default:
                m_Error = ERROR::UNKNOWN_QCRIT_PRESCRIPTION;                                     // set error value
                SHOW_ERROR(m_Error);                                                             // warn that an error occurred
        }
        return qCrit;
}


/* 
 * Interpolate Ge+20 Critical Mass Ratios 
 * 
 * Function takes input QCRIT_PRESCRIPTION, currently either of the prescriptions for critical mass ratios
 * from Ge et al. (2020), GE20 or GE20_IC. The first is the full adiabatic response, the second assumes
 * artificially isentropic envelopes.
 * 
 * double BaseStar::InterpolateGe20QCrit(const QCRIT_PRESCRIPTION p_qCritPrescription) 
 * 
 * @return                                      Interpolated value of either the critical mass ratio or zeta for given stellar mass / radius
 */ 
double BaseStar::InterpolateGe20QCrit(const QCRIT_PRESCRIPTION p_qCritPrescription) {

    // Get vector of masses from GE20_QCRIT_AND_ZETA
    std::vector<double> massesFromGe20 = std::get<0>(GE20_QCRIT_AND_ZETA);
    std::vector< std::tuple<std::vector<double>, std::vector<double>, std::vector<double>, std::vector<double>, std::vector<double>>> 
        radiiQCritsZetasFromGe20 = std::get<1>(GE20_QCRIT_AND_ZETA);

    std::vector<int> ind = utils::binarySearch(massesFromGe20, m_Mass);
    int lowerMassInd = ind[0];
    int upperMassInd = ind[1];

    if (lowerMassInd == -1) {                                                   // if masses are out of range, set to endpoints
        lowerMassInd = 0; 
        upperMassInd = 0;
    } 
    else if (upperMassInd == -1) { 
        lowerMassInd = massesFromGe20.size() - 1; 
        upperMassInd = massesFromGe20.size() - 1;
    } 

    // Get vector of radii from GE20_QCRIT_AND_ZETA for the lower and upper mass indices
    std::vector<double> logRadiusVectorLowerMass = std::get<0>(radiiQCritsZetasFromGe20[lowerMassInd]);
    std::vector<double> logRadiusVectorUpperMass = std::get<0>(radiiQCritsZetasFromGe20[upperMassInd]);

    // Get the qCrit vector for the lower and upper mass bounds 
    std::vector<double> qCritVectorLowerMass;
    std::vector<double> qCritVectorUpperMass;
    
    // One of the following must be set
    if (p_qCritPrescription == QCRIT_PRESCRIPTION::GE20) {
        qCritVectorLowerMass = std::get<1>(radiiQCritsZetasFromGe20[lowerMassInd]);
        qCritVectorUpperMass = std::get<1>(radiiQCritsZetasFromGe20[upperMassInd]);
    }
    else if (p_qCritPrescription == QCRIT_PRESCRIPTION::GE20_IC) {
        qCritVectorLowerMass = std::get<2>(radiiQCritsZetasFromGe20[lowerMassInd]);
        qCritVectorUpperMass = std::get<2>(radiiQCritsZetasFromGe20[upperMassInd]);
    }

    // Get vector of radii from GE20_QCRIT_AND_ZETA for both lower and upper masses
    std::vector<int> indR0 = utils::binarySearch(logRadiusVectorLowerMass, log10(m_Radius));
    double lowerRadiusLowerMassInd = indR0[0];
    double upperRadiusLowerMassInd = indR0[1];

    if (lowerRadiusLowerMassInd == -1) {                                        // if radii are out of range, set to endpoints
        lowerRadiusLowerMassInd = 0; 
        upperRadiusLowerMassInd = 0; 
    }
    else if (upperRadiusLowerMassInd == -1) {                                                   
        lowerRadiusLowerMassInd = logRadiusVectorLowerMass.size() - 1; 
        upperRadiusLowerMassInd = logRadiusVectorLowerMass.size() - 1; 
    }

    std::vector<int> indR1 = utils::binarySearch(logRadiusVectorUpperMass, log10(m_Radius));
    double lowerRadiusUpperMassInd = indR1[0];
    double upperRadiusUpperMassInd = indR1[1];

    if (lowerRadiusUpperMassInd == -1) {                                        // if radii are out of range, set to endpoints
        lowerRadiusUpperMassInd = 0; 
        upperRadiusUpperMassInd = 0; 
    }
    else if (upperRadiusUpperMassInd == -1) {                                                   
        lowerRadiusUpperMassInd = logRadiusVectorUpperMass.size() - 1; 
        upperRadiusUpperMassInd = logRadiusVectorUpperMass.size() - 1; 
    }

    // Set the 4 boundary points for the 2D interpolation
    double qLowLow = qCritVectorLowerMass[lowerRadiusLowerMassInd];
    double qLowUpp = qCritVectorLowerMass[upperRadiusLowerMassInd];
    double qUppLow = qCritVectorUpperMass[lowerRadiusUpperMassInd];
    double qUppUpp = qCritVectorUpperMass[upperRadiusUpperMassInd];

    double lowerMass = massesFromGe20[lowerMassInd];
    double upperMass = massesFromGe20[upperMassInd];
    
    double lowerRadiusLowerMass = PPOW(10.0, logRadiusVectorLowerMass[lowerRadiusLowerMassInd]);
    double upperRadiusLowerMass = PPOW(10.0, logRadiusVectorLowerMass[upperRadiusLowerMassInd]);
    double lowerRadiusUpperMass = PPOW(10.0, logRadiusVectorUpperMass[lowerRadiusUpperMassInd]);
    double upperRadiusUpperMass = PPOW(10.0, logRadiusVectorUpperMass[upperRadiusUpperMassInd]);

    // Interpolate on the radii first, then the masses
    double qCritLowerMass    = qLowLow + (upperRadiusLowerMass - m_Radius) / (upperRadiusLowerMass - lowerRadiusLowerMass) * (qLowUpp - qLowLow);
    double qCritUpperMass    = qUppLow + (upperRadiusUpperMass - m_Radius) / (upperRadiusUpperMass - lowerRadiusUpperMass) * (qUppUpp - qUppLow);
    double interpolatedQCrit = qCritLowerMass + (upperMass - m_Mass) / (upperMass - lowerMass) * (qCritUpperMass - qCritLowerMass);

    return interpolatedQCrit;
}


/*
 * Calculate all Lambdas
 *
 * Lambda calculations as tracker for binding energy;
 *
 *
 *
 * void CalculateLambdas(const double p_EnvMass)
 *
 * @param   [IN]    p_EnvMass                   Envelope mass of the star (Msol)
 */
void BaseStar::CalculateLambdas(const double p_EnvMass) {

    m_Lambdas.fixed          = OPTIONS->CommonEnvelopeLambda();
	m_Lambdas.nanjing        = CalculateLambdaNanjing();
	m_Lambdas.loveridge      = CalculateLambdaLoveridgeEnergyFormalism(p_EnvMass, false);
	m_Lambdas.loveridgeWinds = CalculateLambdaLoveridgeEnergyFormalism(p_EnvMass, true);      
	m_Lambdas.kruckow        = CalculateLambdaKruckow(m_Radius, OPTIONS->CommonEnvelopeSlopeKruckow());
	m_Lambdas.kruckowTop     = CalculateLambdaKruckow(m_Radius, -2.0 / 3.0);
	m_Lambdas.kruckowMiddle  = CalculateLambdaKruckow(m_Radius, -4.0 / 5.0);
	m_Lambdas.kruckowBottom  = CalculateLambdaKruckow(m_Radius, -1.0);
	m_Lambdas.dewi           = CalculateLambdaDewi();
}


///////////////////////////////////////////////////////////////////////////////////////
//                                                                                   //
//                              LUMINOSITY CALCULATIONS                              //
//                                                                                   //
///////////////////////////////////////////////////////////////////////////////////////


/*
 * Calculate luminosity at ZAMS (in Lsol)
 * Tout et al. 1996, eq 1
 *
 *
 * double CalculateLuminosityAtZAMS(const double p_MZAMS)
 *
 * @param   [IN]    p_MZAMS                     Zero age main sequence mass in Msol
 * @return                                      Luminosity in Lsol (LZAMS)
 */
double BaseStar::CalculateLuminosityAtZAMS(const double p_MZAMS) {
#define coeff(x) m_LCoefficients[static_cast<int>(L_Coeff::x)]   // for convenience and readability - undefined at end of function

    // pow() is slow - use multiplication where it makes sense
    // sqrt() is much faster than pow()
    double m_0_5 = std::sqrt(p_MZAMS);
    double m_2   = p_MZAMS * p_MZAMS;
    double m_3   = m_2 * p_MZAMS;
    double m_5   = m_3 * m_2;
    double m_5_5 = m_5 * m_0_5;
    double m_7   = m_5 * m_2;
    double m_8   = m_7 * p_MZAMS;
    double m_9_5 = m_8 * p_MZAMS * m_0_5;
    double m_11  = m_8 * m_3;

    double top    = (coeff(ALPHA) * m_5_5) + (coeff(BETA) * m_11);
    double bottom = (coeff(GAMMA) + m_3) + (coeff(DELTA) * m_5) + (coeff(EPSILON) * m_7) + (coeff(ZETA) * m_8) + (coeff(ETA) * m_9_5);

    return top / bottom;

#undef coeff
}


/*
 * Calculate luminosity at the base of the Asymptotic Giant Branch
 *
 * Hurley et al. 2000, eq 56
 *
 *
 * double CalculateLuminosityAtBAGB(double p_Mass)
 *
 * @param   [IN]    p_Mass                      (Effective) mass in Msol
 * @return                                      Luminosity at BAGB in Lsol
 */
double BaseStar::CalculateLuminosityAtBAGB(double p_Mass) const {
#define b m_BnCoefficients                                              // for convenience and readability - undefined at end of function
#define massCutoffs(x) m_MassCutoffs[static_cast<int>(MASS_CUTOFF::x)]  // for convenience and readability - undefined at end of function

    return (utils::Compare(p_Mass, massCutoffs(MHeF)) < 0)
            ? (b[29] * PPOW(p_Mass, b[30])) / (1.0 + (m_Alpha3 * exp(15.0 * (p_Mass - massCutoffs(MHeF)))))
            : (b[31] + (b[32] * PPOW(p_Mass, (b[33] + 1.8)))) / (b[34] + PPOW(p_Mass, b[33]));

#undef massCutoffs
#undef b
}


/*
 * Calculate luminosity for a given core mass, used for AGB stars
 *
 * Hurley et al. 2000, eq 37
 *
 *
 * double CalculateLuminosityGivenCoreMass(const double p_CoreMass)
 *
 * @param   [IN]    p_CoreMass                  Core mass in Msol
 * @return                                      Luminosity in Lsol
 */
double BaseStar::CalculateLuminosityGivenCoreMass(const double p_CoreMass) const {
#define gbParams(x) m_GBParams[static_cast<int>(GBP::x)]    // for convenience and readability - undefined at end of function
    return min((gbParams(B) * PPOW(p_CoreMass, gbParams(q))), (gbParams(D) * PPOW(p_CoreMass, gbParams(p))));
#undef gbParams
}


///////////////////////////////////////////////////////////////////////////////////////
//                                                                                   //
//                                RADIUS CALCULATIONS                                //
//                                                                                   //
///////////////////////////////////////////////////////////////////////////////////////


/*
 * Calculate radius at ZAMS in units of Rsol
 * Tout et al. 1996, eq 2
 *
 *
 * double CalculateRadiusAtZAMS(const double p_MZAMS)
 *
 * @param   [IN]    p_MZAMS                     Zero age main sequence mass in Msol
 * @return                                      Radius in units of Rsol (RZAMS)
 * Uses class member m_RCoefficients as radius coefficients
 */
double BaseStar::CalculateRadiusAtZAMS(const double p_MZAMS) const {
#define coeff(x) m_RCoefficients[static_cast<int>(R_Coeff::x)]  // for convenience and readability - undefined at end of function

    // pow() is slow - use multiplication where it makes sense
    // std::sqrt() is much faster than pow()
    double m_0_5  = std::sqrt(p_MZAMS);
    double m_2    = p_MZAMS * p_MZAMS;
    double m_2_5  = m_2 * m_0_5;
    double m_6    = m_2 * m_2 * m_2;
    double m_6_5  = m_6 * m_0_5;
    double m_8    = m_6 * m_2;
    double m_8_5  = m_8 * m_0_5;
    double m_11   = m_8 * m_2 * p_MZAMS;
    double m_18_5 = m_6 * m_6 * m_6 * m_0_5;
    double m_19   = m_11 * m_8;
    double m_19_5 = m_19 * m_0_5;

    double top    = (coeff(THETA) * m_2_5 ) + (coeff(IOTA) * m_6_5) + (coeff(KAPPA) * m_11) + (coeff(LAMBDA) * m_19) + (coeff(MU) * m_19_5);
    double bottom =  coeff(NU) + (coeff(XI) * m_2) + (coeff(OMICRON) * m_8_5 ) + m_18_5 + (coeff(PI) * m_19_5);

    return top / bottom;

#undef coeff
}


///////////////////////////////////////////////////////////////////////////////////////
//                                                                                   //
//                                 MASS CALCULATIONS                                 //
//                                                                                   //
///////////////////////////////////////////////////////////////////////////////////////


/*
 * Calculate the maximum core mass
 *
 * Hurley et al. 2000, eq 89
 *
 *
 * double CalculateMaximumCoreMass(const double p_Mass)
 *
 * @param   [IN]    p_Mass                      Mass in Msol
 * @return                                      Maximum core mass in Msol (McMax)
 */
double BaseStar::CalculateMaximumCoreMass(const double p_Mass) const {
    return min(((1.45 * p_Mass) - 0.31), p_Mass);
}


/*
 * Calculate the initial convective envelope mass
 *
 * Hurley et al. 2000, just after eq 111
 *
 *
 * double CalculateInitialEnvelopeMass_Static(const double p_Mass)
 *
 * @param   [IN]    p_Mass                      Mass in Msol
 * @return                                      ZAMS envelope mass - Menv in Hurley et al. 2000
 */
double BaseStar::CalculateInitialEnvelopeMass_Static(const double p_Mass) {

    double envMass = 0.0;

    if (utils::Compare(p_Mass, 0.35) < 0) {                 // star is fully convective so Menv = M
        envMass = p_Mass;
    }
    else if (utils::Compare(p_Mass, 1.25) < 0) {
        double brackets = (1.25 - p_Mass) / 0.9;            // pow() is slow - use multiplication
        envMass         = 0.35 * brackets * brackets;       // Hurley et al. 2000, just after eq 111
    }

    return envMass;
}


/*
 * Calculate rejuvenation factor for stellar age based on mass lost/gained during mass transfer
 *
 * JR: This function returns 1.0 in all cases....
 *
 *
 * double CalculateMassTransferRejuvenationFactor()
 *
 * @return                                      Rejuvenation factor
 */
double BaseStar::CalculateMassTransferRejuvenationFactor() const {

    double fRej;
    switch (OPTIONS->MassTransferRejuvenationPrescription()) {                          // which prescription

        case MT_REJUVENATION_PRESCRIPTION::NONE:                                        // NONE - use default Hurley et al. 2000 prescription = 1.0
            fRej = 1.0;
            break;

        case MT_REJUVENATION_PRESCRIPTION::STARTRACK:                                   // StarTrack 2008 prescription - section 5.6 of http://arxiv.org/pdf/astro-ph/0511811v3.pdf

            if (utils::Compare(m_Mass, m_MassPrev) <= 0) {                              // Rejuvenation factor is unity for mass losing stars
                fRej = 1.0;
            }
            else {
                fRej = 1.0;
            }
            break;

        default:                                                                        // unknown prescription - use default Hurley et al. 2000 prescription = 1.0
            SHOW_WARN(ERROR::UNKNOWN_MT_REJUVENATION_PRESCRIPTION, "Using default fRej = 1.0"); // show warning
            fRej = 1.0;
    }

    return fRej;
}


/*
 * Calculate the mass loss rate on the AGB based on the Mira pulsation period (P0)
 *
 * Hurley et al. 2000, just after eq 106 (from Vassiliadis and Wood 1993)
 *
 *
 * double CalculateMassLossRateVassiliadisWood()
 *
 * @return                                      Mass loss rate on AGB in Msol per year
 */
double BaseStar::CalculateMassLossRateVassiliadisWood() const {

    double logP0      = min(3.3, (-2.07 - (0.9 * log10(m_Mass)) + (1.94 * log10(m_Radius))));
    double P0         = PPOW(10.0, (logP0));    // In their fortran code, Hurley et al. take P0 to be min(p0, 2000.0), implemented here as a minimum power
    double logMdot_VW = -11.4 + (0.0125 * (P0 - 100.0 * max((m_Mass - 2.5), 0.0)));
    double Mdot_VW    = PPOW(10.0, (logMdot_VW));

    return min(Mdot_VW, (1.36E-9 * m_Luminosity));
}


/*
 * Calculate mass loss rate on the GB and beyond
 *
 * Hurley et al. 2000, eq 106 (based on a prescription taken from Kudritzki and Reimers 1978)
 *
 *
 * double CalculateMassLossRateKudritzkiReimers()
 *
 * @return                                      Kudritzki and Reimers mass loss rate (in Msol yr^{-1})
 */
double BaseStar::CalculateMassLossRateKudritzkiReimers() const {
    return 4.0E-13 * (MASS_LOSS_ETA * m_Luminosity * m_Radius / m_Mass);    // Shouldn't be eta squared like in paper!
}


/*
 * Calculate the mass-loss rate for massive stars (L > 4000 L_sol) using the
 * Nieuwenhuijzen & de Jager 1990 prescription, modified by a metallicity
 * dependent factor (Kudritzki et al 1989).
 *
 * Hurley et al. 2000, just after eq 106
 *
 *
 * double CalculateMassLossRateNieuwenhuijzenDeJagerStatic()
 *
 * @return                                      Nieuwenhuijzen & de Jager mass-loss rate for massive stars (in Msol yr^-1)
 */
double BaseStar::CalculateMassLossRateNieuwenhuijzenDeJager() const {
    double rate = 0.0;
    if (utils::Compare(m_Luminosity, NJ_MINIMUM_LUMINOSITY) > 0) {      // check for minimum luminosity
        double smoothTaper = min(1.0, (m_Luminosity - 4000.0) / 500.0); // Smooth taper between no mass loss and mass loss
        rate = std::sqrt((m_Metallicity / ZSOL)) * smoothTaper * 9.6E-15 * PPOW(m_Radius, 0.81) * PPOW(m_Luminosity, 1.24) * PPOW(m_Mass, 0.16);
    } else {
        rate = 0.0;
    }
    return rate;
}


/*
 * Calculate the Eddington factor (L/L_Edd) as required by CalculateMassLossRateBjorklund
 * see text surrounding Equation 6 in https://arxiv.org/abs/2203.08218
 * 
 * 
 * double CalculateMassLossRateBjorklundEddingtonFactor()
 *
 * @return                                      Eddington factor
 */
double BaseStar::CalculateMassLossRateBjorklundEddingtonFactor() const {

    const double iHe  = 2.0;
    const double YHe  = 0.1;                                            // Assumed constant by Bjorklund et al.
    double kappa_e    = 0.4 * (1.0 + iHe * YHe) / (1.0 + 4.0 * YHe);    // cm^2/g
    double kappa_e_SI = kappa_e * OPACITY_CGS_TO_SI;                    // m^2/kg
    double top        = kappa_e_SI * m_Luminosity * LSOLW;
    double bottom     = 4.0 * M_PI * G * C * m_Mass * MSOL_TO_KG; 

    return top / bottom;
}


/*
 * Calculate the mass loss rate for massive OB stars according to the prescription from Bjorklund et al. 2022
 * See Equation 7 and surrounding text in https://arxiv.org/abs/2203.08218
 * 
 * This prescription is calibrated to the following ranges:
 * 10^4.5 < L / Lsol < 10^6
 * 15,000 < Teff / K < 50,000
 * 15 < M / Msol < 80
 * Z Zsol, Z_LMC = 0.5 * Zsol and Z_SMC = 0.2 * Zsol, with Zsol = 0.014 
 * 
 *
 * double CalculateMassLossRateOBBjorklund2022()
 *
 * @return                                      Bjorklund mass-loss rate for massive stars (in Msol yr^-1)
 */
double BaseStar::CalculateMassLossRateOBBjorklund2022() const {

    double Gamma   = CalculateMassLossRateBjorklundEddingtonFactor();

    double logZ    = log10(m_Metallicity / 0.014);
    double logL    = log10(m_Luminosity / 1.0E6);
    double Teff    = m_Temperature * TSOL;          // Convert effective temperature to Kelvin
    double logTeff = log10(Teff/45000.0);           

    double Meff    = m_Mass * (1.0 - Gamma);
    double logMeff = log10(Meff / 45.0);

    // Constants, q depends on logTeff
    const double constC = -5.52;
    const double m      = 2.39;
    const double n      = -1.48;
    const double p      = 2.12;
    double q            = 0.75 - (1.87 * logTeff);

    // Equation 7 in Bjorklund et al. 2022
    double logMdot = constC + (m * logL) + (n * logMeff) + (p * logTeff) + (q * logZ);

    return PPOW(10.0, logMdot);
}


/*
 * Calculate LBV-like mass loss rate for stars beyond the Humphreys-Davidson limit (Humphreys & Davidson 1994)
 *
 * Sets class member variable m_LBVphaseFlag if necessary
 * 
 *  
 * double CalculateMassLossRateLBV(const LBV_PRESCRIPTION p_LBV_prescription)
 *
 * @param   [IN]    p_LBV_Prescription          Which LBV prescription to use
 * @return                                      LBV-like mass loss rate (in Msol yr^{-1})
 */
double BaseStar::CalculateMassLossRateLBV(const LBV_PRESCRIPTION p_LBV_Prescription) {
    double rate = 0.0;                                                                                                          // default return value

    double HD_limit_factor = m_Radius * std::sqrt(m_Luminosity) * 1.0E-5;                                                       // calculate factor by which the star is above the HD limit
    if ((utils::Compare(m_Luminosity, LBV_LUMINOSITY_LIMIT_STARTRACK) > 0) && (utils::Compare(HD_limit_factor, 1.0) > 0)) {     // check if luminous blue variable
		m_LBVphaseFlag = true;                                                                                                  // mark the star as LBV
        m_DominantMassLossRate = MASS_LOSS_TYPE::LBV;
        
        switch (p_LBV_Prescription) {                                                                                           // decide which LBV prescription to use
            case LBV_PRESCRIPTION::NONE:
                rate = 0.0;
                break;
            case LBV_PRESCRIPTION::HURLEY_ADD:
            case LBV_PRESCRIPTION::HURLEY:
                rate = CalculateMassLossRateLBVHurley(HD_limit_factor);
                break;
            case LBV_PRESCRIPTION::BELCZYNSKI:
                rate = CalculateMassLossRateLBVBelczynski();
                break;
            default:
                SHOW_WARN(ERROR::UNKNOWN_LBV_PRESCRIPTION, "Using default value HURLEY_ADD");
                rate = CalculateMassLossRateLBVHurley(HD_limit_factor);
                break;
        }
    } else {
        rate = 0.0;                                                                                                             // no winds if it isn't an LBV star!
    }
    return rate;
}


/*
 * Calculate LBV-like mass loss rate for stars beyond the Humphreys-Davidson limit (Humphreys & Davidson 1994)
 *
 * Hurley+ 2000 Section 7.1 a few equation after Eq. 106 (Equation not labelled)
 * 
 *
 * double CalculateMassLossRateLBVHurley(const double p_HD_LimitFactor)
 *
 * @param   [IN]    p_HD_LimitFactor            Factor by which star is above Humphreys-Davidson limit
 * @return                                      LBV-like mass loss rate (in Msol yr^{-1})
 */
double BaseStar::CalculateMassLossRateLBVHurley(const double p_HD_LimitFactor) const {
    return 0.1 * PPOW((p_HD_LimitFactor - 1.0), 3.0) * ((m_Luminosity / 6.0E5) - 1.0);
}


/*
 * Calculate LBV-like mass loss rate for stars beyond the Humphreys-Davidson limit (Humphreys & Davidson 1994)
 *
 * Belczynski et al. 2010, eq 8
 * 
 *
 * double CalculateMassLossRateLBVBelczynski()
 *
 * @return                                      LBV-like mass loss rate (in Msol yr^{-1})
 */
double BaseStar::CalculateMassLossRateLBVBelczynski() const {
    return OPTIONS->LuminousBlueVariableFactor() * 1.0E-4;
}


/*
 * Calculate the Wolf-Rayet like mass loss rate for small hydrogen-envelope mass (when mu < 1.0).
 *
 * Hurley et al. 2000, just after eq 106 (taken from Hamann, Koesterke & Wessolowski 1995, Hamann & Koesterke 1998)
 *
 * Note that the reduction of this formula is imposed in order to match the observed number of black holes in binaries (Hurley et al 2000)
 *
 *
 * double CalculateMassLossRateWolfRayet(const double p_Mu)
 *
 * @param   [IN]    p_Mu                        Small envelope parameter (see Hurley et al. 2000, eq 97 & 98)
 * @return                                      Mass loss rate (in Msol yr^{-1})
 */
double BaseStar::CalculateMassLossRateWolfRayet(const double p_Mu) const {
    // In the fortran code there is a parameter here hewind which by default is 1.0 -
    // can be set to zero to disable this particular part of winds. We instead opt for all winds on or off.
    double rate = 0.0;
    if (utils::Compare(p_Mu, 1.0) < 0) {
        rate = PPOW(m_Luminosity, 1.5) * (1.0 - p_Mu) * 1.0E-13;
    }
    return rate;
}


/*
 * Calculate the Wolf-Rayet like mass loss rate for small hydrogen-envelope mass (when mu < 1.0).
 *
 * Belczynski et al. 2010, eq 9 (taken from Hamann, Koesterke & Wessolowski 1995, Hamann & Koesterke 1998)
 *
 * Note that the reduction of this formula is imposed in order to match the observed number of black holes in binaries (Hurley et al 2000)
 *
 *
 * double CalculateMassLossRateWolfRayetZDependent(const double p_Mu)
 *
 * @param   [IN]    p_Mu                        Small envelope parameter (see Hurley et al. 2000, eq 97 & 98)
 * @return                                      Mass loss rate (in Msol yr^{-1})
 */
double BaseStar::CalculateMassLossRateWolfRayetZDependent(const double p_Mu) const {
    // I think StarTrack may still do something different here,
    // there are references to Hamann & Koesterke 1998 and Vink and de Koter 2005
    // TW - Haven't seen StarTrack but I think H&K gives the original equation and V&dK gives the Z dependence
    double rate = 0.0;
    if (utils::Compare(p_Mu, 1.0) < 0) {
        rate = OPTIONS->WolfRayetFactor() * 1.0E-13 * PPOW(m_Luminosity, 1.5) * PPOW(m_Metallicity / ZSOL, 0.86) * (1.0 - p_Mu);
    }
    return rate;
}


/*
 * Calculate mass loss rate for massive OB stars using the Vink et al 2001 prescription
 *
 * Vink et al. 2001, eqs 24 & 25
 * Belczynski et al. 2010, eqs 6 & 7
 *
 *
 * double CalculateMassLossRateOBVink2001(const double prescription)
 *
 * @return                                      Mass loss rate for hot OB stars in Msol yr^-1
 */
double BaseStar::CalculateMassLossRateOBVink2001() const {

    double rate = 0.0;                                                                                          // default return value

    double teff = m_Temperature * TSOL;  

    if (utils::Compare(teff, VINK_MASS_LOSS_MINIMUM_TEMP) >= 0 && utils::Compare(teff, VINK_MASS_LOSS_BISTABILITY_TEMP) <= 0) {
        double V         = 1.3;                                                                                 // v_inf/v_esc

        double logMdotOB = -6.688 +
                           (2.210 * log10(m_Luminosity / 1.0E5)) -
                           (1.339 * log10(m_Mass / 30.0)) -
                           (1.601 * log10(V / 2.0)) +
                           (0.85  * LogMetallicityXi()) +
                           (1.07  * log10(teff / 20000.0));

        rate = PPOW(10.0, logMdotOB);

    }
    else if (utils::Compare(teff, VINK_MASS_LOSS_BISTABILITY_TEMP) > 0) {
        SHOW_WARN_IF(utils::Compare(teff, VINK_MASS_LOSS_MAXIMUM_TEMP) > 0, ERROR::HIGH_TEFF_WINDS);            // show warning if winds being used outside comfort zone

        double V         = 2.6;                                                                                 // v_inf/v_esc

        double logMdotOB = -6.697 +
                           (2.194 * log10(m_Luminosity / 1.0E5)) -
                           (1.313 * log10(m_Mass / 30.0)) -
                           (1.226 * log10(V / 2.0)) +
                           (0.85  * LogMetallicityXi()) +
                           (0.933 * log10(teff / 40000.0)) -
                           (10.92 * log10(teff / 40000.0) * log10(teff/40000.0));

        rate = PPOW(10.0, logMdotOB);

    }
    else {
        SHOW_WARN(ERROR::LOW_TEFF_WINDS, "Mass Loss Rate = 0.0");                                               // too cold to use winds - show warning.
    }

    return rate;
}


/*
 * Calculate mass loss rate for massive OB stars using the Vink+Sander 2021 update
 * https://arxiv.org/pdf/2103.12736.pdf
 * features two bi-stability jumps, at T1 and T2
 * offset = {"cold":-5.99,"inter":-6.688,"hot":-6.697}
 *
 * 
 * double CalculateMassLossRateOBVinkSander2021(const double prescription)
 *
 * @return                                            Mass loss rate for hot OB stars in Msol yr^-1
 */
double BaseStar::CalculateMassLossRateOBVinkSander2021() const {

    double rate = 0.0;                                                                                          // default return value

    const double zExp2001 = 0.85;
    const double zExp     = 0.42;

    double teff    = m_Temperature * TSOL;  
    double Gamma   = 7.66E-5 * 0.325 * m_Luminosity / m_Mass;
    double charrho = -14.94 + (3.1857 * Gamma) + (zExp * LogMetallicityXi()); 
    double T2      = ( 61.2 + (2.59 * charrho) ) * 1000.0;                                                      // typically around 25000.0, higher jump first as in Vink python recipe
    double T1      = ( 100.0 + (6.0 * charrho) ) * 1000.0;                                                      // typically around 20000.0, has similar behavior when fixed

    double logL5  = log10(m_Luminosity / 1.0E5);
    double logM30 = log10(m_Mass / 30.0);
    double logT40 = log10(teff / 40000.0);
    double logT20 = log10(teff / 20000.0);

    if (utils::Compare(teff, VINK_MASS_LOSS_MINIMUM_TEMP) >= 0 && utils::Compare(teff, T1) <= 0) {

        double V         = 0.7;                                                                                 // v_inf/v_esc
        double logMdotOB = -5.99 +
                           (2.210 * logL5) -
                           (1.339 * logM30) -
                           (1.601 * log10(V / 2.0)) +
                           (zExp2001 * LogMetallicityXi()) +
                           (1.07  * logT20);

        rate = PPOW(10.0, logMdotOB);
    }
    else if (utils::Compare(teff, T1) > 0 && utils::Compare(teff, T2) <= 0) {
        SHOW_WARN_IF(utils::Compare(teff, VINK_MASS_LOSS_MAXIMUM_TEMP) > 0, ERROR::HIGH_TEFF_WINDS);            // show warning if winds being used outside comfort zone

        double V         = 1.3;                                                                                 // v_inf/v_esc
        double logMdotOB = -6.688 +
                           (2.210 * logL5) -
                           (1.339 * logM30) -
                           (1.601 * log10(V / 2.0)) +
                           (zExp2001  * LogMetallicityXi()) +
                           (1.07  * logT20);

        rate = PPOW(10.0, logMdotOB);
    }
    else if (utils::Compare(teff, T2) > 0) {
        SHOW_WARN_IF(utils::Compare(teff, VINK_MASS_LOSS_MAXIMUM_TEMP) > 0, ERROR::HIGH_TEFF_WINDS);        // show warning if winds being used outside comfort zone

        double V         = 2.6;                                                                             // v_inf/v_esc
        double logMdotOB = -6.697 +
                           (2.194 * logL5) -
                           (1.313 * logM30) -
                           (1.226 * log10(V / 2.0)) +
                           (zExp  * LogMetallicityXi()) +
                           (0.933 * logT40) -
                           (10.92 * logT40 * logT40);

        rate = PPOW(10.0, logMdotOB);
    }
    else {
        SHOW_WARN(ERROR::LOW_TEFF_WINDS, "Mass Loss Rate = 0.0");                                           // too cold to use winds - show warning.
    }

    return rate;
}


/*
 * Calculate mass loss rate for massive OB stars using the Krticka+ 2018 prescription
 *
 * https://arxiv.org/pdf/1712.03321.pdf
 *
 * 
 * double CalculateMassLossRateOBKrticka2018()
 *
 * @return                                      Mass loss rate for hot OB stars in Msol yr^-1
 */
double BaseStar::CalculateMassLossRateOBKrticka2018() const {

    double logZ    = LogMetallicityXi();
    double logMdot = -5.70 + 0.50 * logZ + (1.61 - 0.12 * logZ) * log10(m_Luminosity / 1.0E6);

    return PPOW(10.0, logMdot);
}


/*
 * Calculate mass loss rate for RSG stars using the Beasor+2020 prescription
 *
 * https://arxiv.org/pdf/2001.07222.pdf eq 4.
 * 
 * fit corrected slightly in Decin 2023, eq E.1 
 * https://arxiv.org/pdf/2303.09385.pdf
 * 
 * corrected again by Beasor+2023, https://ui.adsabs.harvard.edu/abs/2023MNRAS.524.2460B/abstract
 *
 * 
 * double CalculateMassLossRateRSGBeasor2020()
 *
 * @return                                      Mass loss rate for RSG stars in Msol yr^-1
 */
double BaseStar::CalculateMassLossRateRSGBeasor2020() const {

    double logMdot = (-21.5 - 0.15 * m_MZAMS) + (3.6 * log10(m_Luminosity));                                //Further correction by Beasor+

    return PPOW(10.0, logMdot);
}


/*
 * Calculate mass loss rate for RSG stars using the Decin2023 prescription
 * 
 *  https://arxiv.org/pdf/2303.09385.pdf eq 6.
 *
 * 
 * double CalculateMassLossRateRSGDecin2023()
 *
 * @return                                      Mass loss rate for RSG stars in Msol yr^-1
 */
double BaseStar::CalculateMassLossRateRSGDecin2023() const {
    return PPOW(10.0, -20.63 - 0.16 * m_MZAMS + 3.47 * log10(m_Luminosity));
}


/*
 * Calculate mass loss rate for RSG stars using the Yang 2023 prescription
 *  Third order polynomial in log Luminosity.
 *  https://arxiv.org/pdf/2303.09385.pdf eq 6.
 *
 * 
 * double CalculateMassLossRateRSGYang2023()
 *
 * @return                                      Mass loss rate for RSG stars in Msol yr^-1
 */
double BaseStar::CalculateMassLossRateRSGYang2023() const {

    double logL    = log10(m_Luminosity);
    double logMdot = 0.45 * logL * logL * logL - 5.26 * logL * logL + 20.93 * logL - 34.56;

    return PPOW(10.0, logMdot);
}


/*
 * Calculate mass loss rate for RSG stars using the Kee + 2021 prescription
 *
 * https://arxiv.org/pdf/2101.03070.pdf eqs 5, 13, 14, 25. 
 *
 * 
 * double CalculateMassLossRateRSGKee2021()
 *
 * @return                                      Mass loss rate for RSG stars in Msol yr^-1
 */
double BaseStar::CalculateMassLossRateRSGKee2021() const {

    const double vturb    = 1.5E4;                                                                              // turbulent velocity, m/s, for a typical RSG
    const double k_b      = 1.38E-23;                                                                           // Boltzmann Constant in J K^-1
    const double sigma    = 5.67E-8;                                                                            // Stefan Boltzmann constant W m^-2 K^-4
    const double m_h      = 1.67E-27;                                                                           // mass of hydrogen in Kg
    const double kappa    = 0.01 * OPACITY_CGS_TO_SI;                                                           // Given after Eq. 16 

    double teff           = TSOL * m_Temperature;                                                               // in K
    
    double R_SI           = sqrt((m_Luminosity * LSOLW) / (4.0 * M_PI * sigma * PPOW(teff, 4.0)));
    double M_SI           = m_Mass * MSOL_TO_KG;
    double cs             = sqrt(k_b * teff / m_h);
    double gamma          = (kappa * m_Luminosity * LSOLW) / (4.0 * M_PI * G * C * M_SI);
    double vesc           = sqrt(2.0 * G * (M_SI) / (R_SI));                                                    // m/s, not vesc,eff

    double Rpmod          = G * (M_SI) * (1.0 - gamma) / (2.0 * ((cs * cs) + (vturb * vturb)));                 // modified parker radius, in m
    double rho            = (4.0 / 3.0) * (Rpmod / (kappa * (R_SI) * (R_SI))) * 
                            (exp(-(2.0 * Rpmod / (R_SI)) + (3.0 / 2.0))) / (1.0 - exp(-2.0 * Rpmod / (R_SI)));

    double MdotAnalytical = 4.0 * M_PI * rho * sqrt(cs * cs + vturb * vturb) * Rpmod * Rpmod;                   // in kg/s
    double factor         = PPOW(((vturb / 17000.0) / (vesc / 60000.0)), 1.30);                                 // non-isothermal correction factor

    return factor * MdotAnalytical * SECONDS_IN_YEAR / MSOL_TO_KG; 
}   


/*
 *  Calculate mass loss rate for RSG stars using the Vink and Sabhahit 2023 prescription
 *  A kinked function of L and M
 *  https://arxiv.org/pdf/2309.08657.pdf eqs 1 and 2
 *
 * 
 * double CalculateMassLossRateRSGVinkSabhahit2023()
 *
 * @return                                      Mass loss rate for RSG stars in Msol yr^-1
 */
double BaseStar::CalculateMassLossRateRSGVinkSabhahit2023() const {

    const double logLkink = 4.6;

    double logL = log10(m_Luminosity);
    double logM = log10(m_Mass);

    double logMdot;
    if (utils::Compare(logL, logLkink) < 0) {
        logMdot = -8.0 + 0.7 * logL - 0.7 * logM;
    }
    else {
        logMdot = -24.0 + 4.77 * logL - 3.99 * logM;
    }

    return PPOW(10.0, logMdot);
}


/*
 * Calculate mass loss rate for very massive (>100 Msol) OB stars using the Bestenlehner 2020 prescription
 *
 * https://arxiv.org/pdf/2002.05168.pdf
 *
 * 
 * double CalculateMassLossRateVMSBestenlehner2020()
 *
 * @return                                      Mass loss rate for hot OB stars in Msol yr^-1
 */
double BaseStar::CalculateMassLossRateVMSBestenlehner2020() const {

    const double alpha       = 0.39;                                // CAK force multiplier
    const double logMdotZero = -4.78;                               // from substituting LogMdotTrans and Gamma_e trans into eq 12. 

    double gamma   = 7.66E-5 * 0.325 * m_Luminosity / m_Mass;       // Eddington Parameter, not metallicity specific as in the publication
    double logMdot = logMdotZero + ((1.0 / alpha) + 0.5) * log10(gamma) - (((1.0 - alpha) / alpha) + 2.0) * log10(1.0 - gamma);

    return PPOW(10.0, logMdot);
}


/*
 * Calculate mass loss rate for very massive (>100 Msol) OB stars using a fit to the Vink 2011 mass loss rates
 *
 * https://arxiv.org/pdf/1105.0556.pdf
 *
 * 
 * double CalculateMassLossRateVMSVink2011()
 *
 * @return                                      Mass loss rate for very massive stars in Msol yr^-1
 */
double BaseStar::CalculateMassLossRateVMSVink2011() const {

    double rate;

    double Gamma    = 7.66E-5 * 0.325 * m_Luminosity / m_Mass;
    double rate2001 = CalculateMassLossRateOBVink2001();

    double logMdotdiff;
    if (utils::Compare(Gamma, 0.5) > 0) {                                                                       // ensure that the prescription isn't extrapolated to low gamma
        logMdotdiff = 0.04468 + (0.3091 * Gamma) + (0.2434 * Gamma * Gamma);
        rate = PPOW(10.0, (logMdotdiff + log10(rate2001)));
    }
    else {
        SHOW_WARN(ERROR::LOW_GAMMA, "Mass Loss Rate defaulting to Vink2001, low Gamma");                        // gamma extrapolated outside fit range, default to Vink2001
        rate = rate2001;
    }

    return rate;
}


/*
 * Calculate mass loss rate for very massive stars using the Sabhahit 2023 prescription
 *
 * https://arxiv.org/pdf/2306.11785.pdf
 *
 * 
 * double CalculateMassLossRateVMSSabhahit2023()
 *
 * @return                                      Mass loss rate in Msol yr^-1
 */
double BaseStar::CalculateMassLossRateVMSSabhahit2023() const {

    double gamma       = 7.66E-5 * 0.325 * m_Luminosity / m_Mass;                                               // Eddington Parameter, independent of surface composition
    double Mswitch     = PPOW(m_Metallicity, -1.574) * 0.0615 + 18.10;                                          // obtained from a powerlaw fit to table 2, given teff=45kK
    double Lswitch     = PPOW(10, (-1.91 * m_Log10Metallicity + 2.36));                                         // loglinear fits to table 2 
    double Mdotswitch  = PPOW(10, (-1.86 * m_Log10Metallicity - 8.90));
    double gammaswitch = 7.66E-5 * 0.325 * Lswitch / Mswitch;

    double Mdot; 
    if (utils::Compare(gamma, gammaswitch) > 0) {
        Mdot = Mdotswitch * PPOW((m_Luminosity / Lswitch) , 4.77) * PPOW((m_Mass/Mswitch) , -3.99);
    }
    else {
        Mdot = CalculateMassLossRateOBVink2001();
    }

    return Mdot;
}


/*
 * Calculate mass loss for main sequence stars. 
 * Switches prescription based on program options. 
 *
 * 
 * double CalculateMassLossRateOB(const OB_MASS_LOSS)
 *
 * @param   [IN]    p_OB_MassLoss               Mass loss prescription to use
 * @return                                      Mass loss rate (in Msol yr^{-1})
 */
double BaseStar::CalculateMassLossRateOB(const OB_MASS_LOSS p_OB_MassLoss) {

    double rate = 0.0;                                                                                          // default return value                                                      

    m_DominantMassLossRate = MASS_LOSS_TYPE::OB;
    
    switch (p_OB_MassLoss) {                                                                                    // decide which prescription to use
        case OB_MASS_LOSS::NONE:
            rate = 0.0;
            break;
        case OB_MASS_LOSS::VINK2001:
            rate = CalculateMassLossRateOBVink2001();
            break;
        case OB_MASS_LOSS::VINK2021:
            rate = CalculateMassLossRateOBVinkSander2021();
            break;
        case OB_MASS_LOSS::BJORKLUND2022:
            rate = CalculateMassLossRateOBBjorklund2022();
            break;
        case OB_MASS_LOSS::KRTICKA2018:
            rate = CalculateMassLossRateOBKrticka2018();
            break;
        default:
            SHOW_WARN(ERROR::UNKNOWN_MASS_LOSS_PRESCRIPTION, "Using default value VINK2021");
            rate = CalculateMassLossRateOBVinkSander2021();
            break;
    }
    return rate;
}


/*
 * Calculate mass loss for RSG stars (Red Supergiant). 
 * Switches prescription based on program options. 
 * 
 * 
 * double CalculateMassLossRateRSG(const RSG_MASS_LOSS)
 *
 * @param   [IN]    p_RSG_MassLoss              Mass loss prescription to use
 * @return                                      Mass loss rate (in Msol yr^{-1})
 */
double BaseStar::CalculateMassLossRateRSG(const RSG_MASS_LOSS p_RSG_MassLoss) const {

    double rate = 0.0;                                                                                          // default return value                                                      

    switch (p_RSG_MassLoss) {                                                                                   // decide which prescription to use
        case RSG_MASS_LOSS::NONE:                     
            rate = 0.0;
            break;
        case RSG_MASS_LOSS::VINKSABHAHIT2023:
            rate = CalculateMassLossRateRSGVinkSabhahit2023();
            break;            
        case RSG_MASS_LOSS::BEASOR2020:
            rate = CalculateMassLossRateRSGBeasor2020();
            break;
        case RSG_MASS_LOSS::DECIN2023:
            rate = CalculateMassLossRateRSGDecin2023();
            break;
        case RSG_MASS_LOSS::YANG2023:
            rate = CalculateMassLossRateRSGYang2023();
            break;            
        case RSG_MASS_LOSS::KEE2021:
            rate = CalculateMassLossRateRSGKee2021();
            break;
        case RSG_MASS_LOSS::NJ90:
            rate = CalculateMassLossRateNieuwenhuijzenDeJager();
            break;
        default:
            SHOW_WARN(ERROR::UNKNOWN_MASS_LOSS_PRESCRIPTION, "Using default value NJ90");
            rate = CalculateMassLossRateNieuwenhuijzenDeJager();
            break;
    }
    return rate;
}


/*
 * Calculate mass loss for very massive MS stars, >100Msol. 
 * Switches prescription based on program options. 
 *
 * 
 * double CalculateMassLossRateVMS(const VMS_MASS_LOSS)
 *
 * @param   [IN]    p_VMS_MassLoss              Mass loss prescription to use
 * @return                                      Mass loss rate (in Msol yr^{-1})
 */
double BaseStar::CalculateMassLossRateVMS(const VMS_MASS_LOSS p_VMS_MassLoss) {

    double rate = 0.0;                                                      

    switch (p_VMS_MassLoss) {                                                                                   // decide which prescription to use
        case VMS_MASS_LOSS::NONE:
            rate = 0.0;
            break;
        case VMS_MASS_LOSS::BESTENLEHNER2020:
            rate = CalculateMassLossRateVMSBestenlehner2020();
            break;
        case VMS_MASS_LOSS::VINK2011:
            rate = CalculateMassLossRateVMSVink2011();
            break;
        case VMS_MASS_LOSS::SABHAHIT2023:
            rate = CalculateMassLossRateVMSSabhahit2023();
            break;
        default:
            SHOW_WARN(ERROR::UNKNOWN_MASS_LOSS_PRESCRIPTION, "Using default value VINK2011");
            rate = CalculateMassLossRateVMSVink2011();
            break;
    }
    return rate;
}


/*
 * Calculate the mass-loss rate for Wolf-Rayet stars according to the
 * prescription of Sander & Vink 2020 (https://arxiv.org/abs/2009.01849)
 * 
 * Use the luminosity prescription given by Equation 13 (see section 3.4.1)
 * 
 * 
 * double CalculateMassLossRateWolfRayetSanderVink2020(const double p_Mu)
 *
 * @param   [IN]    p_Mu                        Small envelope parameter (see Hurley et al. 2000, eq 97 & 98)
 * @return                                      Mass loss rate (in Msol yr^{-1})
 */
double BaseStar::CalculateMassLossRateWolfRayetSanderVink2020(const double p_Mu) const {

    double Mdot = 0.0;                                                                                      // default return value

    if (utils::Compare(p_Mu, 1.0) < 0) {

        double logL = log10(m_Luminosity);
        double logZ = LogMetallicityXi(); 

        // Calculate alpha, L0 and Mdot10
        double alpha     = 0.32 * logZ + 1.4;                                                               // Equation 18 in Sander & Vink 2020
        double logL0     = -0.87 * logZ + 5.06;                                                             // Equation 19 in Sander & Vink 2020
        double logMdot10 = -0.75 * logZ - 4.06;                                                             // Equation 20 in Sander & Vink 2020

        if (utils::Compare(logL0, logL) <= 0) {                                                             // No mass loss for L < L0
            // Equation 13 in Sander & Vink 2020
            double logMdot = alpha * log10(logL - logL0) + 0.75 * (logL - logL0 - 1.0) + logMdot10;
            Mdot           = PPOW(10.0, logMdot) * OPTIONS->WolfRayetFactor();
        }
    }
    return Mdot;
}


/*
 * Calculate the correction to the mass-loss rates for Wolf-Rayet stars 
 * as a function of effective temperature, according to the
 * prescription of Sander et al. 2023 (https://arxiv.org/abs/2301.01785)
 * 
 * Use the correction given in Eq. 18, with the effective temperature
 * (what they refer to as T_\star in Eq. 1) as T_eff,crit
 * 
 * 
 * double CalculateMassLossRateWolfRayetTemperatureCorrectionSander2023(const double p_Mdot)
 *
 * @param   [IN]    p_Mdot                      Uncorrected mass-loss rate (in Msol yr^{-1})
 * @return                                      Corrected mass-loss rate (in Msol yr^{-1})
 */
double BaseStar::CalculateMassLossRateWolfRayetTemperatureCorrectionSander2023(const double p_Mdot) const {

    const double teffRef = 141.0E3;                                 // reference effective temperature in Kelvin
    const double teffMin = 100.0E3;                                 // minimum effective temperature in Kelvin to apply correction

    double teff                = m_Temperature * TSOL;              // get effective temperature in Kelvin
    double logMdotUncorrected  = log10(p_Mdot);                     // uncorrected mass-loss rate
    double logMdotCorrected    = 0.0;

    // Only apply to sufficiently hot stars
    if (utils::Compare(teff, teffMin) > 0) {
        logMdotCorrected = logMdotUncorrected - 6.0 * log10(teff / teffRef);
    }
    else{
        logMdotCorrected = logMdotUncorrected;
    }

    return PPOW(10.0, logMdotCorrected);
}


/*
 * Calculate the mass-loss rate for helium stars according to the
 * prescription of Vink 2017 (https://ui.adsabs.harvard.edu/abs/2017A%26A...607L...8V/abstract)
 * 
 * See their Eq. 1
 * 
 * 
 * double CalculateMassLossRateHeliumStarVink2017()
 *
 * @return                                      Mass loss rate (in Msol yr^{-1})
 */
double BaseStar::CalculateMassLossRateHeliumStarVink2017() const {

    double logMdot = -13.3 + (1.36 * log10(m_Luminosity)) + (0.61 * LogMetallicityXi());   // Eq. 1.

    return PPOW(10.0, logMdot);
}


/*
 * Calculate the mass-loss rate for Wolf--Rayet stars according to the
 * prescription of Shenar et al. 2019 (https://ui.adsabs.harvard.edu/abs/2019A%26A...627A.151S/abstract)
 * 
 * See their Eq. 6 and Table 5
 * 
 * We use the fitting coefficients for hydrogen rich WR stars (e.g., WNh)
 * The C4 (X_He) term is = 0 and is omitted
 * 
 * 
 * double CalculateMassLossRateWolfRayetShenar2019()
 *
 * @return                                      Mass loss rate (in Msol yr^{-1})
 */
double BaseStar::CalculateMassLossRateWolfRayetShenar2019() const {

    double teff = m_Temperature * TSOL;

    // For H-rich WR stars (X_H > 0.4)
    const double C1 = -6.78;
    const double C2 =  0.66;
    const double C3 = -0.12;
    const double C5 =  0.74;

    double logMdot = C1 + (C2 * log10(m_Luminosity)) + (C3 * log10(teff)) + (C5 * m_Log10Metallicity); 

    return PPOW(10.0, logMdot);
}


/*
 * Calculate the dominant mass loss mechanism and associated rate for the star
 * at the current evolutionary phase.
 *
 * According to Hurley et al. 2000
 *
 * 
 * double CalculateMassLossRateHurley()
 *
 * @return                                      Mass loss rate in Msol per year
 */
double BaseStar::CalculateMassLossRateHurley() {
    return CalculateMassLossRateNieuwenhuijzenDeJager();
}


/*
 * Calculate the dominant mass loss mechanism and associated rate for the star at the current evolutionary phase
 * According to Vink - based on implementation in StarTrack 
 *
 * 
 * double CalculateMassLossRateBelczynski2010()
 *
 * @return                                      Mass loss rate in Msol per year
 */
double BaseStar::CalculateMassLossRateBelczynski2010() {
    m_DominantMassLossRate = MASS_LOSS_TYPE::NONE;                                                                  // reset dominant mass loss rate

    double LBVRate = CalculateMassLossRateLBV(OPTIONS->LuminousBlueVariablePrescription());                         // start with LBV winds (can be, and is often, 0.0)
    double otherWindsRate = 0.0;

    if (m_DominantMassLossRate != MASS_LOSS_TYPE::LBV || 
        OPTIONS->LuminousBlueVariablePrescription() == LBV_PRESCRIPTION::HURLEY_ADD ) {                             // check whether we should add other winds to the LBV winds (always for HURLEY_ADD prescription, only if not in LBV regime for others)

        double teff = m_Temperature * TSOL;                                                                         // change to Kelvin so it can be compared with values as stated in Vink prescription
        if (utils::Compare(teff, VINK_MASS_LOSS_MINIMUM_TEMP) < 0) {                                                // cool stars, add Hurley et al 2000 winds
            otherWindsRate = CalculateMassLossRateHurley() * OPTIONS->CoolWindMassLossMultiplier();                 // Apply cool wind mass loss multiplier
        }
        else  {                                                                                                     // hot stars, add Vink et al. 2001 winds (ignoring bistability jump)
            otherWindsRate = CalculateMassLossRateOBVink2001();
            m_DominantMassLossRate = MASS_LOSS_TYPE::OB;
        }

        if (utils::Compare(LBVRate, otherWindsRate) > 0) {
            m_DominantMassLossRate = MASS_LOSS_TYPE::LBV;                                        // set LBV dominant again in case Hurley or OB overwrote it
        }
    }

    // BSE and StarTrack have some multiplier they apply here
    return LBVRate + otherWindsRate;
}


/*
 * Calculate the mass loss rate according to the updated prescription. 
 * The structure is similar to the Vink wrapper (previous default), which should be called Belczynski.
 * Mass loss rates for hot, massive OB stars are given by Bjorklund et al. 2022
 * Mass loss rates for helium rich Wolf--Rayet stars are given by Sander (not yet implemented)
 * Mass loss rates for red supergiants are given by Beasor and Davies (not yet implemented)
 * Mass loss rates for luminous blue variables are still given as defined elsewhere in the code
 * 
 *
 * double CalculateMassLossRateFlexible2023()
 * 
 * @return                  Mass loss rate in Msol per year
 */
double BaseStar::CalculateMassLossRateFlexible2023() {

    m_DominantMassLossRate = MASS_LOSS_TYPE::NONE;

    double LBVRate         = CalculateMassLossRateLBV(OPTIONS->LuminousBlueVariablePrescription());                 // start with LBV winds (can be, and is often, 0.0)
    double otherWindsRate  = 0.0;
    double teff            = TSOL * m_Temperature;    

    if (m_DominantMassLossRate != MASS_LOSS_TYPE::LBV || 
        OPTIONS->LuminousBlueVariablePrescription() == LBV_PRESCRIPTION::HURLEY_ADD ) {                             // check whether we should add other winds to the LBV winds (always for HURLEY_ADD prescription, only if not in LBV regime for others)

        if ((utils::Compare(teff, RSG_MAXIMUM_TEMP) < 0) && 
            (utils::Compare(m_MZAMS, 8.0) >= 0)          &&                                                         // JR: We shouldn't have undocumented magic numbers in the code... This is an accepted threshold, so let's document it and give it a name.
            IsOneOf(GIANTS)) {                                                                                      // RSG criteria, below 8kK, above 8Msol, and core helium burning giant(CHeB, FGB, EAGB, TPAGB) 
            otherWindsRate         = CalculateMassLossRateRSG(OPTIONS->RSGMassLoss()); 
            m_DominantMassLossRate = MASS_LOSS_TYPE::RSG;
        }                                                                      
        else if (utils::Compare(teff, VINK_MASS_LOSS_MINIMUM_TEMP) < 0) {                                           // cool stars, add Hurley et al 2000 winds (NJ90)
            otherWindsRate = CalculateMassLossRateHurley() * OPTIONS->CoolWindMassLossMultiplier();                 // apply cool wind mass loss multiplier
        }                                                                                                           // change to Kelvin so it can be compared with values as stated in Vink prescription
        else if (utils::Compare(m_MZAMS, VERY_MASSIVE_MINIMUM_MASS) >= 0) {
            otherWindsRate         = CalculateMassLossRateVMS(OPTIONS->VMSMassLoss());        
            m_DominantMassLossRate = MASS_LOSS_TYPE::VMS;                                                           // massive MS, >100 Msol. Alternatively could use Luminosity or Gamma and Mass threshold                             
        }
        else {     
            otherWindsRate         = CalculateMassLossRateOB(OPTIONS->OBMassLoss());
            m_DominantMassLossRate = MASS_LOSS_TYPE::OB;
        }

        if (utils::Compare(LBVRate, otherWindsRate) > 0) {
            m_DominantMassLossRate = MASS_LOSS_TYPE::LBV;                                                           // set LBV dominant again in case Hurley or OB overwrote it
        }
    }

    return LBVRate + otherWindsRate;
}


/*
 * Calculate mass loss rate
 *
 * Calls relevant mass loss function based on mass loss prescription given in program options (OPTIONS->massLossPrescription)
 *
 *
 * double CalculateMassLossRate()
 *
 * @return                                      Mass loss rate
 */
double BaseStar::CalculateMassLossRate() {

    double mDot = 0.0;                                                                                          // default return value

    if (OPTIONS->UseMassLoss()) {

        double LBVRate;
        double otherWindsRate;

        switch (OPTIONS->MassLossPrescription()) {                                                              // which prescription?

            case MASS_LOSS_PRESCRIPTION::HURLEY:                                                                // HURLEY
                LBVRate        = CalculateMassLossRateLBV(LBV_PRESCRIPTION::HURLEY_ADD);
                otherWindsRate = CalculateMassLossRateHurley();
                if (utils::Compare(LBVRate, otherWindsRate) > 0) {
                    m_DominantMassLossRate = MASS_LOSS_TYPE::LBV;
                }
                mDot = LBVRate + otherWindsRate;
                break;

            case MASS_LOSS_PRESCRIPTION::BELCZYNSKI2010:                                                        // formerly named VINK mass-loss prescription
                mDot = CalculateMassLossRateBelczynski2010();
                break;

            case MASS_LOSS_PRESCRIPTION::FLEXIBLE2023:                                                          // updated mass loss prescription
                mDot = CalculateMassLossRateFlexible2023();
                break;

            case MASS_LOSS_PRESCRIPTION::NONE:                                                                  // no mass loss prescription
                mDot = 0.0;
                break;

            default:                                                                                            // unknown mass-loss prescription
                SHOW_WARN(ERROR::UNKNOWN_MASS_LOSS_PRESCRIPTION, "Using HURLEY");                               // show warning
                LBVRate        = CalculateMassLossRateLBV(LBV_PRESCRIPTION::HURLEY_ADD);
                otherWindsRate = CalculateMassLossRateHurley();                                                 // use HURLEY
                if (utils::Compare(LBVRate, otherWindsRate) > 0) {
                    m_DominantMassLossRate = MASS_LOSS_TYPE::LBV;
                }
                mDot = LBVRate + otherWindsRate;
        }
        mDot = mDot * OPTIONS->OverallWindMassLossMultiplier();                                                 // apply overall wind mass loss multiplier
    }

    return mDot;
}


/*
 * Calculate mass loss given mass loss rate - uses timestep passed (p_Dt)
 * Returned mass loss is limited to MAXIMUM_MASS_LOSS_FRACTION (e.g., 1%) of current mass
 *
 *
 * double CalculateMassLoss_Static(const double p_Mass, const double p_Mdot, const double p_Dt)
 *
 * @param   [IN]    p_Mass                      Mass in Msol
 * @param   [IN]    p_Mdot                      Mass loss rate
 * @param   [IN]    p_Dt                        Timestep
 * @return                                      Mass loss
 */
double BaseStar::CalculateMassLoss_Static(const double p_Mass, const double p_Mdot, const double p_Dt) {
    return max(0.0, min(p_Mdot * p_Dt * 1.0E6, p_Mass * MAXIMUM_MASS_LOSS_FRACTION));       // mass loss rate given in Msol per year, times are in Myr so need to multiply by 10^6
}


/*
 * Calculate values for dt, mDot and mass assuming mass loss is applied
 *
 * Class member variables m_Mdot and m_Dt are updated directly by this function if required (see parameters)
 * Class member variables m_Mass is not updated directly by this function - the calculated mass is returned as the functional return
 *
 * - calculates (and limits) mass loss
 * - calculate new timestep (dt) and mass loss rate (mDot) to match (possibly limited) mass loss
 * - calculates new mass (mass) based on (possibly limited) mass loss
 *
 * Returns existing value for mass if mass loss not being used (program option)
 *
 *
 * double CalculateMassLossValues(const bool p_UpdateMDot, const bool p_UpdateMDt)  // JR: todo: pick a better name for this...
 *
 * @param   [IN]    p_UpdateMDot                flag to indicate whether the class member variable m_Mdot should be updated (default is false)
 * @param   [IN]    p_UpdateMDt                 flag to indicate whether the class member variable m_Dt should be updated (default is false)
 * @return                                      calculated mass (mSol)
 */
double BaseStar::CalculateMassLossValues(const bool p_UpdateMDot, const bool p_UpdateMDt) {

    double dt   = m_Dt;
    double mDot = m_Mdot;
    double mass = m_Mass;

    if (OPTIONS->UseMassLoss()) {                                               // only if using mass loss (program option)

        mDot            = CalculateMassLossRate();                              // calculate mass loss rate
        double massLoss = CalculateMassLoss_Static(mass, mDot, dt);             // calculate mass loss - limited to (mass * MAXIMUM_MASS_LOSS_FRACTION)

        if (OPTIONS->CheckPhotonTiringLimit()) {
            double lim = m_Luminosity / (G_SOLAR_YEAR * m_Mass / m_Radius);     // calculate the photon tiring limit in Msol yr^-1 using Owocki & Gayley 1997, equation slightly clearer in Owocki+2004 Eq. 20
            massLoss   = std::min(massLoss, lim);                               // limit mass loss to the photon tiring limit
        }

        // could do this without the test - we know the mass loss may already
        // have been limited.  This way is probably marginally faster
        if (utils::Compare(massLoss, (mass * MAXIMUM_MASS_LOSS_FRACTION)) < 0) {
            mass -= massLoss;                                                   // new mass based on mass loss
        }
        else {
            dt    = massLoss / (mDot * 1.0E6);                                  // new timestep to match limited mass loss
            dt    = std::round(dt / TIMESTEP_QUANTUM) * TIMESTEP_QUANTUM;
            mass -= massLoss;                                                   // new mass based on limited mass loss

            if (p_UpdateMDt) m_Dt = dt;                                         // update class member variable if necessary
        }

        if (p_UpdateMDot) m_Mdot = mDot;                                        // update class member variable if necessary
    }

    return mass;
}


/*
 * Resolve mass loss
 *
 * - calculates mass loss rate
 * - calculates (and limits) mass loss
 * - resets timestep (m_Dt) and mass loss rate (m_Mdot) to match (possibly limited) mass loss
 * - calculates and sets new mass (m_Mass) based on (possibly limited) mass loss
 * - applies mass rejuvenation factor and calculates new age
 *
 *
 * double ResolveMassLoss(const bool p_UpdateMDt)
 * 
 * @param   [IN]    p_UpdateMDt                 flag to indicate whether the class member variable m_Dt should be updated in BaseStar::CalculateMassLossValues()
 *                                              (default is true)
 */
void BaseStar::ResolveMassLoss(const bool p_UpdateMDt) {

    if (OPTIONS->UseMassLoss()) {
        double mass = CalculateMassLossValues(true, p_UpdateMDt);                                   // calculate new values assuming mass loss applied

        // JR: this is here to keep attributes in sync BSE vs SSE
        // Supernovae are caught in UpdateAttributesAndAgeOneTimestep() (hence the need to move the
        // call to PrintStashedSupernovaDetails() in Star:EvolveOneTimestep())
        // Don't resolve envelope loss here (JR: we're not going to switch anyway... need to revisit this)
        STELLAR_TYPE st = UpdateAttributesAndAgeOneTimestep(mass - m_Mass, 0.0, 0.0, false, false); // recalculate stellar attributes
        if (st != m_StellarType) {                                                                  // should switch?
            SHOW_WARN(ERROR::SWITCH_NOT_TAKEN);                                                     // show warning if we think we should switch again...
            
            // we may have stashed SN details - need to clear them if we're not going to switch,
            // but only if not an ephemeral clone (ephemeral clones don't write to the stash)
            if (IsSupernova() && m_ObjectPersistence == OBJECT_PERSISTENCE::PERMANENT) ClearSupernovaStash();
        }

        UpdateInitialMass();                                                                        // update effective initial mass (MS, HG & HeMS)
        UpdateAgeAfterMassLoss();                                                                   // update age (MS, HG & HeMS)
        ApplyMassTransferRejuvenationFactor();                                                      // apply age rejuvenation factor
    }
}


/*
 * Calculate core mass for a given luminosity using the Mc - L relation
 *
 * Hurley et al. 2000, eqs 37 & 38
 *
 *
 * double BaseStar::CalculateCoreMassGivenLuminosity_Static(const double p_Luminosity, const DBL_VECTOR &p_GBParams)
 *
 * @param   [IN]    p_Luminosity                Luminosity in Lsol
 * @param   [IN]    p_GBParams                  Giant Branch parameters
 * @return                                      Core mass in Msol
 */
double BaseStar::CalculateCoreMassGivenLuminosity_Static(const double p_Luminosity, const DBL_VECTOR &p_GBParams) {
#define gbParams(x) p_GBParams[static_cast<int>(GBP::x)]    // for convenience and readability - undefined at end of function

    return (utils::Compare(p_Luminosity, gbParams(Lx)) > 0)
            ? PPOW((p_Luminosity / gbParams(B)), (1.0 / gbParams(q)))
            : PPOW((p_Luminosity / gbParams(D)), (1.0 / gbParams(p)));

#undef gbParams
}


/*
 * Calculate:
 *
 *     (a) the maximum mass acceptance rate of this star, as the accretor, during mass transfer, and
 *     (b) the accretion efficiency parameter
 *
 *
 * The maximum acceptance rate of the accretor star during mass transfer is based on stellar type: this function
 * is for main sequence stars, or stars that have evolved off of the main sequence but are not yet remnants.
 *
 * Mass transfer is assumed Eddington limited for BHs and NSs.  The formalism of Nomoto/Claeys is used for WDs.
 *
 * For non compact objects:
 *
 *    1) Kelvin-Helmholtz (thermal) timescale if THERMAL (thermally limited) mass transfer efficiency
 *    2) Choose a fraction of the mass rate that will be effectively accreted for FIXED fraction mass transfer (as in StarTrack)
 *
 *
 * DBL_DBL CalculateMassAcceptanceRate(const double p_DonorMassRate, const double p_AccretorMassRate)
 *
 * @param   [IN]    p_DonorMassRate             Mass transfer rate of the donor
 * @param   [IN]    p_AccretorMassRate          Thermal mass transfer rate of the accretor (this star)
 * @return                                      Tuple containing the Maximum Mass Acceptance Rate and the Accretion Efficiency Parameter
 */
DBL_DBL BaseStar::CalculateMassAcceptanceRate(const double p_DonorMassRate, const double p_AccretorMassRate) {

    double acceptanceRate   = 0.0;                                                          // acceptance mass rate - default = 0.0
    double fractionAccreted = 0.0;                                                          // accretion fraction - default  = 0.0

    switch (OPTIONS->MassTransferAccretionEfficiencyPrescription()) {

        case MT_ACCRETION_EFFICIENCY_PRESCRIPTION::THERMALLY_LIMITED:                       // thermally limited mass transfer:

            acceptanceRate   = min(OPTIONS->MassTransferCParameter() * p_AccretorMassRate, p_DonorMassRate);
            fractionAccreted = acceptanceRate / p_DonorMassRate;
            break;

        case MT_ACCRETION_EFFICIENCY_PRESCRIPTION::FIXED_FRACTION:                          // fixed fraction of mass accreted, as in StarTrack
            fractionAccreted = OPTIONS->MassTransferFractionAccreted();
            acceptanceRate   = min(p_DonorMassRate, fractionAccreted * p_DonorMassRate);
            break;


        default:                                                                            // unknown mass transfer accretion efficiency prescription - shouldn't happen
            m_Error = ERROR::UNKNOWN_MT_ACCRETION_EFFICIENCY_PRESCRIPTION;                  // set error value
            SHOW_WARN(m_Error);                                                             // warn that an error occurred
    }

    return std::make_tuple(acceptanceRate, fractionAccreted);
}


/*
 * Calculate thermal mass acceptance rate
 *
 *
 * double CalculateThermalMassAcceptanceRate(const double p_Radius)
 *
 * @param   [IN]    p_Radius                    Radius of the accretor (Rsol) [typically called with Roche Lobe radius]
 * @return                                      Thermal mass acceptance rate
 */
double BaseStar::CalculateThermalMassAcceptanceRate(const double p_Radius) const {
    
    switch( OPTIONS->MassTransferThermallyLimitedVariation() ) {
        case MT_THERMALLY_LIMITED_VARIATION::RADIUS_TO_ROCHELOBE:
            return (m_Mass - m_CoreMass) / CalculateThermalTimescale(p_Radius);             // uses provided accretor radius (should be Roche lobe radius in practice)
        case MT_THERMALLY_LIMITED_VARIATION::C_FACTOR:
        default:
            return CalculateThermalMassLossRate();
    }
}


///////////////////////////////////////////////////////////////////////////////////////
//                                                                                   //
//                              TEMPERATURE CALCULATIONS                             //
//                                                                                   //
///////////////////////////////////////////////////////////////////////////////////////


/*
 * Calculate the effective temperature of the star on the phase
 *
 *
 * double CalculateTemperatureOnPhase_Static(const double p_Luminosity, const double p_Radius)
 *
 * @param   [IN]    p_Luminosity                Luminosity of the star (Lsol)
 * @param   [IN]    p_Radius                    Radius of the star (Rsol)
 * @return                                      Effective temperature of the star (Tsol)
 */
double BaseStar::CalculateTemperatureOnPhase_Static(const double p_Luminosity, const double p_Radius) {
    return std::sqrt(std::sqrt(p_Luminosity)) / std::sqrt(p_Radius);   // sqrt() is much faster than pow()
}


/*
 * Calculate the effective temperature of the star in Kelvin, given the luminosity of the
 * star (in Lsol) and the radius of the star (in Rsol)
 *
 *
 * double CalculateTemperatureKelvinOnPhase(const double p_Luminosity, const double p_Radius)
 *
 * @param   [IN]    p_Luminosity                Luminosity of the star (Lsol)
 * @param   [IN]    p_Radius                    Radius of the star (Rsol)
 * @return                                      Effective temperature of the star (Kelvin)
 */
double BaseStar::CalculateTemperatureKelvinOnPhase(const double p_Luminosity, const double p_Radius) const {
    return CalculateTemperatureOnPhase(p_Luminosity, p_Radius) * TSOL;
}


///////////////////////////////////////////////////////////////////////////////////////
//                                                                                   //
//                      ROTATIONAL / FREQUENCY CALCULATIONS ETC.                     //
//                                                                                   //
///////////////////////////////////////////////////////////////////////////////////////


/*
 * Calculate the analytic cumulative distribution function (CDF) for the
 * equatorial rotational velocity of single O stars.
 *
 * From Equation 1-4 of Ramirez-Agudelo et al 2013 https://arxiv.org/abs/1309.2929
 * Modelled as a mixture of a gamma component and a normal component.
 *
 * Uses the Boost library
 *
 *
 * double CalculateOStarRotationalVelocityAnalyticCDF_Static(const double p_Ve)
 * @param   [IN]    p_vE                        Rotational velocity (in km s^-1) at which to calculate CDF
 * @return                                      The CDF for the rotational velocity
 */
double BaseStar::CalculateOStarRotationalVelocityAnalyticCDF_Static(const double p_Ve) {

    double alpha  = 4.82;
    double beta   = 1.0 / 25.0;
    double mu     = 205.0;
    double sigma  = 190.0;
    double iGamma = 0.43;

    boost::math::inverse_gamma_distribution<> gammaComponent(alpha, beta); // (shape, scale) = (alpha, beta)
    boost::math::normal_distribution<> normalComponent(mu, sigma);

	return (iGamma * boost::math::cdf(gammaComponent, p_Ve)) + ((1.0 - iGamma) * boost::math::cdf(normalComponent, p_Ve));
}


/*
 * Calculate the inverse of the analytic cumulative distribution function (CDF) for the
 * equatorial rotational velocity of single O stars.
 *
 * (i.e. calculate the inverse of CalculateOStarRotationalVelocityAnalyticCDF_Static())
 *
 *
 * double CalculateOStarRotationalVelocityAnalyticCDFInverse_Static(const double p_Ve, const void *p_Params)
 * @param   [IN]    p_vE                        Rotational velocity (in km s^-1) - value of the kick vk which we want to find
 * @param   [IN]    p_Params                    Pointer to RotationalVelocityParams structure containing y, the CDF draw U(0,1)
 * @return                                      Inverse CDF
 *                                              Should be zero when p_Ve = vk, the value of the kick to draw
 */
double BaseStar::CalculateOStarRotationalVelocityAnalyticCDFInverse_Static(double p_Ve, void* p_Params) {
    RotationalVelocityParams* params = (RotationalVelocityParams*) p_Params;
    return CalculateOStarRotationalVelocityAnalyticCDF_Static(p_Ve) - params->u;
}


/*
 * Calculate rotational velocity from the analytic cumulative distribution function (CDF)
 * for the equatorial rotational velocity of single O stars.
 *
 * Uses inverse sampling and root finding
 *
 * Ramirez-Agudelo et al. 2013 https://arxiv.org/abs/1309.2929
 *
 *
 * double CalculateOStarRotationalVelocity_Static(double p_U, double p_Xmin, double p_Xmax)
 *
 * @param   [IN]    p_Xmin                      Minimum value for root
 * @param   [IN]    p_Xmax                      Maximum value for root
 * @return                                      Rotational velocity in km s^-1
 */
double BaseStar::CalculateOStarRotationalVelocity_Static(const double p_Xmin, const double p_Xmax) {

    double xMin = p_Xmin;
    double xMax = p_Xmax;

    double result = xMin;

    double maximumInverse = CalculateOStarRotationalVelocityAnalyticCDF_Static(xMax);
    double minimumInverse = CalculateOStarRotationalVelocityAnalyticCDF_Static(xMin);

    double rand = RAND->Random();

    while (utils::Compare(rand, maximumInverse) > 0) {
        xMax          *= 2.0;
        maximumInverse = CalculateOStarRotationalVelocityAnalyticCDF_Static(xMax);
    }

    if (utils::Compare(rand, minimumInverse) >= 0) {

        const gsl_root_fsolver_type *T;
        gsl_root_fsolver            *s;
        gsl_function                 F;

    	RotationalVelocityParams     params = {rand};

	    F.function = &CalculateOStarRotationalVelocityAnalyticCDFInverse_Static;
	    F.params   = &params;

	    // gsl_root_fsolver_brent
	    // gsl_root_fsolver_bisection
	    T = gsl_root_fsolver_brent;
	    s = gsl_root_fsolver_alloc(T);

	    gsl_root_fsolver_set(s, &F, xMin, xMax);

	    int status  = GSL_CONTINUE;
        int iter    = 0;
        int maxIter = 100;

    	while (status == GSL_CONTINUE && iter < maxIter) {
        	iter++;
        	status = gsl_root_fsolver_iterate(s);
        	result = gsl_root_fsolver_root(s);
        	xMin   = gsl_root_fsolver_x_lower(s);
        	xMax   = gsl_root_fsolver_x_upper(s);
        	status = gsl_root_test_interval(xMin, xMax, 0, 0.001);
        }

    	gsl_root_fsolver_free(s);   // de-allocate memory for root solver
    }

    return result;
}


/*
 * Calculate the initial rotational velocity (in km s^-1 ) of a star with ZAMS mass MZAMS
 *
 * Distribution used is determined by program option "rotationalVelocityDistribution"
 *
 *
 * double CalculateRotationalVelocity(double p_MZAMS)
 *
 * @param   [IN]    p_MZAMS                     Zero age main sequence mass in Msol
 * @return                                      Initial equatorial rotational velocity in km s^-1 - vRot in Hurley et al. 2000
 */
double BaseStar::CalculateRotationalVelocity(double p_MZAMS) const {

    double vRot = 0.0;

    switch (OPTIONS->RotationalVelocityDistribution()) {                                // which prescription?

        case ROTATIONAL_VELOCITY_DISTRIBUTION::ZERO: break;                             // ZERO

        case ROTATIONAL_VELOCITY_DISTRIBUTION::HURLEY:                                  // HURLEY

            // Hurley et al. 2000, eq 107 (uses fit from Lang 1992)
            vRot = (330.0 * PPOW(p_MZAMS, 3.3)) / (15.0 + PPOW(p_MZAMS, 3.45));
            break;

        case ROTATIONAL_VELOCITY_DISTRIBUTION::VLTFLAMES:                               // VLTFLAMES

            // Rotational velocity based on VLT-FLAMES survey.
            // For O-stars use results of Ramirez-Agudelo et al. (2013) https://arxiv.org/abs/1309.2929 (single stars)
            // and Ramirez-Agudelo et al. (2015) https://arxiv.org/abs/1507.02286 (spectroscopic binaries)
            // For B-stars use results of Dufton et al. (2013) https://arxiv.org/abs/1212.2424
            // For lower mass stars, I don't know what updated results there are so default back to
            // Hurley et al. 2000 distribution for now

            if (utils::Compare(p_MZAMS, 16.0) >= 0) {
                vRot = CalculateOStarRotationalVelocity_Static(0.0, 800.0);
            }
            else if (utils::Compare(p_MZAMS, 2.0) >= 0) {
                vRot = utils::InverseSampleFromTabulatedCDF(RAND->Random(), BStarRotationalVelocityCDFTable);
            }
            else {
                // Don't know what better to use for low mass stars so for now
                // default to Hurley et al. 2000, eq 107 (uses fit from Lang 1992)
                vRot = (330.0 * PPOW(p_MZAMS, 3.3)) / (15.0 + PPOW(p_MZAMS, 3.45));
            }
            break;

        default:                                                                        // unknown rorational velocity prescription
            SHOW_WARN(ERROR::UNKNOWN_VROT_PRESCRIPTION, "Using default vRot = 0.0");    // show warning
    }
    return vRot;
}


/*
 * Calculate the initial angular frequency (in yr^-1) of a star with
 * ZAMS mass and radius MZAMS and RZAMS respectively
 *
 * Hurley et al. 2000, eq 108
 *
 *
 * double CalculateZAMSAngularFrequency(const double p_MZAMS, const double p_RZAMS)
 *
 * @param   [IN]    p_MZAMS                     Zero age main sequence mass in Msol
 * @param   [IN]    p_RZAMS                     Zero age main sequence radius in Rsol
 * @return                                      Initial angular frequency in yr^-1 - omega in Hurley et al. 2000
 */
double BaseStar::CalculateZAMSAngularFrequency(const double p_MZAMS, const double p_RZAMS) const {
    double vRot = CalculateRotationalVelocity(p_MZAMS);
    return utils::Compare(vRot, 0.0) == 0 ? 0.0 : 45.35 * vRot / p_RZAMS;               // Hurley et al. 2000, eq 108
}


/*
 * Calculate the break up angular velocity of a star in rad/yr units, where [G] = 4*pi^2 AU^3 yr^-2 Msol^-1
 *
 *
 * double CalculateOmegaBreak() const
 *
 * @return                                      Break up angular velocity (rad yr^-1)
 */
double BaseStar::CalculateOmegaBreak() const {
    constexpr double RSOL_TO_AU_3 = RSOL_TO_AU * RSOL_TO_AU * RSOL_TO_AU;

	return _2_PI * std::sqrt(m_Mass / (RSOL_TO_AU_3 * m_Radius * m_Radius * m_Radius));
}


/*
 * Calculate the minimum rotational frequency (in yr^-1) at which CHE will occur
 * for a star with ZAMS mass MZAMS
 *
 * Mandel's fit from Butler 2018
 *
 *
 * double CalculateOmegaCHE(const double p_MZAMS, const double p_Metallicity)
 *
 * @param   [IN]        p_MZAMS                 Zero age main sequence mass in Msol
 * @param   [IN]        p_Metallicity           Metallicity of the star
 * @return                                      Initial angular frequency in rad*s^-1
 */
double BaseStar::CalculateOmegaCHE(const double p_MZAMS, const double p_Metallicity) const {
#define massCutoffs(x) m_MassCutoffs[static_cast<int>(MASS_CUTOFF::x)]  // for convenience and readability - undefined at end of function

    double mRatio = p_MZAMS;                                                                        // in MSol, so ratio is just p_MZAMS

    // calculate omegaCHE(M, Z = 0.004)
    double omegaZ004 = 0.0;
    if (utils::Compare(p_MZAMS, massCutoffs(MCHE)) <= 0) {
        for (std::size_t i = 0; i < CHE_Coefficients.size(); i++) {
            omegaZ004 += CHE_Coefficients[i] * utils::intPow(mRatio, i) / PPOW(mRatio, 0.4);
        }
    }
    else {
        for (std::size_t i = 0; i < CHE_Coefficients.size(); i++) {
            omegaZ004 += CHE_Coefficients[i] * utils::intPow(100.0, i) / PPOW(mRatio, 0.4);
        }
    }

    // calculate omegaCHE(M, Z)
    return (1.0 / ((0.09 * log(p_Metallicity / 0.004)) + 1.0) * omegaZ004) * SECONDS_IN_YEAR;       // in rads/yr

#undef massCutoffs
}

/*
 * Calculate the Dynamical tides contribution to the (l,m) = [(1,0), (1,2), (2,2), (3,2)] imaginary components of the 
 * potential tidal Love number
 *
 * Zahn, 1977, Eq. (5.5) , with the value of E_2 coming from Kushnir et al., 2017, by comparing Eq. (8) to Eq. (1)
 *
 * std::tuple <double, double, double, double> CalculateImKlmDynamical(const double p_Omega, const double p_SemiMajorAxis, const double p_M2)
 *
 * @param   [IN]    p_Omega                     Orbital angular frequency (1/yr)
 * @return                                      [(1,0), (1,2), (2,2), (3,2)] Imaginary components of the 
 *                                              potential tidal love number, Dynamical tides only (unitless)
 */
std::tuple <double, double, double, double> BaseStar::CalculateImKlmDynamical(const double p_Omega, const double p_SemiMajorAxis, const double p_M2) {
    // Dynamical tides (gravity wave dissipation) (from convective core to radiative inter-shell)
    double beta2Dynamical = 1.0;
    double rhoFactorDynamcial = 0.1;
    double radiusAU = m_Radius * RSOL_TO_AU;
    double coreRadiusAU = CalculateConvectiveCoreRadius() * RSOL_TO_AU;
    double convectiveEnvRadiusAU = CalculateRadialExtentConvectiveEnvelope() * RSOL_TO_AU;
    double coreMass = CalculateConvectiveCoreMass();

    if (utils::Compare(coreRadiusAU + convectiveEnvRadiusAU, radiusAU) >= 0.0) {
        return std::make_tuple(0.0, 0.0, 0.0, 0.0);                           // Avoid calculations if entire star is convective
    }

    // Veome: TEMPORARY FIX, until dynamical tides from convective envelope are implemented
    if (coreRadiusAU <= 0.0 || coreMass <= 0.0) {
        return std::make_tuple(0.0, 0.0, 0.0, 0.0);                           // Avoid calculations if no convective core
    }

    double coreRadius_over_radius = coreRadiusAU / radiusAU;
    double coreRadius_over_radius_3 = coreRadius_over_radius * coreRadius_over_radius * coreRadius_over_radius;
    double coreRadius_over_radius_9 = coreRadius_over_radius_3 * coreRadius_over_radius_3 * coreRadius_over_radius_3;
    double mass_over_coreMass = m_Mass / coreMass;

    double E2Dynamical = (2.0 / 3.0) * coreRadius_over_radius_9 * mass_over_coreMass * std::cbrt(mass_over_coreMass) * beta2Dynamical * rhoFactorDynamcial;

    double sqrt_R3_over_G_M = std::sqrt(radiusAU * radiusAU * radiusAU / G_AU_Msol_yr / m_Mass);
    // (l=1, m=0), Dynamical Tide
    double s10 = (p_Omega) * sqrt_R3_over_G_M;
    double s10_4_3 = s10 * std::cbrt(s10);
    double s10_8_3 = s10_4_3 * s10_4_3;
    if (s10 < 0) s10_8_3 = - std::abs(s10_8_3);
    double k10Dynamical = E2Dynamical * s10_8_3;

    // (l=1, m=2), Dynamical Tide
    double s12 = (p_Omega - (2*Omega())) * sqrt_R3_over_G_M;
    double s12_4_3 = s12 * std::cbrt(s12);
    double s12_8_3 = s12_4_3 * s12_4_3;
    if (s12 < 0) s12_8_3 = - std::abs(s12_8_3);
    double k12Dynamical = E2Dynamical * s12_8_3;

    // (l=2, m=2), Dynamical Tide
    double s22 = ((2*p_Omega) - (2*Omega())) * sqrt_R3_over_G_M;
    double s22_4_3 = s22 * std::cbrt(s22);
    double s22_8_3 = s22_4_3 * s22_4_3;
    if (s22 < 0) s22_8_3 = - std::abs(s22_8_3);
    double k22Dynamical = E2Dynamical * s22_8_3;

    // (l=3, m=2), Dynamical Tide
    double s32 = ((3*p_Omega) - (2*Omega())) * sqrt_R3_over_G_M;
    double s32_4_3 = s32 * std::cbrt(s32);
    double s32_8_3 = s32_4_3 * s32_4_3;
    if (s32 < 0) s32_8_3 = - std::abs(s32_8_3);
    double k32Dynamical = E2Dynamical * s32_8_3;

    // return ImKlmDynamical;
    return std::make_tuple(k10Dynamical, k12Dynamical, k22Dynamical, k32Dynamical);
}


/*
 * Calculate the Equilibrium tides contribution to the (l,m) = [(1,0), (1,2), (2,2), (3,2)] imaginary components of the 
 * potential tidal Love number
 * 
 * Barker (2020), Eqs. (20) to (27)
 *
 * std::tuple <double, double, double, double> CalculateImKlmEquilibrium(const double p_Omega, const double p_SemiMajorAxis, const double p_M2)
 *
 * @param   [IN]    p_Omega                     Orbital angular frequency (1/yr)
 * @param   [IN]    p_SemiMajorAxis             Semi-major axis of binary (AU)
 * @param   [IN]    p_M2                        Mass of companion star (Msol)
 * @return                                      [(1,0), (1,2), (2,2), (3,2)] Imaginary components of the 
 *                                              potential tidal love number, Equilibrium tides only (unitless)
 */
std::tuple <double, double, double, double> BaseStar::CalculateImKlmEquilibrium(const double p_Omega, const double p_SemiMajorAxis, const double p_M2) {

    // EQUILIBRIUM TIDES (Viscous Dissipation)
    // No contribution from convective core; only convective envelope.
    double rOutAU = m_Radius * RSOL_TO_AU;                                    // outer boundary of convective envelope
    double rEnvAU = CalculateRadialExtentConvectiveEnvelope() * RSOL_TO_AU;
    double rInAU = (rOutAU - rEnvAU);                                         // inner boundary of convective envelope

    if (utils::Compare(rInAU, rOutAU) >= 0.0) {
        return std::make_tuple(0.0, 0.0, 0.0, 0.0);                           // Avoid calculations if there is no convective envelope (avoid Imk22 = NaN)
    }

    double r_out_3 = rOutAU * rOutAU * rOutAU;
    double r_out_5 = rOutAU * rOutAU * rOutAU * rOutAU * rOutAU;
    double r_out_9 = r_out_3 * r_out_3 * r_out_3;

    double r_in_3 = rInAU * rInAU * rInAU;
    double r_in_9 = r_in_3 * r_in_3 * r_in_3;

    double a_3 = p_SemiMajorAxis * p_SemiMajorAxis * p_SemiMajorAxis;
    double a_6 = a_3 * a_3;

    double omega_t = std::abs(2.0 * (p_Omega - Omega()));                     // assuming l=m=2 

    double Menv, Menvmax;
    std::tie(Menv, Menvmax) = CalculateConvectiveEnvelopeMass();

    double rho_conv =  Menv / (4.0 * M_PI * (r_out_3 - r_in_3) / 3.0);

    double l_conv = rEnvAU;                                                   // Set length scale to height of convective envelope
    double t_conv = CalculateEddyTurnoverTimescale();
    double v_conv = l_conv/t_conv;
    double omega_conv = 1.0/t_conv;                                           // absent factor of 2*PI, following Barker (2020)

    double nuTidal = 5.0 * v_conv * l_conv;
    if (utils::Compare(omega_t/omega_conv, 5.0) > 0) {             
        nuTidal = v_conv * l_conv * 5.5901699 * (omega_t/omega_conv) * (omega_t/omega_conv);
    }
    else if (utils::Compare(omega_t/omega_conv, 0.01) > 0) {
        nuTidal = v_conv * l_conv * 0.5 * std::sqrt(omega_t/omega_conv);    
    }

    double Dnu = (28.0/3.0) * omega_t * omega_t * (p_M2 / m_Mass) * (p_M2 / m_Mass) * (r_out_9 - r_in_9)  * rho_conv * nuTidal / a_6;
    double A2 = (G_AU_Msol_yr * p_M2 / a_3) * (G_AU_Msol_yr * p_M2 / a_3);

    double k22Equilibrium = (3.0/2.0) * (16.0 * M_PI / 15.0) * G_AU_Msol_yr * Dnu / A2 / r_out_5 / omega_t;
    
    // return ImKlmEquilibrium;
    return std::make_tuple(0.0, 0.0, k22Equilibrium, 0.0);
}


///////////////////////////////////////////////////////////////////////////////////////
//                                                                                   //
//                            LIFETIME / AGE CALCULATIONS                            //
//                                                                                   //
///////////////////////////////////////////////////////////////////////////////////////


/*
 * Calculate lifetime to the Base of the Giant Branch (end of the Hertzsprung Gap)
 * For high mass stars, t_BGB = t_HeI. (JR: there is no check here...)
 *
 * Hurley et al. 2000, eq 4 (plotted in Hurley et al. 2000, fig 5)
 *
 *
 * double CalculateLifetimeToBGB(const double p_Mass)
 *
 * @param   [IN]    p_Mass                      Mass in Msol
 * @return                                      Lifetime to the Base of the Giant Branch in Myr
 */
double BaseStar::CalculateLifetimeToBGB(const double p_Mass) const {
#define a m_AnCoefficients    // for convenience and readability - undefined at end of function

    // pow() is slow - use multiplication (sqrt() is much faster than pow())
    double m_2   = p_Mass * p_Mass;
    double m_4   = m_2 * m_2;
    double m_5_5 = m_4 * p_Mass * std::sqrt(p_Mass);
    double m_7   = m_4 * m_2 * p_Mass;

    return (a[1] + (a[2] * m_4) + (a[3] * m_5_5) + m_7) / ((a[4] * m_2) + (a[5] * m_7));
#undef a
}


/*
 * Calculate lifetime to the Base of the Asymptotic Giant Branch
 * tBAGB = tHeI + tHe
 *
 *
 * double CalculateLifetimeToBAGB(const double p_tHeI, const double p_tHe)
 *
 * @param   [IN]    p_tHeI                      Time to helium ignition
 * @param   [IN]    p_tHe                       Time to helium burning
 * @return                                      Lifetime to Base of the Asymptotic Giant Branch in Myr
 */
double BaseStar::CalculateLifetimeToBAGB(const double p_tHeI, const double p_tHe) const {
    return p_tHeI + p_tHe;
}


/*
 * Calculate dynamical timescale
 *
 * Kalogera & Webbink 1996, eq 1
 *
 *
 * double CalculateDynamicalTimescale_Static(const double p_Mass, const double p_Radius)
 *
 * @param   [IN]    p_Mass                      Mass in Msol
 * @param   [IN]    p_Radius                    Radius in Rsol
 * @return                                      Dynamical timescale in Myr
 */
double BaseStar::CalculateDynamicalTimescale_Static(const double p_Mass, const double p_Radius) {
    return 5.0 * 1.0E-5 * p_Radius * std::sqrt(p_Radius) * YEAR_TO_MYR / std::sqrt(p_Mass);   // sqrt() is much faster than pow()
}


/*
 * Calculate nuclear timescale
 *
 * Kalogera & Webbink 1996, eq 3
 *
 *
 * double CalculateNuclearTimescale_Static(const double p_Mass, const double p_Luminosity)
 *
 * @param   [IN]    p_Mass                      Mass in Msol
 * @param   [IN]    p_Luminosity                Luminosity in Lsol
 * @return                                      Dynamical timescale in Myr
 */
double BaseStar::CalculateNuclearTimescale_Static(const double p_Mass, const double p_Luminosity) {
    return 1.0E10 * p_Mass * YEAR_TO_MYR / p_Luminosity;
}


/*
 * Calculate thermal timescale
 *
 * pre-factor from Kalogera & Webbink 1996 (https://arxiv.org/abs/astro-ph/9508072), equation 2, 
 * combined with p_Mass * p_EnvMass case from equation 61 from https://arxiv.org/abs/astro-ph/0201220 for k in {2,3,4,5,6,8,9}
 * [note that equation 61 of BSE (https://arxiv.org/abs/astro-ph/0201220) approximates this with a value a factor of 3 smaller]
 * 
 * 
 * double CalculateThermalTimescale(const double p_Radius) const
 *
 * @param   [IN]    p_Radius                    Radius in Rsol
 * @return                                      Thermal timescale in Myr
 *
 * The p_Radius parameter is to accommodate the call (of this function) in BaseBinaryStar::CalculateMassTransfer()
*/
double BaseStar::CalculateThermalTimescale(const double p_Radius) const {   
    return 31.4 * m_Mass * (m_Mass == m_CoreMass ? m_Mass : m_Mass - m_CoreMass) / (p_Radius * m_Luminosity); // G*Msol^2/(Lsol*Rsol) ~ 31.4 Myr (~ 30 Myr in Kalogera & Webbink)
}


/*
 * Calculate radial expansion timescale
 *
 *
 * double CalculateRadialExpansionTimescale_Static(const STELLAR_TYPE p_StellarType,
 *                                                 const STELLAR_TYPE p_StellarTypePrev,
 *                                                 const double       p_Radius,
 *                                                 const double       p_RadiusPrev,
 *                                                 const double       p_DtPrev)
 *
 * @param   [IN]    p_StellarType               Current stellar type of star
 * @param   [IN]    p_StellarTypePrev           Previous stellar type of star
 * @param   [IN]    p_Radius                    Current radius of star in Rsol
 * @param   [IN]    p_RadiusPrev                Previous radius of star in Rsol
 * @param   [IN]    p_DtPrev                    Previous timestep in Myr
 * @return                                      Radial expansion timescale in yr
 *                                              Returns -1.0 if radial expansion timescale can't be calculated
 *                                              (i.e. stellar type has changed or radius has not changed)
 */
double BaseStar::CalculateRadialExpansionTimescale_Static(const STELLAR_TYPE p_StellarType,
                                                          const STELLAR_TYPE p_StellarTypePrev,
                                                          const double       p_Radius,
                                                          const double       p_RadiusPrev,
                                                          const double       p_DtPrev) {

	return p_StellarTypePrev == p_StellarType && utils::Compare(p_RadiusPrev, p_Radius) != 0
            ? (p_DtPrev * MYR_TO_YEAR * p_RadiusPrev) / (p_Radius - p_RadiusPrev)
            : -1.0;
}



/*
 * Calculate the eddy turnover timescale
 * Hurley+2002, sec. 2.3, particularly eq. 31 of subsec. 2.3.1
 *
 *
 * double CalculateEddyTurnoverTimescale()
 *
 * @return                                      eddy turnover timescale (yr)
 */
double BaseStar::CalculateEddyTurnoverTimescale() {

	double rEnv	= CalculateRadialExtentConvectiveEnvelope();
    double mEnv, mEnvmax;
    std::tie(mEnv, mEnvmax) = CalculateConvectiveEnvelopeMass();
	return 0.4311 * cbrt((mEnv * rEnv * (m_Radius - (0.5 * rEnv))) / (3.0 * m_Luminosity));
}


///////////////////////////////////////////////////////////////////////////////////////
//                                                                                   //
//                                SUPERNOVA FUNCTIONS                                //
//                                                                                   //
///////////////////////////////////////////////////////////////////////////////////////


/*
 * Calculate the kick given to a black hole based on users chosen assumptions about black hole kicks,
 * fallback and the magnitude of a kick drawn from a distribution
 *
 * Current options are:
 *
 *    FULL    : Black holes receive the same kicks as neutron stars
 *    REDUCED : Black holes receive the same momentum kick as a neutron star, but downweighted by the black hole mass
 *    ZERO    : Black holes receive zero natal kick
 *    FALLBACK: Black holes receive a kick downweighted by the amount of mass falling back onto them
 *
 *
 *  double ApplyBlackHoleKicks(const double p_vK, const double p_FallbackFraction, const double p_BlackHoleMass)
 *
 * @param   [IN]    p_vK                        Kick magnitude that would otherwise be applied to a neutron star
 * @param   [IN]    p_FallbackFraction          Fraction of mass that falls back onto the proto-compact object
 * @param   [IN]    p_BlackHoleMass             Mass of remnant (in Msol)
 * @return                                      Kick magnitude
 */
 double BaseStar::ApplyBlackHoleKicks(const double p_vK, const double p_FallbackFraction, const double p_BlackHoleMass) {

    double vK;

    switch (OPTIONS->BlackHoleKicks()) {                            // which BH kicks option specified?

        case BLACK_HOLE_KICKS::FULL:                                // BH receives full kick - no adjustment necessary
            vK = p_vK;
            break;

        case BLACK_HOLE_KICKS::REDUCED:                             // Kick is reduced by the ratio of the black hole mass to neutron star mass i.e. v_bh = ns/bh  *v_ns
            vK = p_vK * NEUTRON_STAR_MASS / p_BlackHoleMass;
            break;

        case BLACK_HOLE_KICKS::ZERO:
            vK = 0.0;                                               // BH Kicks are set to zero regardless of BH mass or kick magnitude drawn.
            break;

        case BLACK_HOLE_KICKS::FALLBACK:                            // Using the so-called 'fallback' prescription for BH kicks
            vK = p_vK * (1.0 - p_FallbackFraction);
            break;

        default:                                                    // unknown BH kick option - shouldn't happen
            vK = p_vK;                                              // return vK unchanged
            m_Error = ERROR::UNKNOWN_BH_KICK_OPTION;                // set error value
            SHOW_WARN(m_Error);                                     // warn that an error occurred
    }

    return vK;
}


/*
 * Draw a kick magnitude in km s^-1 from a Maxwellian distribution of the form:
 *
 *
 * double DrawKickMagnitudeDistributionMaxwell(const double p_Sigma, const double p_Rand)
 *
 * @param   [IN]    p_Sigma                     Distribution scale parameter - affects the spread of the distribution
 * @param   [IN]    p_Rand                      Random number between 0 and 1 used for drawing from the inverse CDF of the Maxwellian
 * @return                                      Drawn kick magnitude (km s^-1)
 */
double BaseStar::DrawKickMagnitudeDistributionMaxwell(const double p_Sigma, const double p_Rand) const {
    return p_Sigma * std::sqrt(gsl_cdf_chisq_Pinv(p_Rand, 3)); // a Maxwellian is a chi distribution with three degrees of freedom
}


/*
 * Draw a kick magnitude in km s^-1 from a uniform distribution between 0 and parameter p_MaxVK
 *
 *
 * double DrawKickMagnitudeDistributionFlat(const double p_MaxVK, const double p_Rand)
 *
 * @param   [IN]    p_MaxVK                     Maximum kick magnitude in km s^-1 to draw
 * @param   [IN]    p_Rand                      Random number between 0 and 1 used for drawing from the distribution
 * @return                                      Drawn kick magnitude (km s^-1)
 */
double BaseStar::DrawKickMagnitudeDistributionFlat(const double p_MaxVK, const double p_Rand) const {
    return p_Rand * p_MaxVK;
}


/*
 * Draw a kick magnitude in km s^-1 per Bray & Eldridge 2016, 2018
 *
 * See:
 *    https://arxiv.org/abs/1605.09529
 *    https://arxiv.org/abs/1804.04414
 *
 *
 * double DrawKickMagnitudeBrayEldridge(const double p_EjectaMass,
 *                                     const double p_RemnantMass,
 *                                     const double p_Alpha,
 *                                     const double p_Beta)
 *
 * @param   [IN]    p_EjectaMass                Change in mass of the exploding star (i.e. mass of the ejecta) (Msol)
 * @param   [IN]    p_RemnantMass               Mass of the remnant (Msol)
 * @param   [IN]    p_Alpha                     Fitting coefficient (see Bray & Eldridge 2016, 2018)
 * @param   [IN]    p_Beta                      Fitting coefficient (see Bray & Eldridge 2016, 2018)
 * @return                                      Drawn kick magnitude (km s^-1)
 */
double BaseStar::DrawKickMagnitudeBrayEldridge(const double p_EjectaMass,
                                               const double p_RemnantMass,
                                               const double p_Alpha,
                                               const double p_Beta) const {

    return p_Alpha * (p_EjectaMass / p_RemnantMass) + p_Beta;
}


/*
 * Draw kick magnitude per Muller et al. 2016 as presented in eq. B5 of Vigna-Gomez et al. 2018 (arXiv:1805.07974)
 *
 * BHs do not get natal kicks
 *
 * double DrawRemnantKickMuller(const double p_COCoreMass)
 *
 * @param   [IN]    p_COCoreMass                Carbon Oxygen core mass of exploding star (Msol)
 * @return                                      Drawn kick magnitude (km s^-1)
 */
double BaseStar::DrawRemnantKickMuller(const double p_COCoreMass) const {

    double	remnantKick = 0.0;	                // units km/s
	double	lowerRegimeKick = 35.0;		        // Following Vigna-Gomez et al. 2018 using 35 km/s as the peak of a low-kick Maxwellian (e.g. USSN, ECSN)

	     if (utils::Compare(p_COCoreMass, 1.372) <  0) remnantKick = 0.0;
	else if (utils::Compare(p_COCoreMass, 1.49 ) <  0) remnantKick = lowerRegimeKick + (1000.0 * (p_COCoreMass - 1.372));
    else if (utils::Compare(p_COCoreMass, 1.65 ) <  0) remnantKick = 90.0 + (650.0 * (p_COCoreMass - 1.49));
	else if (utils::Compare(p_COCoreMass, 2.4  ) <  0) remnantKick = 100.0 + (175.0  * (p_COCoreMass - 1.65));
    else if (utils::Compare(p_COCoreMass, 3.2  ) <  0) remnantKick = 200.0 + (550.0 * (p_COCoreMass - 2.4));
    else if (utils::Compare(p_COCoreMass, 3.6  ) <  0) remnantKick = 80.0 + (120.0  * (p_COCoreMass - 3.2));
    else if (utils::Compare(p_COCoreMass, 4.05 ) <  0) remnantKick = 0.0;                                                // Going to be a Black Hole
    else if (utils::Compare(p_COCoreMass, 4.6  ) <  0) remnantKick = 350.0 + (50.0  * (p_COCoreMass - 4.05));
    else if (utils::Compare(p_COCoreMass, 5.7  ) <  0) remnantKick = 0.0;                                                // Going to be a Black Hole
    else if (utils::Compare(p_COCoreMass, 6.0  ) <  0) remnantKick = 275.0 - (300.0  * (p_COCoreMass - 5.7));
    else if (utils::Compare(p_COCoreMass, 6.0  ) >= 0) remnantKick = 0.0;                                                // Going to be a Black Hole

    return remnantKick;
}

/*
 * Draw kick magnitude per Mandel and Mueller, 2020
 *
 * double DrawRemnantKickMullerMandel(const double p_COCoreMass, 
 *                                    const double p_Rand,
 *                                    const double p_RemnantMass)
 * 
 * @param   [IN]    p_COCoreMass                Carbon Oxygen core mass of exploding star (Msol)
 * @param   [IN]    p_Rand                      Random number between 0 and 1 used for drawing from the distribution
 * @param   [IN]    p_RemnantMass               Mass of the remnant (Msol)
 * @return                                      Drawn kick magnitude (km s^-1)
 */
double BaseStar::DrawRemnantKickMullerMandel(const double p_COCoreMass, 
                                             const double p_Rand,
                                             const double p_RemnantMass) const {					
	double remnantKick = -1.0;
	double muKick      = 0.0;
    double rand        = p_Rand;    //makes it possible to adjust if p_Rand is too low, to avoid getting stuck

	if (utils::Compare(p_RemnantMass, MULLERMANDEL_MAXNS) <  0) {
		muKick = max(OPTIONS->MullerMandelKickMultiplierNS() * (p_COCoreMass - p_RemnantMass) / p_RemnantMass, 0.0);
	}
	else {
		muKick = max(OPTIONS->MullerMandelKickMultiplierBH() * (p_COCoreMass - p_RemnantMass) / p_RemnantMass, 0.0);
	}

	while (remnantKick < 0.0) {
		remnantKick = muKick * (1.0 + gsl_cdf_gaussian_Pinv(rand, OPTIONS->MullerMandelSigmaKick()));
		rand        = min(rand + p_Rand + 0.0001, 1.0);
	}

	return remnantKick;
}


/*
 * Draw a kick magnitude from the user-specified distribution
 *
 *
 * double DrawSNKickMagnitude(const double p_Sigma,
 *                           const double p_COCoreMass,
 *                           const double p_Rand,
 *                           const double p_EjectaMass,
 *                           const double p_RemnantMass)
 *
 * @param   [IN]    p_Sigma                     Distribution scale parameter - affects the spread of the distribution
 * @param   [IN]    p_COCoreMass                Carbon Oxygen core mass of exploding star (Msol)
 * @param   [IN]    p_Rand                      Random number between 0 and 1 used for drawing from the distribution
 * @param   [IN]    p_EjectaMass                Change in mass of the exploding star (i.e. mass of the ejecta) (Msol)
 * @param   [IN]    p_RemnantMass               Mass of the remnant (Msol)
 * @return                                      Drawn kick magnitude (km s^-1)
 */
double BaseStar::DrawSNKickMagnitude(const double p_Sigma,
                                     const double p_COCoreMass,
                                     const double p_Rand,
                                     const double p_EjectaMass,
                                     const double p_RemnantMass) const {
	double kickMagnitude;

    switch (OPTIONS->KickMagnitudeDistribution()) {                                              // which distribution

        case KICK_MAGNITUDE_DISTRIBUTION::MAXWELLIAN:
            kickMagnitude = DrawKickMagnitudeDistributionMaxwell(p_Sigma, p_Rand);                // MAXWELLIAN, MAXWELL
            break;

        case KICK_MAGNITUDE_DISTRIBUTION::FLAT:                                                  // FLAT
            kickMagnitude = DrawKickMagnitudeDistributionFlat(OPTIONS->KickMagnitudeDistributionMaximum(), p_Rand);
            break;

        case KICK_MAGNITUDE_DISTRIBUTION::ZERO:                                                  // ZERO
            kickMagnitude = 0.0;
            break;

        case KICK_MAGNITUDE_DISTRIBUTION::FIXED:                                                 // FIXED
            kickMagnitude = p_Sigma;
            break;

        case KICK_MAGNITUDE_DISTRIBUTION::BRAYELDRIDGE:                                          // BRAY ELDRIDGE
            kickMagnitude = DrawKickMagnitudeBrayEldridge(p_EjectaMass, p_RemnantMass, BRAY_ELDRIDGE_CONSTANT_VALUES.at(BRAY_ELDRIDGE_CONSTANT::ALPHA), BRAY_ELDRIDGE_CONSTANT_VALUES.at(BRAY_ELDRIDGE_CONSTANT::BETA));
            break;

        case KICK_MAGNITUDE_DISTRIBUTION::MULLER2016:                                            // MULLER2016
            kickMagnitude = DrawRemnantKickMuller(p_COCoreMass);
            break;

        case KICK_MAGNITUDE_DISTRIBUTION::MULLER2016MAXWELLIAN: {                                // MULLER2016-MAXWELLIAN

            double mullerSigma = DrawRemnantKickMuller(p_COCoreMass) / std::sqrt(3.0);

            kickMagnitude = DrawKickMagnitudeDistributionMaxwell(mullerSigma, p_Rand);
            } break;

        case  KICK_MAGNITUDE_DISTRIBUTION::MULLERMANDEL:                                          // MULLERMANDEL
            kickMagnitude = DrawRemnantKickMullerMandel(p_COCoreMass, p_Rand, p_RemnantMass);
            break;

        default:                                                                                // unknown distribution
            SHOW_WARN(ERROR::UNKNOWN_KICK_MAGNITUDE_DISTRIBUTION, "Using default: MAXWELL");     // show warning
            kickMagnitude = DrawKickMagnitudeDistributionMaxwell(p_Sigma, p_Rand);
    }

    return kickMagnitude / OPTIONS->KickScalingFactor();
}


/*
 * Calculate supernova kick magnitude
 * Based on the current supernova event type and user-specified kick magnitude distributions
 *
 *
 * double BaseStar::CalculateSNKickMagnitude(const double p_RemnantMass, const double p_EjectaMass, const STELLAR_TYPE p_StellarType)
 *
 * @param   [IN]    p_RemnantMass               The mass of the remnant (Msol)
 * @param   [IN]    p_EjectaMass                Change in mass of the exploding star (i.e. mass of the ejecta) (Msol)
 * @param   [IN]    p_StellarType		        Expected remnant type
 * @return                                      Kick magnitude
 */
double BaseStar::CalculateSNKickMagnitude(const double p_RemnantMass, const double p_EjectaMass, const STELLAR_TYPE p_StellarType) {
    ERROR error = ERROR::NONE;
	double vK;

    if (!m_SupernovaDetails.initialKickParameters.magnitudeSpecified ||                             // user did not supply kick magnitude, or
         m_SupernovaDetails.initialKickParameters.magnitudeRandomSpecified) {                       // ... wants to draw magnitude using supplied random number

        double sigma;
        switch (utils::SNEventType(m_SupernovaDetails.events.current)) {                            // what type of supernova event happening now?

		    case SN_EVENT::ECSN:                                                                    //  ECSN may have a separate kick prescription
			    sigma = OPTIONS->KickMagnitudeDistributionSigmaForECSN();
                break;

		    case SN_EVENT::USSN:                                                                    // USSN may have a separate kick prescription
			    sigma = OPTIONS->KickMagnitudeDistributionSigmaForUSSN();
                break;

		    case SN_EVENT::AIC:                                                                     // AIC have 0 kick 
		    case SN_EVENT::SNIA:                                                                    // SNIA have 0 kick 
		    case SN_EVENT::HeSD:                                                                    // HeSD have 0 kick 
			    sigma = 0;
                break;

		    case SN_EVENT::CCSN:                                                                    // draw a random kick magnitude from the user selected distribution - sigma based on whether compact object is a NS or BH

                switch (p_StellarType) {                                                            // which stellar type?

                    case STELLAR_TYPE::NEUTRON_STAR:
                        sigma = OPTIONS->KickMagnitudeDistributionSigmaCCSN_NS();
                        break;

                    case STELLAR_TYPE::BLACK_HOLE:
                        sigma = OPTIONS->KickMagnitudeDistributionSigmaCCSN_BH();
                        break;

                    default:                                                                        // unknown stellar type - shouldn't happen
                        error = ERROR::UNKNOWN_STELLAR_TYPE;
                }

                break;

            case SN_EVENT::PISN:                                                                    // not expected here
            case SN_EVENT::PPISN:                                                                   // not expected here
                error = ERROR::UNEXPECTED_SN_EVENT;
                break;

            case SN_EVENT::NONE:                                                                    // no supernova event - shouldn't be here...
                error = ERROR::EXPECTED_SN_EVENT;
                break;

		    default:                                                                                // unknown supernova event - shouldn't happen
                error = ERROR::UNKNOWN_SN_EVENT;
	    }
    
	    if (error == ERROR::NONE) {                                                                 // check for errors
                                                                                                    // no errors - draw kick magnitude
            vK = DrawSNKickMagnitude(sigma, 
                                    m_SupernovaDetails.COCoreMassAtCOFormation, 
                                    m_SupernovaDetails.kickMagnitudeRandom,
                                    p_EjectaMass, 
                                    p_RemnantMass);
        }
    }
    else {                                                                                          // user supplied kick parameters and wants to use supplied kick magnitude, so ...
        vK = m_SupernovaDetails.initialKickParameters.magnitude;                                    // ... use it 
    }

	if (error == ERROR::NONE) {                                                                     // check for errors

        m_SupernovaDetails.drawnKickMagnitude = vK;                                                 // drawn kick magnitude

        if (utils::SNEventType(m_SupernovaDetails.events.current) == SN_EVENT::CCSN) {              // core-collapse supernova event this timestep?
            vK = ApplyBlackHoleKicks(vK, m_SupernovaDetails.fallbackFraction, m_Mass);              // re-weight kicks by mass of remnant according to user specified black hole kicks option
        }
        else {                                                                                      // otherwise
            m_SupernovaDetails.fallbackFraction = 0.0;                                              // set fallback fraction to zero
        }
        m_SupernovaDetails.kickMagnitude = vK;                                                      // updated kick magnitude
    }
    else {                                                                                          // error occurred
        vK = 0.0;                                                                                   // set kick magnitude to zero
        m_Error = error;                                                                            // set error value
        SHOW_WARN(m_Error);                                                                         // warn that an error occurred
    }

    return vK;
}


/*
 * Calculate eccentric anomaly and true anomaly - uses kepler's equation
 *
 * Modifies class member variables m_SupernovaDetails.eccentricAnomaly and m_SupernovaDetails.trueAnomaly
 *
 *
 * void CalculateSNAnomalies(const double p_Eccentricity)
 *
 * @param   [IN]    p_Eccentricity              Eccentricity of the binary
 */
void BaseStar::CalculateSNAnomalies(const double p_Eccentricity) {

    ERROR  error = ERROR::NONE;

    std::tie(error, m_SupernovaDetails.eccentricAnomaly, m_SupernovaDetails.trueAnomaly) = utils::SolveKeplersEquation(m_SupernovaDetails.meanAnomaly, p_Eccentricity);

         if (error == ERROR::NO_CONVERGENCE) { SHOW_ERROR(error, "Solving Kepler's equation"); }        // show error
    else if (error == ERROR::OUT_OF_BOUNDS ) { SHOW_WARN(error, "Eccentric anomaly"); }                 // eccentric anomaly out of bounds - show warning

    return;
}


/*
 * Update the current velocity vector of the star, adding to a previous one if it exists.
 *
 *
 * void BaseStar::UpdateComponentVelocity(const Vector3d p_newVelocity)
 *
 * @param   [IN]    p_newVelocity               The new velocity vector 
 */
void BaseStar::UpdateComponentVelocity(const Vector3d p_newVelocity) {
    m_ComponentVelocity += p_newVelocity;                        // Add new velocity to previous velocity 
}


///////////////////////////////////////////////////////////////////////////////////////
//                                                                                   //
//                              ENERGY RELATED FUNCTIONS                             //
//                                                                                   //
///////////////////////////////////////////////////////////////////////////////////////


/*
 *	Calculate the absolute value of the binding energy of the envelope of the star
 *
 *
 * double CalculateBindingEnergy(const double p_CoreMass, const double p_EnvMass, const double p_Radius, const double p_Lambda)
 *
 * @param   [IN]    p_CoreMass                  Core mass of the star (Msol)
 * @param   [IN]    p_EnvMass                   Envelope mass of the star (Msol)
 * @param   [IN]    p_Radius                    Radius of the star (Rsol)
 * @param   [IN]    p_Lambda                    Dimensionless parameter defining the binding energy
 * @return                                      Binding energy (erg)
 */
double BaseStar::CalculateBindingEnergy(const double p_CoreMass, const double p_EnvMass, const double p_Radius, const double p_Lambda) const {

    double bindingEnergy = 0.0;                                                         // default

	if (utils::Compare(p_Radius, 0.0) <= 0) {                                           // positive radius?
        SHOW_WARN(ERROR::RADIUS_NOT_POSITIVE, "Binding energy = 0.0");                  // warn radius not positive
	}
	else if (utils::Compare(p_Lambda, 0.0) <= 0) {                                      // positive lambda?
        // Not necessarily zero as sometimes lambda is made 0, or maybe weird values for certain parameters of the fit. Not sure about the latter.
        SHOW_WARN(ERROR::LAMBDA_NOT_POSITIVE, "Binding energy = 0.0");                  // warn lambda not positive
	}
	else {                                                                              // calculate binding energy
        // convert to CGS where necessary
        double radius    = p_Radius * RSOL_TO_CM;
        double coreMass  = p_CoreMass * MSOL_TO_G;
        double envMass   = p_EnvMass * MSOL_TO_G;

        double totalMass = coreMass + envMass;                                          // total mass

		bindingEnergy    = G_CGS * totalMass * envMass / (p_Lambda * radius);           // erg
	}

	return bindingEnergy;
}


/*
 * Calculate all binding energies
 *
 *
 * void CalculateBindingEnergies(const double p_CoreMass, const double p_EnvMass, const double p_Radius)
 *
 * @param   [IN]    p_CoreMass                  Core mass of the star (Msol)
 * @param   [IN]    p_EnvMass                   Envelope mass of the star (Msol)
 * @param   [IN]    p_Radius                    Radius of the star (Rsol)
 */
void BaseStar::CalculateBindingEnergies(const double p_CoreMass, const double p_EnvMass, const double p_Radius) {
    m_BindingEnergies.fixed          = CalculateBindingEnergy(p_CoreMass, p_EnvMass, p_Radius, m_Lambdas.fixed);
	m_BindingEnergies.nanjing        = CalculateBindingEnergy(p_CoreMass, p_EnvMass, p_Radius, m_Lambdas.nanjing);
	m_BindingEnergies.loveridge      = CalculateBindingEnergy(p_CoreMass, p_EnvMass, p_Radius, m_Lambdas.loveridge);
	m_BindingEnergies.loveridgeWinds = CalculateBindingEnergy(p_CoreMass, p_EnvMass, p_Radius, m_Lambdas.loveridgeWinds);
	m_BindingEnergies.kruckow        = CalculateBindingEnergy(p_CoreMass, p_EnvMass, p_Radius, m_Lambdas.kruckow);
}

/*
 * Calculate convective envelope binding energy for the two-stage Hirai & Mandel (2022) common envelope formalism
 *
 *
 * double CalculateConvectiveEnvelopeBindingEnergy(const double p_TotalMass, const double p_ConvectiveEnvelopeMass, const double p_Radius, const double p_lambda)
 *
 * @param   [IN]    p_TotalMass                 Total mass of the star (Msol)
 * @param   [IN]    p_ConvectiveEnvelopeMass    Mass of the convective outer envelope  (Msol)
 * @param   [IN]    p_Radius                    Radius of the star (Rsol)
 * @param   [IN]    p_Lambda                    Lambda parameter for the convective envelope
 * @return                                      Binding energy (erg)
 */
double BaseStar::CalculateConvectiveEnvelopeBindingEnergy(const double p_TotalMass, const double p_ConvectiveEnvelopeMass, const double p_Radius, const double p_lambda) {
    return CalculateBindingEnergy(p_TotalMass - p_ConvectiveEnvelopeMass, p_ConvectiveEnvelopeMass, p_Radius, p_lambda);
}


/*
 * Approximates the lambda binding energy parameter of the outer convective envelope
 *
 * This is needed for the Hirai & Mandel (2022) two-stage CE formalism.
 * Follows the fits of Picker, Hirai, Mandel (2024), arXiv:2402.13180 for lambda_He
 *
 *
<<<<<<< HEAD
 * double BaseStar::CalculateConvectiveEnvelopeLambdaPicker(double p_convectiveEnvelopeMass, double p_maxConvectiveEnvelopeMass)
=======
 * double BaseStar::CalculateConvectiveEnvelopeLambdaPicker(const double p_convectiveEnvelopeMass, const double p_maxConvectiveEnvelopeMass) const
>>>>>>> 5d81d492
 *
 * @param   [IN]    p_convectiveEnvelopeMass    Mass of the outer convective envelope shell
 * @param   [IN]    p_maxConvectiveEnvelopeMass Maximum mass of the outer convective envelope shell at the onset of carbon burning
 * @return                                      Lambda binding energy parameter for the outer convective envelope
 */
<<<<<<< HEAD
double BaseStar::CalculateConvectiveEnvelopeLambdaPicker(double p_convectiveEnvelopeMass, double p_maxConvectiveEnvelopeMass) {
    
    double log10Z     = log10 (m_Metallicity);
    double m2         = 0.0023 * log10Z * log10Z + 0.0088 * log10Z + 0.013;         // Eq. (12) and Table 1 of Picker, Hirai, Mandel (2024)
=======
double BaseStar::CalculateConvectiveEnvelopeLambdaPicker(const double p_convectiveEnvelopeMass, const double p_maxConvectiveEnvelopeMass) const {
    
    double m2         = 0.0023 * m_Log10Metallicity * m_Log10Metallicity + 0.0088 * m_Log10Metallicity + 0.013;         // Eq. (12) and Table 1 of Picker, Hirai, Mandel (2024)
>>>>>>> 5d81d492
    double b1         = m2 * m_Mass - 0.23;                                         // Eq. (11) of Picker+ (2024)
    double logLambda  = p_convectiveEnvelopeMass / p_maxConvectiveEnvelopeMass > 0.3 ?
        0.42 * p_convectiveEnvelopeMass / p_maxConvectiveEnvelopeMass + b1 : 0.3 * 0.42 + b1;
    
    return exp(logLambda);
}

///////////////////////////////////////////////////////////////////////////////////////
//                                                                                   //
//                    MISCELLANEOUS FUNCTIONS / CONTROL FUNCTIONS                    //
//                                                                                   //
///////////////////////////////////////////////////////////////////////////////////////


/*
 * Determines if the star is one of a list of stellar types passed
 *
 *
 * bool IsOneOf(const STELLAR_TYPE_LIST p_List)
 *
 * @param   [IN]    p_List                      List of stellar types
 * @return                                      Boolean - true if star is in list, false if not
 */
bool BaseStar::IsOneOf(const STELLAR_TYPE_LIST p_List) const {
    for (auto elem: p_List) {
        if (m_StellarType == elem) return true;
    }
	return false;
}


/*
 * Limit timestep to 1% mass change
 *
 *
 * double LimitTimestep()
 *
 * @return                                      Timestep
 */
double BaseStar::LimitTimestep(const double p_Dt) {

    double dt = p_Dt;

    // cap timestep to maximum of MAXIMUM_MASS_LOSS_FRACTION change in mass star.
    if (OPTIONS->UseMassLoss()) {
        double mDot     = CalculateMassLossRate();                                          // First, calculate mass loss rate
        double massLoss = CalculateMassLoss_Static(m_Mass, mDot, dt);                       // Next, calculate mass loss - limited to (mass * MAXIMUM_MASS_LOSS_FRACTION)

        if (utils::Compare(massLoss, 0.0) > 0) {                                            // No change if no mass loss
            double dtWind = massLoss / (mDot * 1.0E6);                                      // Calculate timestep to match (possibly limited) mass loss
                   dtWind = std::max(std::round(dtWind / TIMESTEP_QUANTUM) * TIMESTEP_QUANTUM, NUCLEAR_MINIMUM_TIMESTEP);
                   dt     = std::max(std::round(dt / TIMESTEP_QUANTUM) * TIMESTEP_QUANTUM, NUCLEAR_MINIMUM_TIMESTEP);
                   dt     = min(dt, dtWind);                                                // choose dt
        }
    }

    return dt;
}


/*
 * Calculate next timestep for stellar evolution
 *
 * Timestep based on stellar type, age, etc.
 *
 *
 * double CalculateTimestep()
 *
 * @return                                      Timestep
 */
double BaseStar::CalculateTimestep() {

    // the GBParams and Timescale calculations need to be done
    // before the timestep calculation - since the binary code
    // calls this functiom, the GBParams and Timescale functions
    // are called here

    CalculateGBParams();                                                                                    // calculate giant branch parameters
    CalculateTimescales();                                                                                  // calculate timescales

    double dt = std::max(std::round(ChooseTimestep(m_Age) / TIMESTEP_QUANTUM) * TIMESTEP_QUANTUM, NUCLEAR_MINIMUM_TIMESTEP);

    return max(LimitTimestep(dt), NUCLEAR_MINIMUM_TIMESTEP);                                                // clamp timestep to minimum NUCLEAR_MINIMUM_TIMESTEP
}


/*
 * Set parameters required before updating stellar attributes (via evolution) - modify star attributes
 *
 * Will apply mass changes to m_Mass and/or m_Mass0.  Note discussion in documentation for
 * UpdateAttributes() in Star.cpp - changing m_Mass0 is a bit of a kludge and should be fixed.
 *
 * If the timestep (p_DeltaTime) is > 0 then m_Mass and m_Radius will be saved as m_MassPrev and m_RadiusPrev respectively.
 *
 *
 * void UpdateAttributesAndAgeOneTimestepPreamble(const double p_DeltaMass, const double p_DeltaMass0, const double p_DeltaTime)
 *
 * @param   [IN]    p_DeltaMass                 The change in mass to apply in Msol
 * @param   [IN]    p_DeltaMass0                The change in mass0 to apply in Msol
 * @param   [IN]    p_DeltaTime                 Timestep in Myr
 */
void BaseStar::UpdateAttributesAndAgeOneTimestepPreamble(const double p_DeltaMass, const double p_DeltaMass0, const double p_DeltaTime) {

    if (utils::Compare(p_DeltaMass,  0.0) != 0) { m_Mass  = max(0.0, m_Mass  + p_DeltaMass);  }     // update mass as required (only change if delta != 0 with tolerance) and prevent -ve
    if (utils::Compare(p_DeltaMass0, 0.0) != 0) { m_Mass0 = max(0.0, m_Mass0 + p_DeltaMass0); }     // update mass0 as required (only change if delta != 0 with tolerance) and prevent -ve

    // record some current values before they are (possibly) changed by evolution
    if (p_DeltaTime > 0.0) {                                                                        // don't use utils::Compare() here
        m_StellarTypePrev     = m_StellarType;
        m_DtPrev              = m_Dt;
        m_MassPrev            = m_Mass;
        m_RadiusPrev          = m_Radius;
    }

    // the GBParams and Timescale calculations need to be done
    // before taking the timestep - since the binary code ultimately
    // calls this UpdateAttributesAndAgeOneTimestep, the GBParams and
    // Timescale functions are called here.
    //
    // JR: todo: we should revisit where and how often we recalculate
    // GBParams and Timescales.  The problem is that there are multiple
    // entry points into the calculate/take timestep code that it isn't
    // always obvious where we need to do this...  A project for another
    // time.

    CalculateGBParams();                                                                            // calculate giant branch parameters
    CalculateTimescales();                                                                          // calculate timescales
}


/*
 * Apply mass changes if required, age the star one timestep, advance the simulation time, and update the
 * attributes of the star.
 *
 * The star's attributes (Age, Radius, Luminosity etc.) are calculated and updated as required.
 *
 * Free parameters in the update process are the star's mass (m_Mass), initial mass (m_Mass0), the star's age
 * (m_Age) and the simulation time attribute (m_Time):
 *
 *    - if required, the star's mass is changed by the amount passed as the p_DeltaMass parameter before other
 *      attributes are updated.  The p_DeltaMass parameter may be zero, in which case no change is made to the
 *      star's mass before the attributes of the star are calculated.
 *
 *    - if required, the star's effective initial mass is changed by the amount passed as the p_DeltaMass0 parameter before
 *      other attributes are updated.  The p_DeltaMass0 parameter may be zero, in which case no change is made to
 *      the star's mass before the attributes of the star are calculated.  The Mass0 attribute in Hurley et al. 2000 is overloaded by the introduction
 *      of mass loss (see section 7.1).
 *
 *    - if required, the star is aged by the amount passed as the p_DeltaTime parameter, and the simulation time is
 *      advanced by the same amount, before other attributes are updated.  The p_deltaTime parameter may be zero,
 *      in which case no change is made to the star's age or the physical time attribute.
 *
 *
 * Checks whether the star: (JR: the first two comments below are not true - they probably were once, but not now... check why, and fix the code or fix the comments)
 *    - is a massless remnant (checked after applying p_DeltaMass and p_DeltaMass0, but before applying p_DeltaTime)
 *    - has become a supernova (checked after applying p_DeltaMass and p_DeltaMass0, but before applying p_DeltaTime)
 *    - should skip this phase for this timestep (checked after applying p_DeltaMass, p_DeltaMass0 and p_DeltaTime)
 *
 * If none of the above are true the star evolves on phase for the specified timestep (which may be 0, in which case
 * the star's attributes other than age are re-calculated), then the need to evolve the star off phase is checked.
 *
 * If p_DeltaMass, p_DeltaMass0 and p_DeltaTime are all passed as zero the checks for massless remnant and supernova
 * are performed (and consequential changes made), but no other changes to the star's attributes are made - unless
 * the p_ForceRecalculate parameter is set true.        JR: todo: I'm not convinced p_ForceRecalculate is necessary - check it
 *
 * The functional return is the stellar type to which the star should evolve.  The returned stellar type is just the
 * stellar type of the star upon entry if it should remain on phase.  The star's stellar type is not changed here.
 *
 *
 * STELLAR_TYPE UpdateAttributesAndAgeOneTimestep(const double p_DeltaMass,
 *                                                const double p_DeltaMass0,
 *                                                const double p_DeltaTime,
 *                                                const bool   p_ForceRecalculate)
 *
 * @param   [IN]    p_DeltaMass                 The change in mass to apply in Msol
 * @param   [IN]    p_DeltaMass0                The change in mass0 to apply in Msol
 * @param   [IN]    p_DeltaTime                 The timestep to evolve in Myr
 * @param   [IN]    p_ForceRecalculate          Specifies whether the star's attributes should be recalculated even if the three deltas are 0.0
 *                                              (optional, default = false)
 * @param   [IN]    p_ResolveEnvelopeLoss       Specifies whether envelope loss should be resolved here
 *                                              (optional, default = true)
 *                                              JR: this is a bit of a kludge to resolve problems introduced by modifying stellar attributes in
 *                                                  anticipation of switching stellar type, but using those attributes before the actual switch
 *                                                  to the new stellar type - we need to resolve those situations in the code.
 *                                                  The bottom line is that this parameter is a temporary fix while I develop the permannet fix.
 * @return                                      Stellar type to which star should evolve
 */
STELLAR_TYPE BaseStar::UpdateAttributesAndAgeOneTimestep(const double p_DeltaMass,
                                                         const double p_DeltaMass0,
                                                         const double p_DeltaTime,
                                                         const bool   p_ForceRecalculate,
                                                         const bool   p_ResolveEnvelopeLoss) {
    STELLAR_TYPE stellarType = m_StellarType;                                                   // default is no change

    if (ShouldBeMasslessRemnant()) {                                                            // Do not update the star if it lost all of its mass
        stellarType = STELLAR_TYPE::MASSLESS_REMNANT;
    }
    else {
        stellarType = ResolveSupernova();                                                       // handle supernova              
        if (stellarType == m_StellarType) {                                                     // still on phase?
            
            UpdateAttributesAndAgeOneTimestepPreamble(p_DeltaMass, p_DeltaMass0, p_DeltaTime);  // apply mass changes and save current values if required

            if (p_ForceRecalculate                     ||                                       // force recalculate?
                utils::Compare(p_DeltaMass,  0.0) != 0 ||                                       // mass change? or...
                utils::Compare(p_DeltaMass0, 0.0) != 0 ||                                       // mass0 change? or...
                               p_DeltaTime         > 0) {                                       // age/time advance? (don't use utils::Compare() here)
                                                                                                // yes - update attributes
                AgeOneTimestepPreamble(p_DeltaTime);                                            // advance dt, age, simulation time if necessary (don't use utils::Compare() here)

                if (ShouldSkipPhase()) stellarType = ResolveSkippedPhase();                     // skip phase if required
                else {                                                                          // not skipped - execute phase
                    stellarType = EvolveOnPhase(p_DeltaTime);                                   // evolve on phase
                    if (stellarType == m_StellarType) {                                         // need to switch to new stellar type?
                        stellarType = ResolveEndOfPhase(p_ResolveEnvelopeLoss);                 // no - check for need to move off phase
                    }   
                }
            }
        }
    }

    return stellarType;                                                                         // stellar type to which star should evolve
}


/*
 * Set parameters required before ageing one timestep - modify star attributes
 *
 *
 * void AgeOneTimestepPreamble(const double p_DeltaTime)
 *
 * @param   [IN]    p_DeltaTime                 Timestep in Myr
 */
void BaseStar::AgeOneTimestepPreamble(const double p_DeltaTime) {

    if (p_DeltaTime > 0.0) {                        // if dt > 0    (don't use utils::Compare() here)
        m_Time += p_DeltaTime;                      // advance physical simulation time
        m_Age  += p_DeltaTime;                      // advance age of star
        m_Dt    = p_DeltaTime;                      // set timestep
    }
    EvolveOneTimestepPreamble();
}


/*
 * Convert Mass Transfer Donor History vector into string
 *
 * This is so that a string is passed to the output, not a vector of stellar types.
 *
 * std::string BinaryConstituentStar::MassTransferDonorHistoryString() 
 *
 * @return                              string of dash-separated stellar type numbers
 */
std::string BaseStar::MassTransferDonorHistoryString() const {
    STYPE_VECTOR mtHistVec = m_MassTransferDonorHistory;      
    std::string mtHistStr  = "";

    if (mtHistVec.empty()) {                                                        // this star was never a donor for MT
        mtHistStr = "NA";
    }
    else {                                                                          // this star was a donor, return the stellar type string
        for (size_t ii = 0; ii < mtHistVec.size(); ii++) {
            mtHistStr += std::to_string(static_cast<int>(mtHistVec[ii])) + "-";     // create string of stellar type followed by dash
        }
        mtHistStr.pop_back();                                                       // remove final dash
    }
    return mtHistStr;
}


/*
 * Add new MT event to event history - only for donor stars
 *
 * void BaseStar::UpdateMassTransferDonorHistory()
 *
 */
void BaseStar::UpdateMassTransferDonorHistory() {

    // If MassTransferDonorHistory vector is empty or if there is a new episode, add current type to the vector
    if (m_MassTransferDonorHistory.empty()) {
        m_MassTransferDonorHistory.push_back(m_StellarType);
    }
    else if (!utils::IsOneOf(m_StellarType, { m_MassTransferDonorHistory.back() })) { // the star has not yet MT'd as its current type, so new event
        m_MassTransferDonorHistory.push_back(m_StellarType);
    }
}


/*
 * Evolve the star on it's current phase - take one timestep on the current phase
 *
 *
 * STELLAR_TYPE EvolveOnPhase(const double p_DeltaTime)
 *
 * @param   [IN]    p_DeltaTime                 Timestep in Myr
 * @return                                      Stellar Type to which star should evolve - unchanged if not moving off current phase
 */
STELLAR_TYPE BaseStar::EvolveOnPhase(const double p_DeltaTime) {

    STELLAR_TYPE stellarType = m_StellarType;

    if (ShouldEvolveOnPhase()) {                                                    // evolve timestep on phase
        m_Tau             = CalculateTauOnPhase();

        m_COCoreMass      = CalculateCOCoreMassOnPhase();
        m_CoreMass        = CalculateCoreMassOnPhase();
        m_HeCoreMass      = CalculateHeCoreMassOnPhase();
        
        m_Luminosity      = CalculateLuminosityOnPhase();

        std::tie(m_Radius, stellarType) = CalculateRadiusAndStellarTypeOnPhase();   // radius and possibly new stellar type

        m_Mu              = CalculatePerturbationMuOnPhase();

        PerturbLuminosityAndRadiusOnPhase();

        m_Temperature     = CalculateTemperatureOnPhase();

        if (p_DeltaTime > 0.0) {
            STELLAR_TYPE thisStellarType = ResolveEnvelopeLoss();                       // resolve envelope loss if it occurs - possibly new stellar type
            if (thisStellarType != m_StellarType) {                                     // thisStellarType overrides stellarType (from CalculateRadiusAndStellarTypeOnPhase())
                stellarType = thisStellarType;
            }
        }
    }

    return stellarType;
}


/*
 * Evolve the star onto the next phase if necessary - take one timestep at the end of the current phase
 *
 *
 * STELLAR_TYPE ResolveEndOfPhase(const bool p_ResolveEnvelopeLoss)
 *
 * @param   [IN]    p_ResolveEnvelopeLoss       Specifies whether envelope loss should be resolved here
 *                                              (optional, default = true)
 *                                              JR: this is a bit of a kludge to resolve problems introduced by modifying stellar attributes in
 *                                                  anticipation of switching stellar type, but using those attributes before the actual switch
 *                                                  to the new stellar type - we need to resolve those situations in the code.
 * @return                                      Stellar Type to which star should evolve - unchanged if not moving off current phase
 */
STELLAR_TYPE BaseStar::ResolveEndOfPhase(const bool p_ResolveEnvelopeLoss) {

    STELLAR_TYPE stellarType = m_StellarType;

    if (IsEndOfPhase()) {                                                       // end of phase

        if (p_ResolveEnvelopeLoss) stellarType = ResolveEnvelopeLoss();         // if required, resolve envelope loss if it occurs

        if (stellarType == m_StellarType) {                                     // staying on phase?

            m_Tau         = CalculateTauAtPhaseEnd();

            m_COCoreMass  = CalculateCOCoreMassAtPhaseEnd();
            m_CoreMass    = CalculateCoreMassAtPhaseEnd();
            m_HeCoreMass  = CalculateHeCoreMassAtPhaseEnd();

            m_Luminosity  = CalculateLuminosityAtPhaseEnd();
            
            m_Radius      = CalculateRadiusAtPhaseEnd();

            m_Mu          = CalculatePerturbationMuAtPhaseEnd();

            PerturbLuminosityAndRadiusAtPhaseEnd();

            m_Temperature = CalculateTemperatureAtPhaseEnd();

            stellarType   = EvolveToNextPhase();                                // determine the stellar type to which the star should evolve
        }
    }

    return stellarType;
}<|MERGE_RESOLUTION|>--- conflicted
+++ resolved
@@ -3968,26 +3968,15 @@
  * Follows the fits of Picker, Hirai, Mandel (2024), arXiv:2402.13180 for lambda_He
  *
  *
-<<<<<<< HEAD
- * double BaseStar::CalculateConvectiveEnvelopeLambdaPicker(double p_convectiveEnvelopeMass, double p_maxConvectiveEnvelopeMass)
-=======
  * double BaseStar::CalculateConvectiveEnvelopeLambdaPicker(const double p_convectiveEnvelopeMass, const double p_maxConvectiveEnvelopeMass) const
->>>>>>> 5d81d492
  *
  * @param   [IN]    p_convectiveEnvelopeMass    Mass of the outer convective envelope shell
  * @param   [IN]    p_maxConvectiveEnvelopeMass Maximum mass of the outer convective envelope shell at the onset of carbon burning
  * @return                                      Lambda binding energy parameter for the outer convective envelope
  */
-<<<<<<< HEAD
-double BaseStar::CalculateConvectiveEnvelopeLambdaPicker(double p_convectiveEnvelopeMass, double p_maxConvectiveEnvelopeMass) {
-    
-    double log10Z     = log10 (m_Metallicity);
-    double m2         = 0.0023 * log10Z * log10Z + 0.0088 * log10Z + 0.013;         // Eq. (12) and Table 1 of Picker, Hirai, Mandel (2024)
-=======
 double BaseStar::CalculateConvectiveEnvelopeLambdaPicker(const double p_convectiveEnvelopeMass, const double p_maxConvectiveEnvelopeMass) const {
     
     double m2         = 0.0023 * m_Log10Metallicity * m_Log10Metallicity + 0.0088 * m_Log10Metallicity + 0.013;         // Eq. (12) and Table 1 of Picker, Hirai, Mandel (2024)
->>>>>>> 5d81d492
     double b1         = m2 * m_Mass - 0.23;                                         // Eq. (11) of Picker+ (2024)
     double logLambda  = p_convectiveEnvelopeMass / p_maxConvectiveEnvelopeMass > 0.3 ?
         0.42 * p_convectiveEnvelopeMass / p_maxConvectiveEnvelopeMass + b1 : 0.3 * 0.42 + b1;
