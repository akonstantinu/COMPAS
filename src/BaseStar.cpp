// gsl includes
#include <gsl/gsl_roots.h>
#include <gsl/gsl_cdf.h>

// boost includes
#include <boost/math/distributions.hpp>

#include "Rand.h"
#include "BaseStar.h"
#include "vector3d.h"

using std::max;
using std::min;


BaseStar::BaseStar() {

    // initialise member variables

    m_ObjectId           = globalObjectId++;                           // unique object id - remains for life of star (even through evolution to other phases)
    m_ObjectType         = OBJECT_TYPE::BASE_STAR;                     // object type - remains for life of star (even through evolution to other phases)
    m_InitialStellarType = STELLAR_TYPE::STAR;                         // stellar type - changes throughout life of star (through evolution to other phases)
    m_StellarType        = STELLAR_TYPE::STAR;                         // stellar type - changes throughout life of star (through evolution to other phases)

    m_Error              = ERROR::NOT_INITIALISED;                     // clear error flag
}


BaseStar::BaseStar(const unsigned long int p_RandomSeed, 
                   const double            p_MZAMS, 
                   const KickParameters    p_KickParameters) {

    // initialise member variables

    m_ObjectId            = globalObjectId++;                                                       // unique object id - remains for life of star (even through evolution to other phases)
    m_ObjectType          = OBJECT_TYPE::BASE_STAR;                                                 // object type - remains for life of star (even through evolution to other phases)
    m_InitialStellarType  = STELLAR_TYPE::STAR;                                                     // stellar type - changes throughout life of star (through evolution to other phases)
    m_StellarType         = STELLAR_TYPE::STAR;                                                     // stellar type - changes throughout life of star (through evolution to other phases)

    m_Error               = ERROR::NONE;                                                            // clear error flag

    m_CHE                 = false;                                                                  // initially
    
    // Initialise member variables from input parameters
    // (kick parameters initialised below - see m_SupernovaDetails)
    m_RandomSeed          = p_RandomSeed;
    m_MZAMS               = p_MZAMS;


    // Initialise metallicity

    m_Metallicity         = OPTIONS->OptionSpecified("metallicity") == 1                            // user specified metallicity?
                                ? OPTIONS->Metallicity()                                            // yes, use it
                                : utils::SampleMetallicity();                                       // no, sample it


    // Initialise metallicity dependent values
    m_LogMetallicityXi    = log10(m_Metallicity / ZSOL);
    m_LogMetallicitySigma = log10(m_Metallicity);
    m_LogMetallicityRho   = m_LogMetallicityXi + 1.0;


    // Initialise coefficients, parameters and constants

    // initialise m_Timescales vector - so we have the right number of entries
    for (int i = 0; i < static_cast<int>(TIMESCALE::COUNT); i++) {
        m_Timescales.push_back(DEFAULT_INITIAL_DOUBLE_VALUE);
    }

    // initialise m_GBParams vector - so we have the right number of entries
    for (int i = 0; i < static_cast<int>(GBP::COUNT); i++) {
        m_GBParams.push_back(DEFAULT_INITIAL_DOUBLE_VALUE);
    }

    // initialise m_MassCutoffs vector - so we have the right number of entries
    for (int i = 0; i < static_cast<int>(MASS_CUTOFF::COUNT); i++) {
        m_MassCutoffs.push_back(DEFAULT_INITIAL_DOUBLE_VALUE);
    }

    // initialise m_LConstants vector - so we have the right number of entries
    for (int i = 0; i < static_cast<int>(L_CONSTANTS::COUNT); i++) {
        m_LConstants.push_back(DEFAULT_INITIAL_DOUBLE_VALUE);
    }

    // initialise m_RConstants vector - so we have the right number of entries
    for (int i = 0; i < static_cast<int>(R_CONSTANTS::COUNT); i++) {
        m_RConstants.push_back(DEFAULT_INITIAL_DOUBLE_VALUE);
    }

    // initialise m_GammaConstants vector - so we have the right number of entries
    for (int i = 0; i < static_cast<int>(GAMMA_CONSTANTS::COUNT); i++) {
        m_GammaConstants.push_back(DEFAULT_INITIAL_DOUBLE_VALUE);
    }


    // calculate coefficients, constants etc.

    CalculateRCoefficients(m_LogMetallicityXi, m_RCoefficients);
    CalculateLCoefficients(m_LogMetallicityXi, m_LCoefficients);

    CalculateMassCutoffs(m_Metallicity, m_LogMetallicityXi, m_MassCutoffs);

    CalculateAnCoefficients(m_AnCoefficients, m_LConstants, m_RConstants, m_GammaConstants);
    CalculateBnCoefficients(m_BnCoefficients);

    m_XExponent                                = CalculateGBRadiusXExponent();
    m_Alpha1                                   = CalculateAlpha1();
    m_Alpha3                                   = CalculateAlpha3();
    m_Alpha4                                   = CalculateAlpha4();

    // initialise remaining member variables

    // Zero age main sequence parameters
    m_RZAMS                                    = CalculateRadiusAtZAMS(m_MZAMS);
    m_LZAMS                                    = CalculateLuminosityAtZAMS(m_MZAMS);
    m_TZAMS                                    = CalculateTemperatureOnPhase_Static(m_LZAMS, m_RZAMS);

    m_OmegaCHE                                 = CalculateOmegaCHE(m_MZAMS, m_Metallicity);
    m_OmegaZAMS                                = CalculateZAMSAngularFrequency(m_MZAMS, m_RZAMS);

    // Effective initial Zero Age Main Sequence parameters corresponding to Mass0
    m_RZAMS0                                   = m_RZAMS;
    m_LZAMS0                                   = m_LZAMS;

    // Current timestep attributes
    m_Time                                     = DEFAULT_INITIAL_DOUBLE_VALUE;
    m_Dt                                       = DEFAULT_INITIAL_DOUBLE_VALUE;
    m_Tau                                      = DEFAULT_INITIAL_DOUBLE_VALUE;
    m_Age                                      = 0.0;                                               // ensure age = 0.0 at construction (rather than default initial value)
    m_Mass                                     = m_MZAMS;
    m_Mass0                                    = m_MZAMS;
    m_Luminosity                               = m_LZAMS;
    m_Radius                                   = m_RZAMS;
    m_Temperature                              = m_TZAMS;
	m_ComponentVelocity						   = Vector3d();

    m_CoreMass                                 = DEFAULT_INITIAL_DOUBLE_VALUE;
    m_COCoreMass                               = DEFAULT_INITIAL_DOUBLE_VALUE;
    m_HeCoreMass                               = DEFAULT_INITIAL_DOUBLE_VALUE;
    m_Mu                                       = DEFAULT_INITIAL_DOUBLE_VALUE;
    m_CoreRadius                               = DEFAULT_INITIAL_DOUBLE_VALUE;
    m_Mdot                                     = DEFAULT_INITIAL_DOUBLE_VALUE;

    m_Omega                                    = m_OmegaZAMS;

    m_MinimumLuminosityOnPhase                 = DEFAULT_INITIAL_DOUBLE_VALUE;
    m_LBVphaseFlag                             = false;

    // Previous timestep attributes
    m_StellarTypePrev                          = m_StellarType;
    m_MassPrev                                 = m_MZAMS;
    m_RadiusPrev                               = m_RZAMS;
    m_DtPrev                                   = DEFAULT_INITIAL_DOUBLE_VALUE;
    m_OmegaPrev                                = m_OmegaZAMS;

    // Winds

    m_LBVfactor                                = OPTIONS->LuminousBlueVariableFactor();
    m_WolfRayetFactor                          = OPTIONS->WolfRayetFactor();

    // Lambdas
	m_Lambdas.dewi                             = DEFAULT_INITIAL_DOUBLE_VALUE;
	m_Lambdas.fixed                            = DEFAULT_INITIAL_DOUBLE_VALUE;
	m_Lambdas.kruckow                          = DEFAULT_INITIAL_DOUBLE_VALUE;
	m_Lambdas.kruckowBottom                    = DEFAULT_INITIAL_DOUBLE_VALUE;
	m_Lambdas.kruckowMiddle                    = DEFAULT_INITIAL_DOUBLE_VALUE;
	m_Lambdas.kruckowTop                       = DEFAULT_INITIAL_DOUBLE_VALUE;
	m_Lambdas.loveridge                        = DEFAULT_INITIAL_DOUBLE_VALUE;
	m_Lambdas.loveridgeWinds                   = DEFAULT_INITIAL_DOUBLE_VALUE;
	m_Lambdas.nanjing                          = DEFAULT_INITIAL_DOUBLE_VALUE;


    // Binding energies
    m_BindingEnergies.fixed                    = DEFAULT_INITIAL_DOUBLE_VALUE;
    m_BindingEnergies.nanjing                  = DEFAULT_INITIAL_DOUBLE_VALUE;
    m_BindingEnergies.loveridge                = DEFAULT_INITIAL_DOUBLE_VALUE;
    m_BindingEnergies.loveridgeWinds           = DEFAULT_INITIAL_DOUBLE_VALUE;
    m_BindingEnergies.kruckow                  = DEFAULT_INITIAL_DOUBLE_VALUE;

    // Supernova detais

    m_SupernovaDetails.initialKickParameters   = p_KickParameters;

    m_SupernovaDetails.kickMagnitudeRandom     = p_KickParameters.magnitudeRandom;

    m_SupernovaDetails.events.current          = SN_EVENT::NONE;
    m_SupernovaDetails.events.past             = SN_EVENT::NONE;

    m_SupernovaDetails.coreMassAtCOFormation   = DEFAULT_INITIAL_DOUBLE_VALUE;
    m_SupernovaDetails.COCoreMassAtCOFormation = DEFAULT_INITIAL_DOUBLE_VALUE;
    m_SupernovaDetails.HeCoreMassAtCOFormation = DEFAULT_INITIAL_DOUBLE_VALUE;
    m_SupernovaDetails.totalMassAtCOFormation  = DEFAULT_INITIAL_DOUBLE_VALUE;

    m_SupernovaDetails.drawnKickMagnitude      = DEFAULT_INITIAL_DOUBLE_VALUE;
    m_SupernovaDetails.kickMagnitude           = DEFAULT_INITIAL_DOUBLE_VALUE;

    m_SupernovaDetails.isHydrogenPoor          = false;
    m_SupernovaDetails.fallbackFraction        = DEFAULT_INITIAL_DOUBLE_VALUE;

    m_SupernovaDetails.eccentricAnomaly        = DEFAULT_INITIAL_DOUBLE_VALUE;
    m_SupernovaDetails.trueAnomaly             = DEFAULT_INITIAL_DOUBLE_VALUE;

    m_SupernovaDetails.supernovaState          = SN_STATE::NONE;


    // Calculates the Baryonic mass for which the GravitationalRemnantMass will be equal to the maximumNeutronStarMass (inverse of SolveQuadratic())
    // needed to decide whether to calculate Fryer+2012 for Neutron Star or Black Hole in GiantBranch::CalculateGravitationalRemnantMass()
    // calculate only once for entire simulation of N binaries in the future.
    m_BaryonicMassOfMaximumNeutronStarMass     = (0.075 * OPTIONS->MaximumNeutronStarMass() * OPTIONS->MaximumNeutronStarMass()) + OPTIONS->MaximumNeutronStarMass();

    // Pulsar details
    m_PulsarDetails.magneticField              = DEFAULT_INITIAL_DOUBLE_VALUE;
    m_PulsarDetails.spinPeriod                 = DEFAULT_INITIAL_DOUBLE_VALUE;
    m_PulsarDetails.spinFrequency              = DEFAULT_INITIAL_DOUBLE_VALUE;
    m_PulsarDetails.spinDownRate               = DEFAULT_INITIAL_DOUBLE_VALUE;

}


///////////////////////////////////////////////////////////////////////////////////////
//                                                                                   //
//                                  CLASS FUNCTIONS                                  //
//                                                                                   //
///////////////////////////////////////////////////////////////////////////////////////


/*
 * Determine the value of the requested property of the constitusnt star (parameter p_Property)
 *
 * The property is a boost variant variable, and is one of the following types:
 *
 *      STAR_PROPERTY           - any individual star property
 *      STAR_1_PROPERTY         - property of the primary (m_Star1)
 *      STAR_2_PROPERTY         - property of the secondary (m_Star2)
 *      SUPERNOVA_PROPERTY      - property of the star that has gone supernova
 *      COMPANION_PROPERTY      - property of the companion to the supernova
 *      BINARY_PROPERTY         - property of the binary
 *      PROGRAM_OPTION          - program option
 *
 * This function handles properties of type:
 *    STAR_PROPERTY, STAR_1_PROPERTY, STAR_2_PROPERTY, SUPERNOVA_PROPERTY, COMPANION_PROPERTY only.
 *
 * This is the function used to retrieve values for properties required to be printed.
 * This allows the composition of the log records to be dynamically modified - this is
 * how we allow users to specify what properties they want recorded in log files.
 *
 * The functional return is the value of the property requested.  The type of the
 * functional return is a tuple: std::tuple<bool, COMPAS_VARIABLE_TYPE>.  This type
 * is COMPAS_VARIABLE by typedef.
 *
 * The bool returned indicates whether the property value was retrieved ok: true = yes, fales = no
 * The COMPAS_VARIABLE_TYPE variable returned is a boost variant variable, the value of which is the
 * value of the underlying primitive variable.
 *
 *
 * COMPAS_VARIABLE StellarPropertyValue(const T_ANY_PROPERTY p_Property) const
 *
 * @param   [IN]    p_Property                  The property for which the value is required
 * @return                                      The value of the requested property
 */
COMPAS_VARIABLE BaseStar::StellarPropertyValue(const T_ANY_PROPERTY p_Property) const {

    bool ok = true;                                                                                                     // default is no error

    COMPAS_VARIABLE_TYPE value;

    ANY_STAR_PROPERTY property;

    switch (boost::apply_visitor(VariantPropertyType(), p_Property)) {

        case ANY_PROPERTY_TYPE::T_STAR_PROPERTY     : { STAR_PROPERTY      prop = boost::get<STAR_PROPERTY>(p_Property);      property = (ANY_STAR_PROPERTY)prop; } break;
        case ANY_PROPERTY_TYPE::T_STAR_1_PROPERTY   : { STAR_1_PROPERTY    prop = boost::get<STAR_1_PROPERTY>(p_Property);    property = (ANY_STAR_PROPERTY)prop; } break;
        case ANY_PROPERTY_TYPE::T_STAR_2_PROPERTY   : { STAR_2_PROPERTY    prop = boost::get<STAR_2_PROPERTY>(p_Property);    property = (ANY_STAR_PROPERTY)prop; } break;
        case ANY_PROPERTY_TYPE::T_SUPERNOVA_PROPERTY: { SUPERNOVA_PROPERTY prop = boost::get<SUPERNOVA_PROPERTY>(p_Property); property = (ANY_STAR_PROPERTY)prop; } break;
        case ANY_PROPERTY_TYPE::T_COMPANION_PROPERTY: { COMPANION_PROPERTY prop = boost::get<COMPANION_PROPERTY>(p_Property); property = (ANY_STAR_PROPERTY)prop; } break;

        default:                                                                                                        // unknown property type
            ok    = false;                                                                                              // that's not ok...
            value = "UNKNOWN";                                                                                          // default value
            SHOW_WARN(ERROR::UNKNOWN_PROPERTY_TYPE);                                                                    // show warning
    }

    if (ok) {
        switch (property) {
            case ANY_STAR_PROPERTY::AGE:                                                value = Age();                                                  break;
            case ANY_STAR_PROPERTY::ANGULAR_MOMENTUM:                                   value = AngularMomentum();                                      break;
            case ANY_STAR_PROPERTY::BINDING_ENERGY_FIXED:                               value = BindingEnergy_Fixed();                                  break;
            case ANY_STAR_PROPERTY::BINDING_ENERGY_NANJING:                             value = BindingEnergy_Nanjing();                                break;
            case ANY_STAR_PROPERTY::BINDING_ENERGY_LOVERIDGE:                           value = BindingEnergy_Loveridge();                              break;
            case ANY_STAR_PROPERTY::BINDING_ENERGY_LOVERIDGE_WINDS:                     value = BindingEnergy_LoveridgeWinds();                         break;
            case ANY_STAR_PROPERTY::BINDING_ENERGY_KRUCKOW:                             value = BindingEnergy_Kruckow();                                break;
            case ANY_STAR_PROPERTY::CHEMICALLY_HOMOGENEOUS_MAIN_SEQUENCE:               value = CHonMS();                                               break;
            case ANY_STAR_PROPERTY::CO_CORE_MASS:                                       value = COCoreMass();                                           break;
            case ANY_STAR_PROPERTY::CO_CORE_MASS_AT_COMPACT_OBJECT_FORMATION:           value = SN_COCoreMassAtCOFormation();                           break;
            case ANY_STAR_PROPERTY::CORE_MASS:                                          value = CoreMass();                                             break;
            case ANY_STAR_PROPERTY::CORE_MASS_AT_COMPACT_OBJECT_FORMATION:              value = SN_CoreMassAtCOFormation();                             break;
            case ANY_STAR_PROPERTY::DRAWN_KICK_MAGNITUDE:                               value = SN_DrawnKickMagnitude();                                break;
            case ANY_STAR_PROPERTY::DT:                                                 value = Dt();                                                   break;
            case ANY_STAR_PROPERTY::DYNAMICAL_TIMESCALE:                                value = CalculateDynamicalTimescale();                          break;
            case ANY_STAR_PROPERTY::ECCENTRIC_ANOMALY:                                  value = SN_EccentricAnomaly();                                  break;
            case ANY_STAR_PROPERTY::ENV_MASS:                                           value = Mass()-CoreMass();                                      break;
            case ANY_STAR_PROPERTY::ERROR:                                              value = Error();                                                break;
            case ANY_STAR_PROPERTY::EXPERIENCED_CCSN:                                   value = ExperiencedCCSN();                                      break;
            case ANY_STAR_PROPERTY::EXPERIENCED_ECSN:                                   value = ExperiencedECSN();                                      break;
            case ANY_STAR_PROPERTY::EXPERIENCED_PISN:                                   value = ExperiencedPISN();                                      break;
            case ANY_STAR_PROPERTY::EXPERIENCED_PPISN:                                  value = ExperiencedPPISN();                                     break;
            case ANY_STAR_PROPERTY::EXPERIENCED_SN_TYPE:                                value = ExperiencedSN_Type();                                   break;
            case ANY_STAR_PROPERTY::EXPERIENCED_USSN:                                   value = ExperiencedUSSN();                                      break;
            case ANY_STAR_PROPERTY::FALLBACK_FRACTION:                                  value = SN_FallbackFraction();                                  break;
            case ANY_STAR_PROPERTY::HE_CORE_MASS:                                       value = HeCoreMass();                                           break;
            case ANY_STAR_PROPERTY::HE_CORE_MASS_AT_COMPACT_OBJECT_FORMATION:           value = SN_HeCoreMassAtCOFormation();                           break;
            case ANY_STAR_PROPERTY::IS_HYDROGEN_POOR:                                   value = SN_IsHydrogenPoor();                                    break;
            case ANY_STAR_PROPERTY::ID:                                                 value = ObjectId();                                             break;
            case ANY_STAR_PROPERTY::INITIAL_STELLAR_TYPE:                               value = InitialStellarType();                                   break;
            case ANY_STAR_PROPERTY::INITIAL_STELLAR_TYPE_NAME:                          value = STELLAR_TYPE_LABEL.at(InitialStellarType());            break;
            case ANY_STAR_PROPERTY::IS_CCSN:                                            value = IsCCSN();                                               break;
            case ANY_STAR_PROPERTY::IS_ECSN:                                            value = IsECSN();                                               break;
            case ANY_STAR_PROPERTY::IS_PISN:                                            value = IsPISN();                                               break;
            case ANY_STAR_PROPERTY::IS_PPISN:                                           value = IsPPISN();                                              break;
            case ANY_STAR_PROPERTY::IS_USSN:                                            value = IsUSSN();                                               break;
            case ANY_STAR_PROPERTY::KICK_MAGNITUDE:                                     value = SN_KickMagnitude();                                     break;
            case ANY_STAR_PROPERTY::LAMBDA_DEWI:                                        value = Lambda_Dewi();                                          break;
            case ANY_STAR_PROPERTY::LAMBDA_FIXED:                                       value = Lambda_Fixed();                                         break;
            case ANY_STAR_PROPERTY::LAMBDA_KRUCKOW:                                     value = Lambda_Kruckow();                                       break;
            case ANY_STAR_PROPERTY::LAMBDA_KRUCKOW_BOTTOM:                              value = Lambda_KruckowBottom();                                 break;
            case ANY_STAR_PROPERTY::LAMBDA_KRUCKOW_MIDDLE:                              value = Lambda_KruckowMiddle();                                 break;
            case ANY_STAR_PROPERTY::LAMBDA_KRUCKOW_TOP:                                 value = Lambda_KruckowTop();                                    break;
            case ANY_STAR_PROPERTY::LAMBDA_LOVERIDGE:                                   value = Lambda_Loveridge();                                     break;
            case ANY_STAR_PROPERTY::LAMBDA_LOVERIDGE_WINDS:                             value = Lambda_LoveridgeWinds();                                break;
            case ANY_STAR_PROPERTY::LAMBDA_NANJING:                                     value = Lambda_Nanjing();                                       break;
            case ANY_STAR_PROPERTY::LBV_PHASE_FLAG:                                     value = LBV_Phase_Flag();                                       break;
            case ANY_STAR_PROPERTY::LUMINOSITY:                                         value = Luminosity();                                           break;
            case ANY_STAR_PROPERTY::MASS:                                               value = Mass();                                                 break;
            case ANY_STAR_PROPERTY::MASS_0:                                             value = Mass0();                                                break;
            case ANY_STAR_PROPERTY::MDOT:                                               value = Mdot();                                                 break;
            case ANY_STAR_PROPERTY::MEAN_ANOMALY:                                       value = SN_MeanAnomaly();                                       break;
            case ANY_STAR_PROPERTY::METALLICITY:                                        value = Metallicity();                                          break;
            case ANY_STAR_PROPERTY::MZAMS:                                              value = MZAMS();                                                break;
            case ANY_STAR_PROPERTY::NUCLEAR_TIMESCALE:                                  value = CalculateNuclearTimescale();                            break;
            case ANY_STAR_PROPERTY::OMEGA:                                              value = Omega();                                                break;
            case ANY_STAR_PROPERTY::OMEGA_BREAK:                                        value = OmegaBreak();                                           break;
            case ANY_STAR_PROPERTY::OMEGA_ZAMS:                                         value = OmegaZAMS();                                            break;
            case ANY_STAR_PROPERTY::PULSAR_MAGNETIC_FIELD:                              value = Pulsar_MagneticField();                                 break;
            case ANY_STAR_PROPERTY::PULSAR_SPIN_DOWN_RATE:                              value = Pulsar_SpinDownRate();                                  break;
            case ANY_STAR_PROPERTY::PULSAR_SPIN_FREQUENCY:                              value = Pulsar_SpinFrequency();                                 break;
            case ANY_STAR_PROPERTY::PULSAR_SPIN_PERIOD:                                 value = Pulsar_SpinPeriod();                                    break;
            case ANY_STAR_PROPERTY::RADIAL_EXPANSION_TIMESCALE:                         value = CalculateRadialExpansionTimescale();                    break;
            case ANY_STAR_PROPERTY::RADIUS:                                             value = Radius();                                               break;
            case ANY_STAR_PROPERTY::RANDOM_SEED:                                        value = RandomSeed();                                           break;
            case ANY_STAR_PROPERTY::RECYCLED_NEUTRON_STAR:                              value = ExperiencedRecycledNS();                                break;
            case ANY_STAR_PROPERTY::RLOF_ONTO_NS:                                       value = ExperiencedRLOFOntoNS();                                break;
            case ANY_STAR_PROPERTY::RUNAWAY:                                            value = ExperiencedRunaway();                                   break;
            case ANY_STAR_PROPERTY::RZAMS:                                              value = RZAMS();                                                break;
            case ANY_STAR_PROPERTY::SN_TYPE:                                            value = SN_Type();                                              break;
            case ANY_STAR_PROPERTY::SPEED:                                              value = Speed();												break;
            case ANY_STAR_PROPERTY::STELLAR_TYPE:                                       value = StellarType();                                          break;
            case ANY_STAR_PROPERTY::STELLAR_TYPE_NAME:                                  value = STELLAR_TYPE_LABEL.at(StellarType());                   break;
            case ANY_STAR_PROPERTY::STELLAR_TYPE_PREV:                                  value = StellarTypePrev();                                      break;
            case ANY_STAR_PROPERTY::STELLAR_TYPE_PREV_NAME:                             value = STELLAR_TYPE_LABEL.at(StellarTypePrev());               break;
            case ANY_STAR_PROPERTY::SUPERNOVA_KICK_MAGNITUDE_RANDOM_NUMBER:             value = SN_KickMagnitudeRandom();                               break;
            case ANY_STAR_PROPERTY::SUPERNOVA_PHI:                                      value = SN_Phi();                                               break;
            case ANY_STAR_PROPERTY::SUPERNOVA_THETA:                                    value = SN_Theta();                                             break;
            case ANY_STAR_PROPERTY::TEMPERATURE:                                        value = Temperature()*TSOL;                                     break;
            case ANY_STAR_PROPERTY::THERMAL_TIMESCALE:                                  value = CalculateThermalTimescale();                            break;
            case ANY_STAR_PROPERTY::TIME:                                               value = Time();                                                 break;
            case ANY_STAR_PROPERTY::TIMESCALE_MS:                                       value = Timescale(TIMESCALE::tMS);                              break;
            case ANY_STAR_PROPERTY::TOTAL_MASS_AT_COMPACT_OBJECT_FORMATION:             value = SN_TotalMassAtCOFormation();                            break;
            case ANY_STAR_PROPERTY::TRUE_ANOMALY:                                       value = SN_TrueAnomaly();                                       break;
            case ANY_STAR_PROPERTY::ZETA_HURLEY:                                        value = CalculateZadiabaticHurley2002(m_CoreMass);              break;
            case ANY_STAR_PROPERTY::ZETA_HURLEY_HE:                                     value = CalculateZadiabaticHurley2002(m_HeCoreMass);            break;
            case ANY_STAR_PROPERTY::ZETA_SOBERMAN:                                      value = CalculateZadiabaticSPH(m_CoreMass);                     break;
            case ANY_STAR_PROPERTY::ZETA_SOBERMAN_HE:                                   value = CalculateZadiabaticSPH(m_HeCoreMass);                   break;
        default:                                                                                                        // unknown property
            ok    = false;                                                                                              // that's not ok...
            value = "UNKNOWN";                                                                                          // default value
            SHOW_WARN(ERROR::UNKNOWN_STELLAR_PROPERTY);                                                                 // show warning
        }
    }

    return std::make_tuple(ok, value);
}


/*
 * Determine the value of the requested property of the star (parameter p_Property)
 *
 * The property is a boost variant variable, and is one of the following types:
 *
 *      STAR_PROPERTY           - any individual star property
 *      STAR_1_PROPERTY         - property of the primary (m_Star1)
 *      STAR_2_PROPERTY         - property of the secondary (m_Star2)
 *      SUPERNOVA_PROPERTY      - property of the star that has gone supernova
 *      COMPANION_PROPERTY      - property of the companion to the supernova
 *      BINARY_PROPERTY         - property of the binary
 *      PROGRAM_OPTION          - program option
 *
 * This function calls the appropriate helper function to retrieve the value.
 *
 * This is the function used to retrieve values for properties required to be printed.
 * This allows the composition of the log records to be dynamically modified - this is
 * how we allow users to specify what properties they want recorded in log files.
 *
 * The functional return is the value of the property requested.  The type of the
 * functional return is a tuple: std::tuple<bool, COMPAS_VARIABLE_TYPE>.  This type
 * is COMPAS_VARIABLE by typedef.
 *
 * The bool returned indicates whether the property value was retireved ok: true = yes, fales = no
 * The COMPAS_VARIABLE_TYPE variable returned is a boost variant variable, the value of which is the
 * value of the underlying primitive variable.
 *
 *
 * COMPAS_VARIABLE PropertyValue(const T_ANY_PROPERTY p_Property) const
 *
 * @param   [IN]    p_Property                  The property for which the value is required
 * @return                                      The value of the requested property
 */
COMPAS_VARIABLE BaseStar::PropertyValue(const T_ANY_PROPERTY p_Property) const {

    bool ok = true;                                                                                                             // default is no error

    COMPAS_VARIABLE_TYPE value = 0.0;                                                                                           // default property value

    switch (boost::apply_visitor(VariantPropertyType(), p_Property)) {                                                          // which property type?

        case ANY_PROPERTY_TYPE::T_STAR_PROPERTY:                                                                                // star property
            std::tie(ok, value) = StellarPropertyValue(p_Property);
            break;

        case ANY_PROPERTY_TYPE::T_PROGRAM_OPTION:                                                                               // program option
            std::tie(ok, value) = OPTIONS->OptionValue(p_Property);
            break;

        default:                                                                                                                // unknown property type
            ok    = false;                                                                                                      // that's not ok...
            value = "UNKNOWN";                                                                                                  // default value
            SHOW_WARN(ERROR::UNKNOWN_PROPERTY_TYPE  );                                                                          // show warning
    }

    return std::make_tuple(ok, value);
}


///////////////////////////////////////////////////////////////////////////////////////
//                                                                                   //
//                     COEFFICIENT AND CONSTANT CALCULATIONS ETC.                    //
//                                                                                   //
///////////////////////////////////////////////////////////////////////////////////////


/*
 * Calculate a(n) coefficients
 *
 * a(n) coefficients depend on a star's metallicity only - so this only needs to be done once per star (upon creation)
 *
 * Vectors are passed by reference here for performance - preference would be to pass const& and
 * pass modified value back by functional return, but this way is faster.  This function isn't
 * called too often, but the pattern is the same for others that are called many, many times.

 *
 *
 * void CalculateAnCoefficients(DBL_VECTOR &p_AnCoefficients,
 *                              DBL_VECTOR &p_LConstants,
 *                              DBL_VECTOR &p_RConstants,
 *                              DBL_VECTOR &p_GammaConstants)
 *
 * @param   [IN/OUT]    p_AnCoefficients        a(n) coefficients - calculated here
 * @param   [IN/OUT]    p_LConstants            Luminosity constants - calculated here
 * @param   [IN/OUT]    p_RConstants            Radius constants - calculated here
 * @param   [IN/OUT]    p_GammaConstants        Gamma constants - calculated here
 */
void BaseStar::CalculateAnCoefficients(DBL_VECTOR &p_AnCoefficients,
                                       DBL_VECTOR &p_LConstants,
                                       DBL_VECTOR &p_RConstants,
                                       DBL_VECTOR &p_GammaConstants) {
#define a p_AnCoefficients                                                          // for convenience and readability - undefined at end of function
#define index    coeff.first                                                        // for convenience and readability - undefined at end of function
#define coeff(x) coeff.second[AB_TCoeff::x]                                         // for convenience and readability - undefined at end of function
#define LConstants(x) p_LConstants[static_cast<int>(L_CONSTANTS::x)]                // for convenience and readability - undefined at end of function
#define RConstants(x) p_RConstants[static_cast<int>(R_CONSTANTS::x)]                // for convenience and readability - undefined at end of function
#define GammaConstants(x) p_GammaConstants[static_cast<int>(GAMMA_CONSTANTS::x)]    // for convenience and readability - undefined at end of function

    double Z     = m_Metallicity;
    double xi    = m_LogMetallicityXi;
    double sigma = m_LogMetallicitySigma;

    // pow() is slow - use multiplication
    // do these calculations once only - and esp. outside the loop
    double xi_2  = xi * xi;
    double xi_3  = xi * xi_2;
    double xi_4  = xi_2 * xi_2;


    // calculate initial values for a(n) coefficients
    a.push_back(0.0);           // this is a dummy entry - so our index is the same as that in Hurley et al. 2000 (we just ignore the zeroeth entry)
    for (auto coeff: A_COEFF) {
        a.push_back(coeff(ALPHA) + (coeff(BETA) * xi) + (coeff(GAMMA) * xi_2) + (coeff(ETA) * xi_3) + (coeff(MU) * xi_4));
    }

    // Special cases - see Hurley et al. 2000

    a[11] *= a[14];
    a[12] *= a[14];
    a[17] = PPOW(10.0, max((0.097 - (0.1072 * (sigma + 3.0))), max(0.097, min(0.1461, (0.1461 + (0.1237 * (sigma + 2.0)))))));
    a[18] *= a[20];
    a[19] *= a[20];
    a[29] = PPOW(a[29], (a[32]));
    a[33] = min(1.4, 1.5135 + (0.3769 * xi));
    a[42] = min(1.25, max(1.1, a[42]));
    a[44] = min(1.3, max(0.45, a[44]));
    a[49] = max(a[49], 0.145);
    a[50] = min(a[50], (0.306 + (0.053 * xi)));
    a[51] = min(a[51], (0.3625 + (0.062 * xi)));
    a[52] = (utils::Compare(Z, 0.01) > 0) ? min(a[52], 1.0) : max(a[52], 0.9);
    a[53] = (utils::Compare(Z, 0.01) > 0) ? min(a[53], 1.1) : max(a[53], 1.0);
    a[57] = min(1.4, a[57]);
    a[57] = max((0.6355 - (0.4192 * xi)), max(1.25, a[57]));
    a[62] = max(0.065, a[62]);
    a[63] = (utils::Compare(Z, 0.004) < 0) ? min(0.055, a[63]) : a[63];
    a[66] = max(a[66], min(1.6, -0.308 - (1.046 * xi)));
    a[66] = max(0.8, min(0.8 - (2.0 * xi), a[66]));
    a[68] = max(0.9, min(a[68], 1.0));

    // Need bAlpaR - calculate it now
    RConstants(B_ALPHA_R) = (a[58] * PPOW(a[66], a[60])) / (a[59] + PPOW(a[66], a[61]));                          // Hurley et al. 2000, eq 21a (wrong in the arxiv version - says = a59*M**(a61))

    // Continue special cases

    a[64] = (utils::Compare(a[68], a[66]) > 0) ? RConstants(B_ALPHA_R) : max(0.091, min(0.121, a[64]));
    a[68] = min(a[68], a[66]);
    a[72] = (utils::Compare(Z, 0.01) > 0) ? max(a[72], 0.95) : a[72];
    a[74] = max(1.4, min(a[74], 1.6));
    a[75] = max(1.0, min(a[75], 1.27));
    a[75] = max(a[75], 0.6355 - (0.4192 * xi));
    a[76] = max(a[76], -0.1015564 - (0.2161264 * xi) - (0.05182516 * xi_2));
    a[77] = max((-0.3868776 - (0.5457078 * xi) - (0.1463472 * xi_2)), min(0.0, a[77]));
    a[78] = max(0.0, min(a[78], 7.454 + (9.046 * xi)));
    a[79] = min(a[79], max(2.0, -13.3 - (18.6 * xi)));
    a[80] = max(0.0585542, a[80]);
    a[81] = min(1.5, max(0.4, a[81]));

    LConstants(B_ALPHA_L)   = (a[45] + (a[46] * PPOW(2.0, a[48]))) / (PPOW(2.0, 0.4) + (a[47] * PPOW(2.0, 1.9)));  // Hurley et al. 2000, eq 19a
    LConstants(B_BETA_L)    = max(0.0, (a[54] - (a[55] * PPOW(a[57], a[56]))));                                  // Hurley et al. 2000, eq 20
    LConstants(B_DELTA_L)   = min((a[34] / PPOW(a[33], a[35])), (a[36] / PPOW(a[33], a[37])));                    // Hurley et al. 2000, eq 16

    RConstants(C_ALPHA_R)   = (a[58] * PPOW(a[67], a[60])) / (a[59] + PPOW(a[67], a[61]));                        // Hurley et al. 2000, eq 21a (wrong in the arxiv version)
    RConstants(B_BETA_R)    = (a[69] * 8.0 * M_SQRT2) / (a[70] + PPOW(2.0, a[71]));                              // Hurley et al. 2000, eq 22a
    RConstants(C_BETA_R)    = (a[69] * 16384.0) / (a[70] + PPOW(16.0, a[71]));                                   // Hurley et al. 2000, eq 22a
    RConstants(B_DELTA_R)   = (a[38] + a[39] * 8.0 * M_SQRT2) / (a[40] * 8.0 + PPOW(2.0, a[41])) - 1.0;            // Hurley et al. 2000, eq 17

    GammaConstants(B_GAMMA) = a[76] + (a[77] * PPOW((1.0 - a[78]), a[79]));                                      // Hurley et al. 2000, eq 23
    GammaConstants(C_GAMMA) = (utils::Compare(a[75], 1.0) == 0) ? GammaConstants(B_GAMMA) : a[80];              // Hurley et al. 2000, eq 23

#undef GammaConstants
#undef RConstants
#undef LConstants
#undef coeff
#undef index
#undef a
}


/*
 * Calculate b(n) coefficients
 *
 * b(n) coefficients depend on a star's metallicity only - so this only needs to be done once per star (upon creation)
 *
 * Vectors are passed by reference here for performance - preference would be to pass const& and
 * pass modified value back by functional return, but this way is faster.  This function isn't
 * called too often, but the pattern is the same for others that are called many, many times.
 *
 *
 * void CalculateBnCoefficients(DBL_VECTOR &p_BnCoefficients)
 *
 * @param   [IN/OUT]    p_BnCoefficients        b(n) coefficients - calculated here
 */
void BaseStar::CalculateBnCoefficients(DBL_VECTOR &p_BnCoefficients) {
#define b p_BnCoefficients                                              // for convenience and readability - undefined at end of function
#define index    coeff.first                                            // for convenience and readability - undefined at end of function
#define coeff(x) coeff.second[AB_TCoeff::x]                             // for convenience and readability - undefined at end of function
#define massCutoffs(x) m_MassCutoffs[static_cast<int>(MASS_CUTOFF::x)]  // for convenience and readability - undefined at end of function


    double Z     = m_Metallicity;
    double xi    = m_LogMetallicityXi;
    double sigma = m_LogMetallicitySigma;
    double rho   = m_LogMetallicityRho;

    // pow() is slow - use multiplication
    // do these calculations once only - and esp. outside the loop
    double xi_2  = xi * xi;
    double xi_3  = xi * xi_2;
    double xi_4  = xi_2 * xi_2;
    double xi_5  = xi * xi_4;

    double rho_2 = rho * rho;
    double rho_3 = rho * rho_2;

    b.push_back(0.0);           // this is a dummy entry for b(n) coefficients - so our index is the same as that in Hurley et al. 2000
    for (auto coeff: B_COEFF) {
        b.push_back(coeff(ALPHA) + (coeff(BETA) * xi) + (coeff(GAMMA) * xi_2) + (coeff(ETA) * xi_3) + (coeff(MU) * xi_4));
    }

    // Special Cases - see Hurley et al. 2000

    b[1] = min(0.54, b[1]);
    b[2] = PPOW(10.0, (-4.6739 - (0.9394 * sigma)));
    b[2] = min(max(b[2], (-0.04167 + (55.67 * Z))), (0.4771 - (9329.21 * PPOW(Z, 2.94))));
    b[3] = max(-0.1451, (-2.2794 - (1.5175 * sigma) - (0.254 * sigma * sigma)));
    b[3] = (utils::Compare(Z, 0.004) > 0) ? max(b[3], 0.7307 + (14265.1 * PPOW(Z, 3.395))) : PPOW(10.0, b[3]);
    b[4] += 0.1231572 * xi_5;
    b[6] += 0.01640687 * xi_5;
    b[11] = b[11] * b[11];
    b[13] = b[13] * b[13];
    b[14] = PPOW(b[14], b[15]);
    b[16] = PPOW(b[16], b[15]);
    b[17] = (utils::Compare(xi, -1.0) > 0) ? 1.0 - (0.3880523 * PPOW((xi + 1.0), 2.862149)) : 1.0;
    b[24] = PPOW(b[24], b[28]);
    b[26] = 5.0 - (0.09138012 * PPOW(Z, -0.3671407));
    b[27] = PPOW(b[27], (2.0 * b[28]));
    b[31] = PPOW(b[31], b[33]);
    b[34] = PPOW(b[34], b[33]);
    b[36] = b[36] * b[36] * b[36] * b[36];
    b[37] = 4.0 * b[37];
    b[38] = b[38] * b[38] * b[38] * b[38];
    b[40] = max(b[40], 1.0);
    b[41] = PPOW(b[41], b[42]);
    b[44] = b[44] * b[44] * b[44] * b[44] * b[44];
    b[45] = utils::Compare(rho, 0.0) <= 0 ? 1.0 : 1.0 - ((2.47162 * rho) - (5.401682 * rho_2) + (3.247361 * rho_3));
    b[46] = -1.0 * b[46] * log10(massCutoffs(MHeF) / massCutoffs(MFGB));
    b[47] = (1.127733 * rho) + (0.2344416 * rho_2) - (0.3793726 * rho_3);
    b[51] -= 0.1343798 * xi_5;
    b[53] += 0.4426929 * xi_5;
    b[55] = min((0.99164 - (743.123 * PPOW(Z, 2.83))), b[55]);
    b[56] += 0.1140142 * xi_5;
    b[57] -= 0.01308728 * xi_5;

#undef massCutoffs
#undef coeff
#undef index
#undef b
}


/*
 * Calculate all alpha-like metallicity dependent luminosity coefficients
 *
 * Luminosity coefficients depend on a star's metallicity only - so this only needs to be done once per star (upon creation)
 *
 * Vectors are passed by reference here for performance - preference would be to pass const& and
 * pass modified value back by functional return, but this way is faster.  This function isn't
 * called too often, but the pattern is the same for others that are called many, many times.
 *
 *
 * void CalculateLCoefficients(const double p_LogMetallicityXi, DBL_VECTOR &p_LCoefficients)
 *
 * @param   [IN]        p_LogMetallicityXi      log10(Metallicity / Zsol) - xi in Hurley et al. 2000
 * @param   [IN/OUT]    p_LCoefficients         Luminosity coefficients - calculated here
 */
void BaseStar::CalculateLCoefficients(const double p_LogMetallicityXi, DBL_VECTOR &p_LCoefficients) {
#define index    coeff.first                // for convenience and readability - undefined at end of function
#define coeff(x) coeff.second[LR_TCoeff::x] // for convenience and readability - undefined at end of function

    // pow() is slow - use multiplication
    // do these calculations once only - and esp. outside the loop
    double xi   = p_LogMetallicityXi;
    double xi_2 = xi * xi;
    double xi_3 = xi * xi_2;
    double xi_4 = xi_2 * xi_2;

    // iterate over Luminosity coefficients constants L_COEFF (see constants.h)
    // These are from table 1 in Tout et al. 1996
    // Each row (indexed by 'index') defines the coefficients of the 5 terms (coefficients 'a', 'b', 'c', 'd' & 'e')
    for(auto coeff: L_COEFF) {
        p_LCoefficients.push_back(coeff(a) + (coeff(b) * xi) + (coeff(c) * xi_2) + (coeff(d) * xi_3) + (coeff(e) * xi_4));
    }

#undef coeff
#undef index
}


/*
 * Calculate all alpha-like metallicity dependent radius coefficients
 *
 * Radius coefficients depend on a star's metallicity only - so this only needs to be done once per star (upon creation)
 *
 * Vectors are passed by reference here for performance - preference would be to pass const& and
 * pass modified value back by functional return, but this way is faster.  This function isn't
 * called too often, but the pattern is the same for others that are called many, many times.
 *
 *
 * void CalculateRCoefficients(const double p_LogMetallicityXi, DBL_VECTOR &p_RCoefficients)
 *
 * @param   [IN]        p_LogMetallicityXi      log10(Metallicity / Zsol) - xi in Hurley et al. 2000
 * @param   [IN/OUT]    p_LCoefficients         Radius coefficients - calculated here
 */
void BaseStar::CalculateRCoefficients(const double p_LogMetallicityXi, DBL_VECTOR &p_RCoefficients) {
#define index    coeff.first                // for convenience and readability - undefined at end of function
#define coeff(x) coeff.second[LR_TCoeff::x] // for convenience and readability - undefined at end of function

    // pow() is slow - use multiplication
    // do these calculations once only - and esp. outside the loop
    double xi   = p_LogMetallicityXi;
    double xi_2 = xi * xi;
    double xi_3 = xi * xi_2;
    double xi_4 = xi_2 * xi_2;

    // iterate over Radius coefficients constants R_COEFF (see constants.h)
    // These are from table 2 in Tout et al. 1996
    // Each row (indexed by 'index') defines the coefficients of the 5 terms (coefficients 'a', 'b', 'c', 'd' & 'e')
    for(auto coeff: R_COEFF) {
        p_RCoefficients.push_back(coeff(a) + (coeff(b) * xi) + (coeff(c) * xi_2) + (coeff(d) * xi_3) + (coeff(e) * xi_4));
    }

#undef coeff
#undef index
}


/*
 * Calculate the constant alpha1
 *
 * Hurley et al, 2000, just after eq 49
 *
 * Alpha1 depends on a star's metallicity only - so this only needs to be done once per star (upon creation)
 *
 *
 * double CalculateAlpha1()
 *
 * @return                                      Metallicity dependent constant alpha1
 */
double BaseStar::CalculateAlpha1() {
#define b m_BnCoefficients                                              // for convenience and readability - undefined at end of function
#define massCutoffs(x) m_MassCutoffs[static_cast<int>(MASS_CUTOFF::x)]  // for convenience and readability - undefined at end of function

    double LHeI_MHeF = (b[11] + (b[12] * PPOW(massCutoffs(MHeF), 3.8))) / (b[13] + (massCutoffs(MHeF) * massCutoffs(MHeF)));
    return ((b[9] * PPOW(massCutoffs(MHeF), b[10])) - LHeI_MHeF) / LHeI_MHeF;

#undef massCutoffs
#undef b
}


/*
 * Calculate the constant alpha3
 *
 * Hurley et al. 2000, just after eq 56
 *
 * Alpha3 depends on a star's metallicity only - so this only needs to be done once per star (upon creation)
 *
 *
 * double CalculateAlpha3()
 *
 * @return                                      Metallicity dependent constant alpha3
 */
double BaseStar::CalculateAlpha3() {
#define b m_BnCoefficients                                              // for convenience and readability - undefined at end of function
#define massCutoffs(x) m_MassCutoffs[static_cast<int>(MASS_CUTOFF::x)]  // for convenience and readability - undefined at end of function

    double LBAGB = (b[31] + (b[32] * PPOW(massCutoffs(MHeF), (b[33] + 1.8)))) / (b[34] + PPOW(massCutoffs(MHeF), b[33]));
    return ((b[29] * PPOW(massCutoffs(MHeF), b[30])) - LBAGB) / LBAGB;

#undef massCutoffs
#undef b
}


/*
 * Calculate the constant alpha4
 *
 * Hurley et al. 2000, just after eq 57
 *
 * Alpha4 depends on a star's metallicity only - so this only needs to be done once per star (upon creation)
 *
 *
 * double CalculateAlpha4()
 *
 * @return                                      Metallicity dependent constant alpha4
 */
double BaseStar::CalculateAlpha4() {
#define b m_BnCoefficients                                              // for convenience and readability - undefined at end of function
#define massCutoffs(x) m_MassCutoffs[static_cast<int>(MASS_CUTOFF::x)]  // for convenience and readability - undefined at end of function

    double MHeF      = massCutoffs(MHeF);
    double MHeF_5    = MHeF * MHeF * MHeF * MHeF * MHeF;    // pow() is slow - use multiplication
    double tBGB_MHeF = CalculateLifetimeToBGB(MHeF);        // tBGB for mass M = MHeF
    double tHe_MHeF  = tBGB_MHeF * (b[41] * PPOW(MHeF, b[42]) + b[43] * MHeF_5) / (b[44] + MHeF_5);
    
    return ((tHe_MHeF - b[39]) / b[39]);

#undef massCutoffs
#undef b
}


///////////////////////////////////////////////////////////////////////////////////////
//                                                                                   //
//             PARAMETERS, MISCELLANEOUS CALCULATIONS AND FUNCTIONS ETC.             //
//                                                                                   //
///////////////////////////////////////////////////////////////////////////////////////


/*
 * Calculate mass cutoffs:
 *
 *   MHook: the metallicity dependent mass above which a hook appears on the MS
 *   MHeF : the metallicity dependent maximum initial mass for which He ignites degenerately in the He Flash
 *   MFGB : the metallicity dependent maximum mass at which He ignites degenerately on the First Giant Branch (FGB)
 *
 * Mass cutoffs depend on a star's metallicity only - so this only needs to be done once per star (upon creation)
 *
 * Vectors are passed by reference here for performance - preference would be to pass const& and
 * pass modified value back by functional return, but this way is faster.  This function isn't
 * called too often, but the pattern is the same for others that are called many, many times.
 *
 *
 * void CalculateMassCutoffs(const double p_Metallicity, const double p_LogMetallicityXi, DBL_VECTOR &p_MassCutoffs)
 *
 * @param   [IN]        p_Metallicity           Metallicity Z (Z = 0.02 = Zsol)
 * @param   [IN]        p_LogMetallicityXi      log10(Metallicity / Zsol) - xi in Hurley et al. 2000
 * @param   [IN/OUT]    p_MassCutoffs           Mass cutoffs - calculated here
 */
void BaseStar::CalculateMassCutoffs(const double p_Metallicity, const double p_LogMetallicityXi, DBL_VECTOR &p_MassCutoffs) {
#define massCutoffs(x) p_MassCutoffs[static_cast<int>(MASS_CUTOFF::x)]  // for convenience and readability - undefined at end of function

    double xi_2 = p_LogMetallicityXi * p_LogMetallicityXi;                          // pow() is slow - use multiplication

    massCutoffs(MHook) = 1.0185 + (0.16015 * p_LogMetallicityXi) + (0.0892 * xi_2); // MHook - Hurley et al. 2000, eq 1
    massCutoffs(MHeF)  = 1.995 + (0.25 * p_LogMetallicityXi) + (0.087 * xi_2);      // MHeF - Hurley et al. 2000, eq 2

    double top         = 13.048 * PPOW((p_Metallicity / ZSOL), 0.06);
    double bottom      = 1.0 + (0.0012 * PPOW((ZSOL / p_Metallicity), 1.27));
    massCutoffs(MFGB)  = top / bottom;                                              // MFGB - Hurley et al. 2000, eq 3

    massCutoffs(MCHE)  = 100.0;                                                     // MCHE - Mandel/Butler - CHE calculation

#undef massCutoffs
}


/*
 * Calculate the parameter x for the Giant Branch
 *
 * X depends on a star's metallicity only - so this only needs to be done once per star (upon creation)
 *
 * Hybrid of b5 and b7 from Hurley et al. 2000
 * Hurley et al. 2000, eq 47
 *
 *
 * double CalculateGBRadiusXExponent()
 *
 * @return                                      'x' exponent to which Radius depends on Mass (at conatant Luminosity)- 'x' in Hurley et al. 2000, eq 47
 */
double BaseStar::CalculateGBRadiusXExponent() {

    // pow()is slow - use multiplication
    double xi   = m_LogMetallicityXi;
    double xi_2 = xi * xi;
    double xi_3 = xi_2 * xi;
    double xi_4 = xi_2 * xi_2;

    return 0.30406 + (0.0805 * xi) + (0.0897 * xi_2) + (0.0878 * xi_3) + (0.0222 * xi_4);   // Hurley et al. 2000, eq 47
}


/*
 * Calculate the perturbation parameter b
 *
 * Hurley et al. 2000, eq 103
 *
 *
 * double CalculatePerturbationB(const double p_Mass)
 *
 * @param   [IN]    p_Mass                      Mass in Msol
 * @return                                      Perturbation parameter b
 */
double BaseStar::CalculatePerturbationB(const double p_Mass) {
    return 0.002 * max(1.0, (2.5 / p_Mass));
}


/*
 * Calculate the perturbation parameter c
 *
 * Hurley et al. 2000, eq 104
 *
 *
 * double CalculatePerturbationC(const double p_Mass)
 *
 * @param   [IN]    p_Mass                      Mass in Msol
 * @return                                      Perturbation parameter c
 */
double BaseStar::CalculatePerturbationC(double p_Mass) {
    return 0.006 * max(1.0, (2.5 / p_Mass));
}


/*
 * Calculate the perturbation parameter s
 *
 * Hurley et al. 2000, eq 101
 *
 *
 * double CalculatePerturbationS(const double p_Mass)
 *
 * @param   [IN]    p_Mu                        Perturbation parameter mu
 * @param   [IN]    p_Mass                      Mass in Msol
 * @return                                      Perturbation parameter s
 */
double BaseStar::CalculatePerturbationS(const double p_Mu, const double p_Mass) {

    double b      = CalculatePerturbationB(p_Mass);
    double b_3    = b * b * b;                      // pow() is slow - use multiplication
    double mu_b_3 = p_Mu * p_Mu * p_Mu / b_3;       // calculate once, use many times...

    return ((1.0 + b_3) * mu_b_3) / (1.0 + mu_b_3);
}


/*
 * Calculate the perturbation parameter q
 *
 * Hurley et al. 2000, eq 105
 *
 *
 * double CalculatePerturbationQ(const double p_Radius, const double p_Rc)
 *
 * @param   [IN]    p_Radius                    Radius in Rsol
 * @param   [IN]    p_Rc                        Radius that the remnant would have if the star immediately lost its envelope (in Rsol)
 * @return                                      Perturbation parameter q
 */
double BaseStar::CalculatePerturbationQ(const double p_Radius, const double p_Rc) {
    return log(p_Radius / p_Rc); // really is natural log
}


/*
 * Calculate the perturbation parameter r
 *
 *
 * double CalculatePerturbationR(const double p_Mu, const double p_Mass, const double p_Radius, const double p_Rc)
 *
 * @param   [IN]    p_Mu                        Perturbation parameter mu
 * @param   [IN]    p_Mass                      Mass in Msol
 * @param   [IN]    p_Radius                    Radius in Rsol
 * @param   [IN]    p_Rc                        Radius that the remnant would have if the star immediately lost its envelope (in Rsol)
 * @return                                      Perturbation parameter r
 */
double BaseStar::CalculatePerturbationR(const double p_Mu, const double p_Mass, const double p_Radius, const double p_Rc) {

    double r = 0.0;

    if(utils::Compare(p_Mu, 0.0) >= 0) {                            // only if mu >= 0

        double c      = CalculatePerturbationC(p_Mass);
        double c_3    = c * c * c;                                  // pow() is slow - use multiplication
        double mu_c_3 = p_Mu * p_Mu * p_Mu / c_3;                   // calculate once

        double q        = CalculatePerturbationQ(p_Radius, p_Rc);
        double exponent = min((0.1 / q), (-14.0 / log10(p_Mu)));    // JR: todo: Hurley et al. 2000 is just 0.1 / q ?

        r = ((1.0 + c_3) * mu_c_3 * PPOW((p_Mu), exponent)) / ((1.0 + mu_c_3));
    }

    return r;
}


///////////////////////////////////////////////////////////////////////////////////////
//                                                                                   //
//                                LAMBDA CALCULATIONS                                //
//                                                                                   //
///////////////////////////////////////////////////////////////////////////////////////


/*
 * Proposed fit for the common envelope lambda parameter
 * Kruckow et al. 2016 (arXiv:1610.04417), fig 1
 *
 * Spectrum fit to the region bounded by the upper and lower limits as shown in Kruckow+ 2016.
 * Fit as presented in Vigna-Gomez et al. 2018 (arXiv:1805.07974)
 *
 *
 * double CalculateLambdaKruckow(const double p_Radius, const double p_Alpha)
 *
 * @param   [IN]    p_Radius                    Radius in Rsol
 * @param   [IN]    p_Alpha                     Power
 * @return                                      Common envelope lambda parameter
 */
double BaseStar::CalculateLambdaKruckow(const double p_Radius, const double p_Alpha) {

	double alpha = max(-2.0 / 3.0, min(-1.0, p_Alpha));             // clamp alpha to [-1.0, -2/3]

	return 1600.0 * PPOW(0.00125, -alpha) * PPOW(p_Radius, alpha);
}


/*
 * Calculate the binding energy of the envelope
 * Loveridge et al. 2011
 *
 * This function computes log[BE/erg] as a function of log[Z], Mzams, M, log[R/Ro] and GB.
 * Electronic tables, program and further information in: http://astro.ru.nl/~sluys/index.php?title=BE
 *
 *
 * double CalculateLogBindingEnergyLoveridge(bool p_IsMassLoss)
 *
 * @param   [IN]    p_IsMassLoss                Boolean indicating whether mass-loss correction should be applied
 * @return                                      log binding energy in erg
 */
double BaseStar::CalculateLogBindingEnergyLoveridge(bool p_IsMassLoss) {

    // find closest metallicity covered by Loveridge et al. 2011
    // (see LOVERIDGE_METALLICITY and LOVERIDGE_METALLICITYValue)

    int lMetallicity = 0;
    double minDiff   = std::numeric_limits<double>::max();

    // initialise m_MassCutoffs vector - so we have the right number of entries
    for (int i = 0; i < static_cast<int>(LOVERIDGE_METALLICITY::COUNT); i++) {
        double thisDiff = std::abs(m_Metallicity - std::get<1>(LOVERIDGE_METALLICITY_VALUE[i]));
        if (utils::Compare(thisDiff, minDiff) < 0) {
            lMetallicity = i;
            minDiff      = thisDiff;
        }
    }

    // Determine the evolutionary stage of the star (see LOVERIDGE_GROUP)

    LOVERIDGE_GROUP lGroup;

    if (utils::Compare(m_Mass, LOVERIDGE_LM_HM_CUTOFFS[lMetallicity]) > 0) {                // mass > low mass / high mass cutoff?
        lGroup = LOVERIDGE_GROUP::HM;                                                       // yes, group is HM - High Mass
    }
    else {                                                                                  // no - low mass
        if (utils::Compare(m_COCoreMass, 0.0) > 0) {                                        // CO core exists?
            lGroup = LOVERIDGE_GROUP::LMA;                                                  // yes, group is LMA - Low mass on the AGB
        }
        else {                                                                              // no - low mass star on RGB

            // calculate early / late cutoff for low mass RGB stars
            constexpr double deltaM   = 1.0E-5;                                             // JR: todo: what is this for?  Should it be in constants.h?
                      double cutOff   = 0.0;
                      int    exponent = 0;
            for (auto const& aCoefficient: LOVERIDGE_LM1_LM2_CUTOFFS[lMetallicity]) {
                cutOff += aCoefficient * utils::intPow(log10(m_Mass + deltaM), exponent++);
            }

            // set evolutionary stage based on cutoff
            lGroup = utils::Compare(log10(m_Radius), cutOff) > 0 ? LOVERIDGE_GROUP::LMR2 : LOVERIDGE_GROUP::LMR1;
        }
    }

    // calculate log10(binding energy)
    constexpr double deltaR           = 1E-5;                                               // JR: todo: what is this for?  Should it be in constants.h?
              double logBindingEnergy = 0.0;
    for (auto const& lCoefficients: LOVERIDGE_COEFFICIENTS[lMetallicity][static_cast<int>(lGroup)]) {
        logBindingEnergy += lCoefficients.alpha_mr * utils::intPow(log10(m_Mass), lCoefficients.m) * utils::intPow(log10(m_Radius + deltaR), lCoefficients.r);
    }

    double MZAMS_Mass = (m_MZAMS - m_Mass) / m_MZAMS;
    logBindingEnergy *= p_IsMassLoss ? 1.0 + (0.25 * MZAMS_Mass * MZAMS_Mass) : 1.0;        // apply mass-loss correction factor (lambda)

    constexpr double logBE0 = 33.29866;                                                     // JR: todo: what is this for?  Should it be in constants.h?
    logBindingEnergy += logBE0;

	return logBindingEnergy;
}


/*
 * Calculata lambda parameter from the so-called energy formalism of CE (Webbink 1984).
 *
 * Binding energy from detailed models (Loveridge et al. 2011) is given in [E]=erg, so use cgs
 *
 *
 * double CalculateLambdaLoveridgeEnergyFormalism(const double p_EnvMass, const double p_IsMassLoss)
 *
 * @param   [IN]    p_EnvMass                   Envelope mass (Msol)
 * @param   [IN]    p_IsMassLoss                Boolean indicating whether mass-loss correction should be applied
 * @return                                      Common envelope lambda parameter
 */
double BaseStar::CalculateLambdaLoveridgeEnergyFormalism(const double p_EnvMass, const double p_IsMassLoss) {

    double bindingEnergy = PPOW(10.0, CalculateLogBindingEnergyLoveridge(p_IsMassLoss));
    return bindingEnergy > 0.0 ? (G_CGS * m_Mass * MSOL_TO_G * p_EnvMass * MSOL_TO_G) / (m_Radius * RSOL_TO_AU * AU_TO_CM * bindingEnergy) : 1E-20;
}


///////////////////////////////////////////////////////////////////////////////////////
//                                                                                   //
//                                 ZETA CALCULATIONS                                 //
//                                                                                   //
///////////////////////////////////////////////////////////////////////////////////////


/*
 * Calculate the Adiabatic Exponent per Hurley et al. 2002
 *
 *
 * double CalculateZadiabaticHurley2002(const double p_CoreMass) const
 *
 * @param   [IN]    p_CoreMass                  Core mass of the star (Msol)
 * @return                                      Adiabatic exponent
 */
double BaseStar::CalculateZadiabaticHurley2002(const double p_CoreMass) const{
    if(utils::Compare(p_CoreMass, m_Mass)>=0)
        return 0;                                       // If the object is all core, the calculation is meaningless
    double m = p_CoreMass / m_Mass;
    double x = -0.3;                                    // Depends on composition, should use x from Hurley et al 2000
    return -x + (2.0 * m * m * m * m * m);
}


/*
 * Calculate the Adiabatic Exponent per Soberman, Phinney, vdHeuvel 1997
 *
 *
 * double CalculateZadiabaticSPH(const double p_CoreMass) const
 *
 * @param   [IN]    p_CoreMass                  Core mass of the star (Msol)
 * @return                                      Adiabatic exponent
 */
double BaseStar::CalculateZadiabaticSPH(const double p_CoreMass) const {
    if(utils::Compare(p_CoreMass, m_Mass)>=0)
        return 0;                                       // If the object is all core, the calculation is meaningless (and would result in division by zero)
    double m           = p_CoreMass / m_Mass;                                                                                                       // eq (57) Soberman, Phinney, vdHeuvel (1997)
    double oneMinusM   = 1.0 - m;
    double oneMinusM_6 = oneMinusM * oneMinusM * oneMinusM * oneMinusM * oneMinusM * oneMinusM;
    return ((2.0 / 3.0) * m / oneMinusM) - ((1.0 / 3.0) * (oneMinusM / (1.0 + (m + m)))) - (0.03 * m) + (0.2 * m / (1.0 + (1.0 / oneMinusM_6)));    // eq (61) Soberman, Phinney, vdHeuvel (1997)
}


/*
 * Calculate the Adiabatic Exponent (for convective-envelope giant-like stars)
 *
 *
 * double CalculateZadiabatic(ZETA_PRESCRIPTION p_ZetaPrescription) const
 *
 * @param   [IN]    p_ZetaPrescription          Prescription for computing ZetaStar
 * @return                                      Adiabatic exponent
 */
double BaseStar::CalculateZadiabatic(ZETA_PRESCRIPTION p_ZetaPrescription) {
    
    double zeta = 0.0;                                              // default value
    
    switch (p_ZetaPrescription) {                                 // which prescription?
        case ZETA_PRESCRIPTION::SOBERMAN:                         // SOBERMAN: Soberman, Phinney, and van den Heuvel, 1997, eq 61
            zeta = CalculateZadiabaticSPH(m_CoreMass);
            break;
            
        case ZETA_PRESCRIPTION::HURLEY:                          // HURLEY: Hurley, Tout, and Pols, 2002, eq 56
            zeta = CalculateZadiabaticHurley2002(m_CoreMass);
            break;
            
        case ZETA_PRESCRIPTION::ARBITRARY:                       // ARBITRARY: user program options thermal zeta value
            zeta = OPTIONS->ZetaAdiabaticArbitrary();
            break;
            
        default:                                                    // unknown common envelope prescription - shouldn't happen
            m_Error = ERROR::UNKNOWN_ZETA_PRESCRIPTION;          // set error value
            SHOW_ERROR(m_Error);                                    // warn that an error occurred
    }
    
    return zeta;
}


/*
 * Calculate all Lambdas
 *
 * Lambda calculations as tracker for binding energy;
 *
 *
 *
 * void CalculateLambdas(const double p_EnvMass)
 *
 * @param   [IN]    p_EnvMass                   Envelope mass of the star (Msol)
 */
void BaseStar::CalculateLambdas(const double p_EnvMass) {

    m_Lambdas.fixed          = OPTIONS->CommonEnvelopeLambda();
	m_Lambdas.nanjing        = CalculateLambdaNanjing();
	m_Lambdas.loveridge      = CalculateLambdaLoveridgeEnergyFormalism(p_EnvMass, false);
	m_Lambdas.loveridgeWinds = CalculateLambdaLoveridgeEnergyFormalism(p_EnvMass, true);      
	m_Lambdas.kruckow        = CalculateLambdaKruckow(m_Radius, OPTIONS->CommonEnvelopeSlopeKruckow());
	m_Lambdas.kruckowTop     = CalculateLambdaKruckow(m_Radius, -2.0 / 3.0);
	m_Lambdas.kruckowMiddle  = CalculateLambdaKruckow(m_Radius, -4.0 / 5.0);
	m_Lambdas.kruckowBottom  = CalculateLambdaKruckow(m_Radius, -1.0);
	m_Lambdas.dewi           = CalculateLambdaDewi();
}




///////////////////////////////////////////////////////////////////////////////////////
//                                                                                   //
//                              LUMINOSITY CALCULATIONS                              //
//                                                                                   //
///////////////////////////////////////////////////////////////////////////////////////


/*
 * Calculate luminosity at ZAMS (in Lsol)
 * Tout et al. 1996, eq 1
 *
 *
 * double CalculateLuminosityAtZAMS(const double p_MZAMS)
 *
 * @param   [IN]    p_MZAMS                     Zero age main sequence mass in Msol
 * @return                                      Luminosity in Lsol (LZAMS)
 */
double BaseStar::CalculateLuminosityAtZAMS(const double p_MZAMS) {
#define coeff(x) m_LCoefficients[static_cast<int>(L_Coeff::x)]   // for convenience and readability - undefined at end of function

    // pow() is slow - use multiplication where it makes sense
    // sqrt() is much faster than pow()
    double m_0_5 = sqrt(p_MZAMS);
    double m_2   = p_MZAMS * p_MZAMS;
    double m_3   = m_2 * p_MZAMS;
    double m_5   = m_3 * m_2;
    double m_5_5 = m_5 * m_0_5;
    double m_7   = m_5 * m_2;
    double m_8   = m_7 * p_MZAMS;
    double m_9_5 = m_8 * p_MZAMS * m_0_5;
    double m_11  = m_8 * m_3;

    double top    = (coeff(ALPHA) * m_5_5) + (coeff(BETA) * m_11);
    double bottom = (coeff(GAMMA) + m_3) + (coeff(DELTA) * m_5) + (coeff(EPSILON) * m_7) + (coeff(ZETA) * m_8) + (coeff(ETA) * m_9_5);

    return top / bottom;

#undef coeff
}


/*
 * Calculate luminosity at the base of the Asymptotic Giant Branch
 *
 * Hurley et al. 2000, eq 56
 *
 *
 * double CalculateLuminosityAtBAGB(double p_Mass)
 *
 * @param   [IN]    p_Mass                      Mass in Msol
 * @return                                      Luminosity at BAGB in Lsol
 */
double BaseStar::CalculateLuminosityAtBAGB(double p_Mass) {
#define b m_BnCoefficients                                              // for convenience and readability - undefined at end of function
#define massCutoffs(x) m_MassCutoffs[static_cast<int>(MASS_CUTOFF::x)]  // for convenience and readability - undefined at end of function

    return (utils::Compare(p_Mass, massCutoffs(MHeF)) < 0)
            ? (b[29] * PPOW(p_Mass, b[30])) / (1.0 + (m_Alpha3 * exp(15.0 * (p_Mass - massCutoffs(MHeF)))))
            : (b[31] + (b[32] * PPOW(p_Mass, (b[33] + 1.8)))) / (b[34] + PPOW(p_Mass, b[33]));

#undef massCutoffs
#undef b
}


/*
 * Calculate luminosity for a given core mass, used for AGB stars
 *
 * Hurley et al. 2000, eq 37
 *
 *
 * double CalculateLuminosityGivenCoreMass(const double p_CoreMass)
 *
 * @param   [IN]    p_CoreMass                  Core mass in Msol
 * @return                                      Luminosity in Lsol
 */
double BaseStar::CalculateLuminosityGivenCoreMass(const double p_CoreMass) {
#define gbParams(x) m_GBParams[static_cast<int>(GBP::x)]    // for convenience and readability - undefined at end of function

    return min((gbParams(B) * PPOW(p_CoreMass, gbParams(q))), (gbParams(D) * PPOW(p_CoreMass, gbParams(p))));

#undef gbParams
}


///////////////////////////////////////////////////////////////////////////////////////
//                                                                                   //
//                                RADIUS CALCULATIONS                                //
//                                                                                   //
///////////////////////////////////////////////////////////////////////////////////////


/*
 * Calculate radius at ZAMS in units of Rsol
 * Tout et al. 1996, eq 2
 *
 *
 * double CalculateRadiusAtZAMS(const double p_MZAMS)
 *
 * @param   [IN]    p_MZAMS                     Zero age main sequence mass in Msol
 * @return                                      Radius in units of Rsol (RZAMS)
 * Uses class member m_RCoefficients as radius coefficients
 */
double BaseStar::CalculateRadiusAtZAMS(const double p_MZAMS) {
#define coeff(x) m_RCoefficients[static_cast<int>(R_Coeff::x)]  // for convenience and readability - undefined at end of function

    // pow() is slow - use multiplication where it makes sense
    // sqrt() is much faster than pow()
    double m_0_5  = sqrt(p_MZAMS);
    double m_2    = p_MZAMS * p_MZAMS;
    double m_2_5  = m_2 * m_0_5;
    double m_6    = m_2 * m_2 * m_2;
    double m_6_5  = m_6 * m_0_5;
    double m_8    = m_6 * m_2;
    double m_8_5  = m_8 * m_0_5;
    double m_11   = m_8 * m_2 * p_MZAMS;
    double m_18_5 = m_6 * m_6 * m_6 * m_0_5;
    double m_19   = m_11 * m_8;
    double m_19_5 = m_19 * m_0_5;

    double top    = (coeff(THETA) * m_2_5 ) + (coeff(IOTA) * m_6_5) + (coeff(KAPPA) * m_11) + (coeff(LAMBDA) * m_19) + (coeff(MU) * m_19_5);
    double bottom =  coeff(NU) + (coeff(XI) * m_2) + (coeff(OMICRON) * m_8_5 ) + m_18_5 + (coeff(PI) * m_19_5);

    return top / bottom;

#undef coeff
}


///////////////////////////////////////////////////////////////////////////////////////
//                                                                                   //
//                                 MASS CALCULATIONS                                 //
//                                                                                   //
///////////////////////////////////////////////////////////////////////////////////////


/*
 * Calculate the maximum core mass
 *
 * Hurley et al. 2000, eq 89
 *
 *
 * double CalculateMaximumCoreMass(const double p_Mass)
 *
 * @param   [IN]    p_Mass                      Mass in Msol
 * @return                                      Maximum core mass in Msol (McMax)
 */
double BaseStar::CalculateMaximumCoreMass(const double p_Mass) {
    return min(((1.45 * p_Mass) - 0.31), p_Mass);
}


/*
 * Calculate the initial convective envelope mass
 *
 * Hurley et al. 2000, just after eq 111
 *
 *
 * double CalculateInitialEnvelopeMass_Static(const double p_Mass)
 *
 * @param   [IN]    p_Mass                      Mass in Msol
 * @return                                      ZAMS envelope mass - Menv in Hurley et al. 2000
 */
double BaseStar::CalculateInitialEnvelopeMass_Static(const double p_Mass) {

    double envMass = 0.0;

    if (utils::Compare(p_Mass, 0.35) < 0) {                 // star is fully convective so Menv = M
        envMass = p_Mass;
    }
    else if (utils::Compare(p_Mass, 1.25) < 0) {
        double brackets = (1.25 - p_Mass) / 0.9;            // pow() is slow - use multiplication
        envMass         = 0.35 * brackets * brackets;       // Hurley et al. 2000, just after eq 111
    }

    return envMass;
}



/*
 * Calculate rejuvenation factor for stellar age based on mass lost/gained during mass transfer
 *
 * JR: This function returns 1.0 in all cases....
 *
 *
 * double CalculateMassTransferRejuvenationFactor()
 *
 * @return                                      Rejuvenation factor
 */
double BaseStar::CalculateMassTransferRejuvenationFactor() {

    double fRej;
    switch (OPTIONS->MassTransferRejuvenationPrescription()) {                          // which prescription

        case MT_REJUVENATION_PRESCRIPTION::NONE:                                        // NONE - use default Hurley et al. 2000 prescription = 1.0
            fRej = 1.0;
            break;

        case MT_REJUVENATION_PRESCRIPTION::STARTRACK:                                   // StarTrack 2008 prescription - section 5.6 of http://arxiv.org/pdf/astro-ph/0511811v3.pdf

            if (utils::Compare(m_Mass, m_MassPrev) <= 0) {                              // Rejuvenation factor is unity for mass losing stars
                fRej = 1.0;
            }
            else {
                fRej = 1.0;
            }
            break;

        default:                                                                        // unknown prescription - use default Hurley et al. 2000 prescription = 1.0
            SHOW_WARN(ERROR::UNKNOWN_MT_REJUVENATION_PRESCRIPTION, "Using default fRej = 1.0");     // show warning
            fRej = 1.0;
    }

    return fRej;
}


/*
 * Calculate the mass loss rate on the AGB based on the Mira pulsation period (P0)
 *
 * Hurley et al. 2000, just after eq 106 (from Vassiliadis and Wood 1993)
 *
 *
 * double CalculateMassLossRateVassiliadisWood()
 *
 * @return                                      Mass loss rate on AGB in Msol per year
 */
double BaseStar::CalculateMassLossRateVassiliadisWood() {

    double logP0      = min(3.3, (-2.07 - (0.9 * log10(m_Mass)) + (1.94 * log10(m_Radius))));
    double P0         = PPOW(10.0, (logP0)); // In their fortran code, Hurley et al take P0 to be min(p0, 2000.0), implemented here as a minimum power
    double logMdot_VW = -11.4 + (0.0125 * (P0 - 100.0 * max((m_Mass - 2.5), 0.0)));
    double Mdot_VW    = PPOW(10.0, (logMdot_VW));

    return min(Mdot_VW, (1.36E-9 * m_Luminosity));
}


/*
 * Calculate mass loss rate on the GB and beyond
 *
 * Hurley et al. 2000, eq 106 (based on a prescription taken from Kudritzki and Reimers 1978)
 *
 *
 * double CalculateMassLossRateKudritzkiReimers()
 *
 * @return                                      Kudritzki and Reimers mass loss rate (in Msol yr^{-1})
 */
double BaseStar::CalculateMassLossRateKudritzkiReimers() {
    return 4.0E-13 * (MASS_LOSS_ETA * m_Luminosity * m_Radius / m_Mass);    // Shouldn't be eta squared like in paper!
}


/*
 * Calculate the mass loss rate for massive stars (L > 4000 L_sol) using the
 * Nieuwenhuijzen & de Jager 1990 prescription, modified by a metallicity
 * dependent factor (Kudritzki et al 1989).
 *
 * Hurley et al. 2000, just after eq 106
 *
 *
 * double CalculateMassLossRateNieuwenhuijzenDeJagerStatic()
 *
 * @return                                      Nieuwenhuijzen & de Jager mass loss rate for massive stars (in Msol yr^-1)
 */
double BaseStar::CalculateMassLossRateNieuwenhuijzenDeJager() {
    double smoothTaper = min(1.0, (m_Luminosity - 4000.0) / 500.0); // Smooth taper between no mass loss and mass loss
    return sqrt((m_Metallicity / ZSOL)) * smoothTaper * 9.6E-15 * PPOW(m_Radius, 0.81) * PPOW(m_Luminosity, 1.24) * PPOW(m_Mass, 0.16);
}


/*
 * Calculate LBV-like mass loss rate for stars beyond the Humphreys-Davidson limit (Humphreys & Davidson 1994)
 *
 * Ref?
 *
 *
 * double CalculateMassLossRateLBV()
 *
 * @return                                      LBV-like mass loss rate (in Msol yr^{-1})
 */
double BaseStar::CalculateMassLossRateLBV() {
    return 0.1 * PPOW(((1.0E-5 * m_Radius * sqrt(m_Luminosity)) - 1.0), 3.0) * ((m_Luminosity / 6.0E5) - 1.0);
}


/*
 * Calculate LBV-like mass loss rate for stars beyond the Humphreys-Davidson limit (Humphreys & Davidson 1994)
 *
 * Belczynski et al. 2010, eq 8
 *
 *
 * double CalculateMassLossRateLBV2(const double p_Flbv)
 *
 * @param   [IN]    p_Flbv                      Multiplicitive constant multiplying base rate of 1E-4 Msol yr^-1 for LBV mass loss
 *                                              (Belczynski et al 2010 sets this as 1.5, Mennekens & Vanbeveren 2014 set this as 10)
 * @return                                      LBV-like mass loss rate (in Msol yr^{-1})
 */
double BaseStar::CalculateMassLossRateLBV2(const double p_Flbv) {
    return p_Flbv * 1.0E-4;
}


/*
 * Calculate the Wolf-Rayet like mass loss rate for small hydrogen-envelope mass (when mu < 1.0).
 *
 * Hurley et al. 2000, just after eq 106 (taken from Hamann, Koesterke & Wessolowski 1995, Hamann & Koesterke 1998)
 *
 * Note that the reduction of this formula is imposed in order to match the observed number of black holes in binaries (Hurley et al 2000)
 *
 *
 * double CalculateMassLossRateWolfRayetLike(const double p_Mu)
 *
 * @param   [IN]    p_Mu                        Small envelope parameter (see Hurley et al. 2000, eq 97 & 98)
 * @return                                      Mass loss rate (in Msol yr^{-1})
 */
double BaseStar::CalculateMassLossRateWolfRayetLike(const double p_Mu) {
    // In the fortran code there is a parameter here hewind which by default is 1.0 -
    // can be set to zero to disable this particular part of winds. We instead opt for all winds on or off.
    return PPOW(m_Luminosity, 1.5) * (1.0 - p_Mu) * 1.0E-13;
}


/*
 * Calculate the Wolf-Rayet like mass loss rate for small hydrogen-envelope mass (when mu < 1.0).
 *
 * Belczynski et al. 2010, eq 9 (taken from Hamann, Koesterke & Wessolowski 1995, Hamann & Koesterke 1998)
 *
 * Note that the reduction of this formula is imposed in order to match the observed number of black holes in binaries (Hurley et al 2000)
 *
 *
 * double CalculateMassLossRateWolfRayet2(const double p_Mu)
 *
 * @param   [IN]    p_Mu                        Small envelope parameter (see Hurley et al. 2000, eq 97 & 98)
 * @return                                      Mass loss rate (in Msol yr^{-1})
 */
double BaseStar::CalculateMassLossRateWolfRayet2(const double p_Mu) {
    // I think StarTrack may still do something different here,
    // there are references to Hamann & Koesterke 1998 and Vink and de Koter 2005

    return m_WolfRayetFactor * 1.0E-13 * PPOW(m_Luminosity, 1.5) * PPOW(m_Metallicity / ZSOL, 0.86) * (1.0 - p_Mu);
}


/*
 * Calculate the Wolf-Rayet like mass loss rate independent of WR star composition as given by Nugis & Lamers 2000
 *
 * Belczynski et al. 2010, eq 10.  We do not use this equation by default.
 *
 *
 * double CalculateMassLossRateWolfRayet3()
 *
 * @return                                      Mass loss rate (in Msol yr^{-1})
 */
double BaseStar::CalculateMassLossRateWolfRayet3() {
    return exp(-5.73 + (0.88 * log(m_Mass)));
}


/*
 * Calculate mass loss rate for massive OB stars using the Vink et al 2001 prescription
 *
 * Vink et al. 2001, eqs 24 & 25
 * Belczynski et al. 2010, eqs 6 & 7
 *
 *
 * double CalculateMassLossRateOB(const double p_Teff)
 *
 * @param   [IN]    p_Teff                      Effective temperature in K
 * @return                                      Mass loss rate for hot OB stars in Msol yr^-1
 */
double BaseStar::CalculateMassLossRateOB(const double p_Teff) {

    double rate;

    if (utils::Compare(p_Teff, 12500.0) >= 0 && utils::Compare(p_Teff, 25000.0) <= 0) {
        double V         = 1.3;                                                             // v_inf/v_esc

        double logMdotOB = -6.688                             +
                           (2.210 * log10(m_Luminosity / 1.0E5)) -
                           (1.339 * log10(m_Mass / 30.0))        -
                           (1.601 * log10(V / 2.0))              +
                           (0.85  * log10(m_Metallicity / ZSOL)) +
                           (1.07  * log10(p_Teff / 20000.0));

        rate = PPOW(10.0, logMdotOB);
    }
    else if (utils::Compare(p_Teff, 25000.0) > 0) {
        SHOW_WARN_IF(utils::Compare(p_Teff, 50000.0) > 0, ERROR::HIGH_TEFF_WINDS);          // show warning if winds being used outside comfort zone

        double V         = 2.6;                                                             // v_inf/v_esc

        double logMdotOB = -6.697 +
                           (2.194 * log10(m_Luminosity / 1.0E5)) -
                           (1.313 * log10(m_Mass / 30.0))        -
                           (1.226 * log10(V / 2.0))              +
                           (0.85  * log10(m_Metallicity / ZSOL)) +
                           (0.933 * log10(p_Teff / 40000.0))     -
                           (10.92 * log10(p_Teff / 40000.0) * log10(p_Teff/40000.0));

        rate = PPOW(10.0, logMdotOB);
    }
    else{
        SHOW_WARN(ERROR::LOW_TEFF_WINDS, "Mass Loss Rate = 0.0");                           // too cold to use winds - show warning
        rate = 0.0;
    }

    return rate;
}


/*
 * Calculate the dominant mass loss mechanism and associated rate for the star
 * at the current evolutionary phase.
 *
 * According to Hurley et al. 2000
 *
 * double CalculateMassLossRateHurley()
 *
 * @return                                      Mass loss rate in Msol per year
 */
double BaseStar::CalculateMassLossRateHurley() {
    return (utils::Compare(m_Luminosity, 4.0E3) > 0) ? CalculateMassLossRateNieuwenhuijzenDeJager() : 0.0;          // JR: todo: make this a constant
}


/*
 * Calculate the dominant mass loss mechanism and associated rate for the star at the current evolutionary phase
 * According to Vink - based on implementation in StarTrack
 *
 * double CalculateMassLossRateVink()
 *
 * @return                                      Mass loss rate in Msol per year
 */
double BaseStar::CalculateMassLossRateVink() {
    double rate;

    double tmp = m_Radius * sqrt(m_Luminosity) * 1.0E-5;
    if ((utils::Compare(m_Luminosity, LBV_LUMINOSITY_LIMIT_STARTRACK) > 0) && (utils::Compare(tmp, 1.0) > 0)) {     // luminous blue variable
		m_LBVphaseFlag = true;                                                                                      // ... is true

        rate = CalculateMassLossRateLBV2(m_LBVfactor);                                                              // calculate mass loss rate
    }
    else {
        double teff = m_Temperature * TSOL;                                                                         // change to Kelvin so it can be compared with values as stated in Vink prescription

        if (utils::Compare(teff, 12500.0) < 0) {                                                                    // cool stars, use Hurley et al 2000 winds  JR: todo: make this a constant
            rate = CalculateMassLossRateHurley();
        }
        else  {                                                                                                     // hot stars, use Vink et al. 2001 winds (ignoring bistability jump)
            rate = CalculateMassLossRateOB(teff);
        }
    }

    // BSE and StarTrack have some mulptilier they apply here

    return rate;
}


/*
 * Calculate mass loss rate
 *
 * Calls relevant mass loss function based on mass loss prescription given in program options (OPTIONS->massLossPrescription)
 *
 *
 * double CalculateMassLossRate()
 *
 * @return                                      Mass loss rate
 */
double BaseStar::CalculateMassLossRate() {

    double mDot = 0.0;
    if (OPTIONS->UseMassLoss()) {

        switch (OPTIONS->MassLossPrescription()) {                                  // which prescription?

            case MASS_LOSS_PRESCRIPTION::HURLEY:                                    // HURLEY
                mDot = CalculateMassLossRateHurley();
                break;

            case MASS_LOSS_PRESCRIPTION::VINK:                                      // VINK
                mDot = CalculateMassLossRateVink();
                break;

            default:                                                                // unknown mass loss prescription
                SHOW_WARN(ERROR::UNKNOWN_MASS_LOSS_PRESCRIPTION, "Using HURLEY");   // show warning
                mDot = CalculateMassLossRateHurley();                               // use HURLEY
        }
    }

    return mDot;
}


/*
 * Calculate mass loss given mass loss rate - uses current timestep (m_Dt)
 * Returned mass loss is limited to 1% of current mass
 *
 *
 * double CalculateMassLoss_Static(const double p_Mass, const double p_Mdot, const double p_Dt)
 *
 * @param   [IN]    p_Mass                      Mass in Msol
 * @param   [IN]    p_Mdot                      Mass loss rate
 * @param   [IN]    p_Dt                        Timestep
 * @return                                      Mass loss
 */
double BaseStar::CalculateMassLoss_Static(const double p_Mass, const double p_Mdot, const double p_Dt) {
    return max(0.0, min(p_Mdot * p_Dt * 1.0E6, p_Mass * MAXIMUM_MASS_LOSS_FRACTION));   // Mass loss rate given in Msol per year, times are in Myr so need to multiply by 10^6
}


/*
 * Calculate values for dt, mDot and mass assuming mass loss is applied
 *
 * Class member variables m_Mdot and m_Dt are updated directly by this function if required (see paramaters)
 * Class member variables m_Mass is not updated directly by this function - the calculated mass is returned as the functional return
 *
 * - calculates (and limits) mass loss
 * - calculate new timestep (dt) and mass loss rate (mDot) to match (possibly limited) mass loss
 * - calculates new mass (mass) based on (possibly limited) mass loss
 *
 * Returns existing value for mass if mass loss not being used (program option)
 *
 *
 * double CalculateMassLossValues()                                                             // JR: todo: pick a better name for this...
 * @return                                      calculated mass (mSol)
 */
double BaseStar::CalculateMassLossValues(const bool p_UpdateMDot, const bool p_UpdateMDt) {

    double dt   = m_Dt;
    double mDot = m_Mdot;
    double mass = m_Mass;

    if (OPTIONS->UseMassLoss()) {                                           // only if using mass loss (program option)

        mDot = CalculateMassLossRate();                                     // calculate mass loss rate
        double massLoss = CalculateMassLoss_Static(mass, mDot, dt);         // calculate mass loss - limited to (mass * MAXIMUM_MASS_LOSS_FRACTION)

        // could do this without the test - we know the mass loss may already
        // have been limited.  This way is probably marginally faster
        if (utils::Compare(massLoss, (mass * MAXIMUM_MASS_LOSS_FRACTION)) < 0) {
            mass -= massLoss;                                               // new mass based on mass loss
        }
        else {
            dt    = massLoss / (mDot * 1.0E6);                              // new timestep to match limited mass loss
            mDot  = massLoss / (dt * 1.0E6);                                // new mass loss rate to match limited mass loss
            mass -= massLoss;                                               // new mass based on limited mass loss

            if (p_UpdateMDt) m_Dt = dt;                                     // update class member variable if necessary
        }

        if (p_UpdateMDot) m_Mdot = mDot;                                    // update class member variable if necessary
    }

    return mass;
}


/*
 * Resolve mass loss
 *
 * - calculates mass loss rate
 * - calculates (and limits) mass loss
 * - resets timestep (m_Dt) and mass loss rate (m_Mdot) to match (possibly limited) mass loss
 * - calculates and sets new mass (m_Mass) based on (possibly limited) mass loss
 * - applies mass rejuvenation factor and calculates new age
 *
 *
 * double ResolveMassLoss()
 */
void BaseStar::ResolveMassLoss() {

    if (OPTIONS->UseMassLoss()) {
        m_Mass = CalculateMassLossValues(true, true);                           // calculate new values assuming mass loss applied
        
        m_HeCoreMass=std::min(m_HeCoreMass,m_Mass);                             // update He mass if mass loss is happening from He stars
        
        m_COCoreMass=std::min(m_COCoreMass,m_Mass);                             // Not expected, only a precaution to avoid inconsistencies
        m_CoreMass=std::min(m_CoreMass, m_Mass);
        
        UpdateInitialMass();                                                    // update initial mass (MS, HG & HeMS)  JR: todo: fix this kludge one day - mass0 is overloaded, and isn't always "initial mass"
        UpdateAgeAfterMassLoss();                                               // update age (MS, HG & HeMS)
        ApplyMassTransferRejuvenationFactor();                                  // apply age rejuvenation factor
    }
}


/*
 * Calculate core mass for a given luminosity using the Mc - L relation
 *
 * Hurley et al. 2000, eqs 37 & 38
 *
 *
 * double BaseStar::CalculateCoreMassGivenLuminosity_Static(const double p_Luminosity, const DBL_VECTOR &p_GBParams)
 *
 * @param   [IN]    p_Luminosity                Luminosity in Lsol
 * @param   [IN]    p_GBParams                  Giant Branch parameters
 * @return                                      Core mass in Msol
 */
double BaseStar::CalculateCoreMassGivenLuminosity_Static(const double p_Luminosity, const DBL_VECTOR &p_GBParams) {
#define gbParams(x) p_GBParams[static_cast<int>(GBP::x)]    // for convenience and readability - undefined at end of function

    return (utils::Compare(p_Luminosity, gbParams(Lx)) > 0)
            ? PPOW((p_Luminosity / gbParams(B)), (1.0 / gbParams(q)))
            : PPOW((p_Luminosity / gbParams(D)), (1.0 / gbParams(p)));

#undef gbParams
}


/*
 * Calculate:
 *
 *     (a) the maximum mass acceptance rate of this star, as the accretor, during mass transfer, and
 *     (b) the accretion efficiency parameter
 *
 *
 * The maximum acceptance rate of the accretor star during mass transfer is based on stellar type: this function
 * is for main sequence stars, or stars that have evolved off of the main sequence but are not yet remnants.
 *
 * Mass transfer is assumed Eddington limited for BHs and NSs.  The formalism of Nomoto/Claeys is used for WDs.
 *
 * For non compact objects:
 *
 *    1) Kelvin-Helmholtz (thermal) timescale if THERMAL (thermally limited) mass transfer efficiency
 *    2) Choose a fraction of the mass rate that will be effectively accreted for FIXED fraction mass transfer (as in StarTrack)
 *
 *
 * DBL_DBL CalculateMassAcceptanceRate(const double p_DonorMassRate, const double p_AccretorMassRate)
 *
 * @param   [IN]    p_DonorMassRate             Mass transfer rate of the donor
 * @param   [IN]    p_AccretorMassRate          Thermal mass loss rate of the accretor (this star)
 * @return                                      Tuple containing the Maximum Mass Acceptance Rate and the Accretion Efficiency Parameter
 */
DBL_DBL BaseStar::CalculateMassAcceptanceRate(const double p_DonorMassRate, const double p_AccretorMassRate) {

    double acceptanceRate   = 0.0;                                                          // acceptance mass rate - default = 0.0
    double fractionAccreted = 0.0;                                                          // accretion fraction - default  = 0.0

    switch (OPTIONS->MassTransferAccretionEfficiencyPrescription()) {

        case MT_ACCRETION_EFFICIENCY_PRESCRIPTION::THERMALLY_LIMITED:                       // thermally limited mass transfer:

            acceptanceRate = min(OPTIONS->MassTransferCParameter() * p_AccretorMassRate, p_DonorMassRate);
            fractionAccreted = acceptanceRate / p_DonorMassRate;
            break;

        case MT_ACCRETION_EFFICIENCY_PRESCRIPTION::FIXED_FRACTION:                          // fixed fraction of mass accreted, as in StarTrack
            fractionAccreted = OPTIONS-> MassTransferFractionAccreted();
            acceptanceRate = min(p_DonorMassRate, fractionAccreted * p_DonorMassRate);
            break;


        default:                                                                            // unknown mass transfer accretion efficiency prescription - shouldn't happen
            m_Error = ERROR::UNKNOWN_MT_ACCRETION_EFFICIENCY_PRESCRIPTION;                  // set error value
            SHOW_WARN(m_Error);                                                             // warn that an error occurred
    }

    return std::make_tuple(acceptanceRate, fractionAccreted);
}


///////////////////////////////////////////////////////////////////////////////////////
//                                                                                   //
//                              TEMPERATURE CALCULATIONS                             //
//                                                                                   //
///////////////////////////////////////////////////////////////////////////////////////


/*
 * Calculate the effective temperature of the star on the phase
 *
 *
 * double CalculateTemperatureOnPhase_Static(const double p_Luminosity, const double p_Radius)
 *
 * @param   [IN]    p_Luminosity                Luminosity of the star (Lsol)
 * @param   [IN]    p_Radius                    Radius of the star (Rsol)
 * @return                                      Effective temperature of the star (Tsol)
 */
double BaseStar::CalculateTemperatureOnPhase_Static(const double p_Luminosity, const double p_Radius) {
    return sqrt(sqrt(p_Luminosity)) / sqrt(p_Radius);   // sqrt() is much faster than pow()
}


/*
 * Calculate the effective temperature of the star in Kelvin, given the luminosity of the
 * star (in Lsol) and the radius of the star (in Rsol)
 *
 *
 * double CalculateTemperatureKelvinOnPhase(const double p_Luminosity, const double p_Radius)
 *
 * @param   [IN]    p_Luminosity                Luminosity of the star (Lsol)
 * @param   [IN]    p_Radius                    Radius of the star (Rsol)
 * @return                                      Effective temperature of the star (Kelvin)
 */
double BaseStar::CalculateTemperatureKelvinOnPhase(const double p_Luminosity, const double p_Radius) {
    return CalculateTemperatureOnPhase(p_Luminosity, p_Radius) * TSOL;
}


///////////////////////////////////////////////////////////////////////////////////////
//                                                                                   //
//                      ROTATIONAL / FREQUENCY CALCULATIONS ETC.                     //
//                                                                                   //
///////////////////////////////////////////////////////////////////////////////////////


/*
 * Calculate the analytic cumulative distribution function (CDF) for the
 * equatorial rotational velocity of single O stars.
 *
 * From Equation 1-4 of Ramirez-Agudelo et al 2013 https://arxiv.org/abs/1309.2929
 * Modelled as a mixture of a gamma component and a normal component.
 *
 * Uses the Boost library
 *
 *
 * double CalculateOStarRotationalVelocityAnalyticCDF_Static(const double p_Ve)
 * @param   [IN]    p_vE                        Rotational velocity (in km s^-1) at which to calculate CDF
 * @return                                      The CDF for the rotational velocity
 */
double BaseStar::CalculateOStarRotationalVelocityAnalyticCDF_Static(const double p_Ve) {

    double alpha  = 4.82;
    double beta   = 1.0 / 25.0;
    double mu     = 205.0;
    double sigma  = 190.0;
    double iGamma = 0.43;

    boost::math::inverse_gamma_distribution<> gammaComponent(alpha, beta); // (shape, scale) = (alpha, beta)
    boost::math::normal_distribution<> normalComponent(mu, sigma);

	return (iGamma * boost::math::cdf(gammaComponent, p_Ve)) + ((1.0 - iGamma) * boost::math::cdf(normalComponent, p_Ve));
}


/*
 * Calculate the inverse of the analytic cumulative distribution function (CDF) for the
 * equatorial rotational velocity of single O stars.
 *
 * (i.e. calculate the inverse of CalculateOStarRotationalVelocityAnalyticCDF_Static())
 *
 *
 * double CalculateOStarRotationalVelocityAnalyticCDFInverse_Static(const double p_Ve, const void *p_Params)
 * @param   [IN]    p_vE                        Rotational velocity (in km s^-1) - value of the kick vk which we want to find
 * @param   [IN]    p_Params                    Pointer to RotationalVelocityParams structure containing y, the CDF draw U(0,1)
 * @return                                      Inverse CDF
 *                                              Should be zero when p_Ve = vk, the value of the kick to draw
 */
double BaseStar::CalculateOStarRotationalVelocityAnalyticCDFInverse_Static(double p_Ve, void* p_Params) {
    RotationalVelocityParams* params = (RotationalVelocityParams*) p_Params;
    return CalculateOStarRotationalVelocityAnalyticCDF_Static(p_Ve) - params->u;
}


/*
 * Calculate rotational velocity from the analytic cumulative distribution function (CDF)
 * for the equatorial rotational velocity of single O stars.
 *
 * Uses inverse sampling and root finding
 *
 * Ramirez-Agudelo et al. 2013 https://arxiv.org/abs/1309.2929
 *
 *
 * double CalculateOStarRotationalVelocity_Static(double p_U, double p_Xmin, double p_Xmax)
 *
 * @param   [IN]    p_Xmin                      Minimum value for root
 * @param   [IN]    p_Xmax                      Maximum value for root
 * @return                                      Rotational velocity in km s^-1
 */
double BaseStar::CalculateOStarRotationalVelocity_Static(const double p_Xmin, const double p_Xmax) {

    double xMin = p_Xmin;
    double xMax = p_Xmax;

    double result = xMin;

    double maximumInverse = CalculateOStarRotationalVelocityAnalyticCDF_Static(xMax);
    double minimumInverse = CalculateOStarRotationalVelocityAnalyticCDF_Static(xMin);

    double rand = RAND->Random();

    while(utils::Compare(rand, maximumInverse) > 0) {
        xMax          *= 2.0;
        maximumInverse = CalculateOStarRotationalVelocityAnalyticCDF_Static(xMax);
    }

    if(utils::Compare(rand, minimumInverse) >= 0) {

        const gsl_root_fsolver_type *T;
        gsl_root_fsolver            *s;
        gsl_function                 F;

    	RotationalVelocityParams     params = {rand};

	    F.function = &CalculateOStarRotationalVelocityAnalyticCDFInverse_Static;
	    F.params   = &params;

	    // gsl_root_fsolver_brent
	    // gsl_root_fsolver_bisection
	    T = gsl_root_fsolver_brent;
	    s = gsl_root_fsolver_alloc(T);

	    gsl_root_fsolver_set(s, &F, xMin, xMax);

	    int status  = GSL_CONTINUE;
        int iter    = 0;
        int maxIter = 100;

    	while (status == GSL_CONTINUE && iter < maxIter) {
        	iter++;
        	status = gsl_root_fsolver_iterate(s);
        	result = gsl_root_fsolver_root(s);
        	xMin   = gsl_root_fsolver_x_lower(s);
        	xMax   = gsl_root_fsolver_x_upper(s);
        	status = gsl_root_test_interval(xMin, xMax, 0, 0.001);
        }

    	gsl_root_fsolver_free(s);   // de-allocate memory for root solver
    }

    return result;
}


/*
 * Calculate the inital rotational velocity (in km s^-1 ) of a star with ZAMS mass MZAMS
 *
 * Distribution used is determined by program option "rotationalVelocityDistribution"
 *
 *
 * double CalculateRotationalVelocity(double p_MZAMS)
 *
 * @param   [IN]    p_MZAMS                     Zero age main sequence mass in Msol
 * @return                                      Initial equatorial rotational velocity in km s^-1 - vRot in Hurley at al. 2000
 */
double BaseStar::CalculateRotationalVelocity(double p_MZAMS) {

    double vRot = 0.0;

    switch (OPTIONS->RotationalVelocityDistribution()) {                                // which prescription?

        case ROTATIONAL_VELOCITY_DISTRIBUTION::ZERO: break;                             // ZERO

        case ROTATIONAL_VELOCITY_DISTRIBUTION::HURLEY:                                  // HURLEY

            // Hurley et al. 2000, eq 107 (uses fit from Lang 1992)
            vRot = (330.0 * PPOW(p_MZAMS, 3.3)) / (15.0 + PPOW(p_MZAMS, 3.45));
            break;

        case ROTATIONAL_VELOCITY_DISTRIBUTION::VLTFLAMES:                               // VLTFLAMES

            // Rotational velocity based on VLT-FLAMES survey.
            // For O-stars use results of Ramirez-Agudelo et al. (2013) https://arxiv.org/abs/1309.2929 (single stars)
            // and Ramirez-Agudelo et al. (2015) https://arxiv.org/abs/1507.02286 (spectroscopic binaries)
            // For B-stars use results of Dufton et al. (2013) https://arxiv.org/abs/1212.2424
            // For lower mass stars, I don't know what updated results there are so default back to
            // Hurley et al. 2000 distribution for now

            if (utils::Compare(p_MZAMS, 16.0) >= 0) {
                vRot = CalculateOStarRotationalVelocity_Static(0.0, 800.0);
            }
            else if (utils::Compare(p_MZAMS, 2.0) >= 0) {
                vRot = utils::InverseSampleFromTabulatedCDF(RAND->Random(), BStarRotationalVelocityCDFTable);
            }
            else {
                // Don't know what better to use for low mass stars so for now
                // default to Hurley et al. 2000, eq 107 (uses fit from Lang 1992)
                vRot = (330.0 * PPOW(p_MZAMS, 3.3)) / (15.0 + PPOW(p_MZAMS, 3.45));
            }
            break;

        default:                                                                        // unknown rorational velocity prescription
            SHOW_WARN(ERROR::UNKNOWN_VROT_PRESCRIPTION, "Using default vRot = 0.0");     // show warning
    }
    return vRot;
}


/*
 * Calculate the initial angular frequency (in yr^-1) of a star with
 * ZAMS mass and radius MZAMS and RZAMS respectively
 *
 * Hurley at al. 2000, eq 108
 *
 *
 * double CalculateRotationalAngularFrequency(const double p_MZAMS, const double p_RZAMS)
 *
 * @param   [IN]    p_MZAMS                     Zero age main sequence mass in Msol
 * @param   [IN]    p_RZAMS                     Zero age main sequence radius in Rsol
 * @return                                      Initial angular frequency in yr^-1 - omega in Hurley et al. 2000
 */
double BaseStar::CalculateZAMSAngularFrequency(const double p_MZAMS, const double p_RZAMS) {
    double vRot = CalculateRotationalVelocity(p_MZAMS);
    return utils::Compare(vRot, 0.0) == 0 ? 0.0 : 45.35 * vRot / p_RZAMS;    // Hurley at al. 2000, eq 108       JR: todo: added check for vRot = 0
}


/*
 * Calculate the break up angular velocity of a star in rad/yr units, where [G] = 4*pi^2 AU^3 yr^-2 Msol^-1
 *
 *
 * double CalculateOmegaBreak() const
 *
 * @return                                      Break up angular velocity (rad yr^-1)
 */
double BaseStar::CalculateOmegaBreak() const {
    constexpr double RSOL_TO_AU_3 = RSOL_TO_AU * RSOL_TO_AU * RSOL_TO_AU;

	return _2_PI * sqrt(m_Mass / (RSOL_TO_AU_3 * m_Radius * m_Radius * m_Radius));
}


/*
 * Calculate the minimum rotational frequency (in yr^-1) at which CHE will occur
 * for a star with ZAMS mass MZAMS
 *
 * Mandel's fit from Butler 2018
 *
 *
 * double CalculateOmegaCHE(const double p_MZAMS, const double p_Metallicity)
 *
 * @param   [IN]        p_MZAMS                 Zero age main sequence mass in Msol
 * @param   [IN]        p_Metallicity           Metallicity of the star
 * @return                                      Initial angular frequency in rad*s^-1
 */
double BaseStar::CalculateOmegaCHE(const double p_MZAMS, const double p_Metallicity) {
#define massCutoffs(x) m_MassCutoffs[static_cast<int>(MASS_CUTOFF::x)]  // for convenience and readability - undefined at end of function

    double mRatio = p_MZAMS;                                                                        // in MSol, so ratio is just p_MZAMS

    // calculate omegaCHE(M, Z = 0.004)
    double omegaZ004 = 0.0;
    if (utils::Compare(p_MZAMS, massCutoffs(MCHE)) <= 0) {
        for (std::size_t i = 0; i < CHE_Coefficients.size(); i++) {
            omegaZ004 += CHE_Coefficients[i] * utils::intPow(mRatio, i) / PPOW(mRatio, 0.4);
        }
    }
    else {
        for (std::size_t i = 0; i < CHE_Coefficients.size(); i++) {
            omegaZ004 += CHE_Coefficients[i] * utils::intPow(100.0, i) / PPOW(mRatio, 0.4);
        }
    }

    // calculate omegaCHE(M, Z)
    return (1.0 / ((0.09 * log(p_Metallicity / 0.004)) + 1.0) * omegaZ004) * SECONDS_IN_YEAR;   // in rads/yr

#undef massCutoffs
}


///////////////////////////////////////////////////////////////////////////////////////
//                                                                                   //
//                            LIFETIME / AGE CALCULATIONS                            //
//                                                                                   //
///////////////////////////////////////////////////////////////////////////////////////


/*
 * Calculate lifetime to the Base of the Giant Branch (end of the Hertzsprung Gap)
 * For high mass stars, t_BGB = t_HeI. (JR: there is no check here...)
 *
 * Hurley et al. 2000, eq 4 (plotted in Hurley et al. 2000, fig 5)
 *
 *
 * double CalculateLifetimeToBGB(const double p_Mass)
 *
 * @param   [IN]    p_Mass                      Mass in Msol
 * @return                                      Lifetime to the Base of the Giant Branch in Myr
 */
double BaseStar::CalculateLifetimeToBGB(const double p_Mass) {
#define a m_AnCoefficients    // for convenience and readability - undefined at end of function

    // pow() is slow - use multiplication (sqrt() is much faster than pow())
    double m_2   = p_Mass * p_Mass;
    double m_4   = m_2 * m_2;
    double m_5_5 = m_4 * p_Mass * sqrt(p_Mass);
    double m_7   = m_4 * m_2 * p_Mass;

    return (a[1] + (a[2] * m_4) + (a[3] * m_5_5) + m_7) / ((a[4] * m_2) + (a[5] * m_7));
#undef a
}


/*
 * Calculate lifetime to the Base of the Asymptotic Giant Branch
 * tBAGB = tHeI + tHe
 *
 *
 * double CalculateLifetimeToBAGB(const double p_tHeI, const double p_tHe)
 *
 * @param   [IN]    p_tHeI                      Time to helium ignition
 * @param   [IN]    p_tHe                       Time to helium burning
 * @return                                      Lifetime to Base of the Asymptotic Giant Branch in Myr
 */
double BaseStar::CalculateLifetimeToBAGB(const double p_tHeI, const double p_tHe) {
    return p_tHeI + p_tHe;
}


/*
 * Calculate dynamical timescale
 *
 * Kalogera & Webbink 1996, eq 1
 *
 *
 * double CalculateDynamicalTimescale_Static(const double p_Mass, const double p_Radius)
 *
 * @param   [IN]    p_Mass                      Mass in Msol
 * @param   [IN]    p_Radius                    Radius in Rsol
 * @return                                      Dynamical timescale in Myr
 */
double BaseStar::CalculateDynamicalTimescale_Static(const double p_Mass, const double p_Radius) {
    return 5.0 * 1.0E-5 * p_Radius * sqrt(p_Radius) * YEAR_TO_MYR / sqrt(p_Mass);   // sqrt() is much faster than pow()
}


/*
 * Calculate nuclear timescale
 *
 * Kalogera & Webbink 1996, eq 3
 *
 *
 * double CalculateNuclearTimescale_Static(const double p_Mass, const double p_Luminosity)
 *
 * @param   [IN]    p_Mass                      Mass in Msol
 * @param   [IN]    p_Luminosity                Luminosity in Lsol
 * @return                                      Dynamical timescale in Myr
 */
double BaseStar::CalculateNuclearTimescale_Static(const double p_Mass, const double p_Luminosity) {
    return 1.0E10 * p_Mass * YEAR_TO_MYR / p_Luminosity;
}


/*
 * Calculate radial expansion timescale
 *
 *
 * double CalculateRadialExpansionTimescale_Static(const STELLAR_TYPE p_StellarType,
 *                                                 const STELLAR_TYPE p_StellarTypePrev,
 *                                                 const double       p_Radius,
 *                                                 const double       p_RadiusPrev,
 *                                                 const double       p_DtPrev)
 *
 * @param   [IN]    p_StellarType               Current stellar type of star
 * @param   [IN]    p_StellarTypePrev           Previous stellar type of star
 * @param   [IN]    p_Radius                    Current radius of star in Rsol
 * @param   [IN]    p_RadiusPrev                Previous radius of star in Rsol
 * @param   [IN]    p_DtPrev                    Previous timestep in Myr
 * @return                                      Radial expansion timescale in yr
 *                                              Returns -1.0 if radial expansion timescale can't be calculated
 *                                              (i.e. stellar type has changed or radius has not changed)
 */
double BaseStar::CalculateRadialExpansionTimescale_Static(const STELLAR_TYPE p_StellarType,
                                                          const STELLAR_TYPE p_StellarTypePrev,
                                                          const double       p_Radius,
                                                          const double       p_RadiusPrev,
                                                          const double       p_DtPrev) {

	return p_StellarTypePrev == p_StellarType && utils::Compare(p_RadiusPrev, p_Radius) != 0
            ? (p_DtPrev * MYR_TO_YEAR * p_RadiusPrev) / (p_Radius - p_RadiusPrev)
            : -1.0;
}



/*
 * Calculate the eddy turnover timescale
 * Hurley+2002, sec. 2.3, particularly eq. 31 of subsec. 2.3.1
 *
 *
 * double CalculateEddyTurnoverTimescale()
 *
 * @return                                      eddy turnover timescale (yr)
 */
double BaseStar::CalculateEddyTurnoverTimescale() {

	double rEnv	= CalculateRadialExtentConvectiveEnvelope();

	return 0.4311 * PPOW((m_Mass * rEnv * (m_Radius - (0.5 * rEnv))) / (3.0 * m_Luminosity), 1.0 / 3.0);
}


///////////////////////////////////////////////////////////////////////////////////////
//                                                                                   //
//                                SUPERNOVA FUNCTIONS                                //
//                                                                                   //
///////////////////////////////////////////////////////////////////////////////////////


/*
 * Calculate the kick given to a black hole based on users chosen assumptions about black hole kicks,
 * fallback and the magnitude of a kick drawn from a distribution
 *
 * Current options are:
 *
 *    FULL    : Black holes receive the same kicks as neutron stars
 *    REDUCED : Black holes receive the same momentum kick as a neutron star, but downweighted by the black hole mass
 *    ZERO    : Black holes receive zero natal kick
 *    FALLBACK: Black holes receive a kick downweighted by the amount of mass falling back onto them
 *
 *
 *  double ApplyBlackHoleKicks(const double p_vK, const double p_FallbackFraction, const double p_BlackHoleMass)
 *
 * @param   [IN]    p_vK                        Kick magnitude that would otherwise be applied to a neutron star
 * @param   [IN]    p_FallbackFraction          Fraction of mass that falls back onto the proto-compact object
 * @param   [IN]    p_BlackHoleMass             Mass of remnant (in Msol)
 * @return                                      Kick magnitude
 */
 double BaseStar::ApplyBlackHoleKicks(const double p_vK, const double p_FallbackFraction, const double p_BlackHoleMass) {

    double vK;

    switch (OPTIONS->BlackHoleKicksOption()) {                      // which BH kicks option specified?

        case BLACK_HOLE_KICK_OPTION::FULL:                          // BH receives full kick - no adjustment necessary
            vK = p_vK;
            break;

        case BLACK_HOLE_KICK_OPTION::REDUCED:                       // Kick is reduced by the ratio of the black hole mass to neutron star mass i.e. v_bh = ns/bh  *v_ns
            vK = p_vK * NEUTRON_STAR_MASS / p_BlackHoleMass;
            break;

        case BLACK_HOLE_KICK_OPTION::ZERO:
            vK = 0.0;                                               // BH Kicks are set to zero regardless of BH mass or kick magnitude drawn.
            break;

        case BLACK_HOLE_KICK_OPTION::FALLBACK:                      // Using the so-called 'fallback' prescription for BH kicks
            vK = p_vK * (1.0 - p_FallbackFraction);
            break;

        default:                                                    // unknown BH kick option - shouldn't happen
            vK = p_vK;                                              // return vK unchanged
            m_Error = ERROR::UNKNOWN_BH_KICK_OPTION;                // set error value
            SHOW_WARN(m_Error);                                     // warn that an error occurred
    }

    return vK;
}


/*
 * Draw a kick magnitude in km s^-1 from a Maxwellian distribution of the form:
 *
 *
 * double DrawKickMagnitudeDistributionMaxwell(const double p_Sigma, const double p_Rand)
 *
 * @param   [IN]    p_Sigma                     Distribution scale parameter - affects the spread of the distribution
 * @param   [IN]    p_Rand                      Random number between 0 and 1 used for drawing from the inverse CDF of the Maxwellian
 * @return                                      Drawn kick magnitude (km s^-1)
 */
double BaseStar::DrawKickMagnitudeDistributionMaxwell(const double p_Sigma, const double p_Rand) {
    return p_Sigma*sqrt(gsl_cdf_chisq_Pinv(p_Rand, 3)); // a Maxwellian is a chi distribution with three degrees of freedom
}


/*
 * Draw a kick magnitude in km s^-1 from a uniform distribution between 0 and parameter p_MaxVK
 *
 *
 * double DrawKickMagnitudeDistributionFlat(const double p_MaxVK, const double p_Rand)
 *
 * @param   [IN]    p_MaxVK                     Maximum kick magnitude in km s^-1 to draw
 * @param   [IN]    p_Rand                      Random number between 0 and 1 used for drawing from the distribution
 * @return                                      Drawn kick magnitude (km s^-1)
 */
double BaseStar::DrawKickMagnitudeDistributionFlat(const double p_MaxVK, const double p_Rand) {
    return p_Rand * p_MaxVK;
}


/*
 * Draw a kick magnitude in km s^-1 per Bray & Eldridge 2016, 2018
 *
 * See:
 *    https://arxiv.org/abs/1605.09529
 *    https://arxiv.org/abs/1804.04414
 *
 *
 * double DrawKickMagnitudeBrayEldridge(const double p_EjectaMass,
 *                                     const double p_RemnantMass,
 *                                     const double p_Alpha,
 *                                     const double p_Beta)
 *
 * @param   [IN]    p_EjectaMass                Change in mass of the exploding star (i.e. mass of the ejecta) (Msol)
 * @param   [IN]    p_RemnantMass               Mass of the remnant (Msol)
 * @param   [IN]    p_Alpha                     Fitting coefficient (see Bray & Eldridge 2016, 2018)
 * @param   [IN]    p_Beta                      Fitting coefficient (see Bray & Eldridge 2016, 2018)
 * @return                                      Drawn kick magnitude (km s^-1)
 */
double BaseStar::DrawKickMagnitudeBrayEldridge(const double p_EjectaMass,
                                              const double p_RemnantMass,
                                              const double p_Alpha,
                                              const double p_Beta) {

    return p_Alpha * (p_EjectaMass / p_RemnantMass) + p_Beta;
}


/*
 * Draw kick magnitude per Muller et al. 2016 as presented in eq. B5 of Vigna-Gomez et al. 2018 (arXiv:1805.07974)
 *
 * BHs do not get natal kicks
 *
 * double DrawRemnantKickMuller(const double p_COCoreMass)
 *
 * @param   [IN]    p_COCoreMass                Carbon Oxygen core mass of exploding star (Msol)
 * @return                                      Drawn kick magnitude (km s^-1)
 */
double BaseStar::DrawRemnantKickMuller(const double p_COCoreMass) {

    double	remnantKick = 0.0;	                // units km/s
	double	lowerRegimeKick = 35.0;		        // Following Vigna-Gomez et al. 2018 using 35 km/s as the peak of a low-kick Maxwellian (e.g. USSN, ECSN)

	     if (utils::Compare(p_COCoreMass, 1.372) <  0) remnantKick = 0.0;
	else if (utils::Compare(p_COCoreMass, 1.49 ) <  0) remnantKick = lowerRegimeKick + (1000.0 * (p_COCoreMass - 1.372));
    else if (utils::Compare(p_COCoreMass, 1.65 ) <  0) remnantKick = 90.0 + (650.0 * (p_COCoreMass - 1.49));
	else if (utils::Compare(p_COCoreMass, 2.4  ) <  0) remnantKick = 100.0 + (175.0  * (p_COCoreMass - 1.65));
    else if (utils::Compare(p_COCoreMass, 3.2  ) <  0) remnantKick = 200.0 + (550.0 * (p_COCoreMass - 2.4));
    else if (utils::Compare(p_COCoreMass, 3.6  ) <  0) remnantKick = 80.0 + (120.0  * (p_COCoreMass - 3.2));
    else if (utils::Compare(p_COCoreMass, 4.05 ) <  0) remnantKick = 0.0;                                                // Going to be a Black Hole
    else if (utils::Compare(p_COCoreMass, 4.6  ) <  0) remnantKick = 350.0 + (50.0  * (p_COCoreMass - 4.05));
    else if (utils::Compare(p_COCoreMass, 5.7  ) <  0) remnantKick = 0.0;                                                // Going to be a Black Hole
    else if (utils::Compare(p_COCoreMass, 6.0  ) <  0) remnantKick = 275.0 - (300.0  * (p_COCoreMass - 5.7));
    else if (utils::Compare(p_COCoreMass, 6.0  ) >= 0) remnantKick = 0.0;                                                // Going to be a Black Hole

    return remnantKick;
}

/*
 * Draw kick magnitude per Mandel and Mueller, 2020
 *
 * double DrawRemnantKickMuller(const double p_COCoreMass)
 * 
 * @param   [IN]    p_COCoreMass                Carbon Oxygen core mass of exploding star (Msol)
 * @param   [IN]    p_Rand                      Random number between 0 and 1 used for drawing from the distribution
 * @param   [IN]    p_RemnantMass               Mass of the remnant (Msol)
 * @return                                      Drawn kick magnitude (km s^-1)
 */
double BaseStar::DrawRemnantKickMullerMandel(const double p_COCoreMass, 
                                    const double p_Rand,
                                    const double p_RemnantMass) {					
	double remnantKick=-1.0;
	double muKick=0.0;
    double rand=p_Rand;		//makes it possible to adjust if p_Rand is too low, to avoid getting stuck

	if (utils::Compare(p_RemnantMass, MULLERMANDEL_MAXNS) <  0) {
		muKick=max(MULLERMANDEL_KICKNS*(p_COCoreMass-p_RemnantMass)/p_RemnantMass,0.0);
	}
	else {
		muKick=max(MULLERMANDEL_KICKBH*(p_COCoreMass-p_RemnantMass)/p_RemnantMass,0.0);
	}
	while(remnantKick<0) {
		remnantKick=muKick*(1.0+gsl_cdf_gaussian_Pinv(rand, MULLERMANDEL_SIGMAKICK));
		rand=std::min(rand+p_Rand+0.0001,1.0);
	}
	return remnantKick;
}


/*
 * Draw a kick magnitude from the user-specified distribution
 *
 *
 * double DrawSNKickMagnitude(const double p_Sigma,
 *                           const double p_COCoreMass,
 *                           const double p_Rand,
 *                           const double p_EjectaMass,
 *                           const double p_RemnantMass)
 *
 * @param   [IN]    p_Sigma                     Distribution scale parameter - affects the spread of the distribution
 * @param   [IN]    p_COCoreMass                Carbon Oxygen core mass of exploding star (Msol)
 * @param   [IN]    p_Rand                      Random number between 0 and 1 used for drawing from the distribution
 * @param   [IN]    p_EjectaMass                Change in mass of the exploding star (i.e. mass of the ejecta) (Msol)
 * @param   [IN]    p_RemnantMass               Mass of the remnant (Msol)
 * @return                                      Drawn kick magnitude (km s^-1)
 */
double BaseStar::DrawSNKickMagnitude(const double p_Sigma,
                                     const double p_COCoreMass,
                                     const double p_Rand,
                                     const double p_EjectaMass,
                                     const double p_RemnantMass) {
	double kickMagnitude;

    switch (OPTIONS->KickMagnitudeDistribution()) {                                              // which distribution

        case KICK_MAGNITUDE_DISTRIBUTION::MAXWELLIAN:
            kickMagnitude = DrawKickMagnitudeDistributionMaxwell(p_Sigma, p_Rand);                // MAXWELLIAN, MAXWELL
            break;

        case KICK_MAGNITUDE_DISTRIBUTION::FLAT:                                                  // FLAT
            kickMagnitude = DrawKickMagnitudeDistributionFlat(OPTIONS->KickMagnitudeDistributionMaximum(), p_Rand);
            break;

        case KICK_MAGNITUDE_DISTRIBUTION::ZERO:                                                  // ZERO
            kickMagnitude = 0.0;
            break;

        case KICK_MAGNITUDE_DISTRIBUTION::FIXED:                                                 // FIXED
            kickMagnitude = p_Sigma;
            break;

        case KICK_MAGNITUDE_DISTRIBUTION::BRAYELDRIDGE:                                          // BRAY ELDRIDGE
            kickMagnitude = DrawKickMagnitudeBrayEldridge(p_EjectaMass, p_RemnantMass, BRAY_ELDRIDGE_CONSTANT_VALUES.at(BRAY_ELDRIDGE_CONSTANT::ALPHA), BRAY_ELDRIDGE_CONSTANT_VALUES.at(BRAY_ELDRIDGE_CONSTANT::BETA));
            break;

        case KICK_MAGNITUDE_DISTRIBUTION::MULLER2016:                                            // MULLER2016
            kickMagnitude = DrawRemnantKickMuller(p_COCoreMass);
            break;

        case KICK_MAGNITUDE_DISTRIBUTION::MULLER2016MAXWELLIAN: {                                // MULLER2016-MAXWELLIAN

            double mullerSigma = DrawRemnantKickMuller(p_COCoreMass) / sqrt(3.0);

            kickMagnitude = DrawKickMagnitudeDistributionMaxwell(mullerSigma, p_Rand);
            } break;

        case  KICK_MAGNITUDE_DISTRIBUTION::MULLERMANDEL:                                          // MULLERMANDEL
            kickMagnitude = DrawRemnantKickMullerMandel(p_COCoreMass, p_Rand, p_RemnantMass);
            break;

        default:                                                                                // unknown distribution
            SHOW_WARN(ERROR::UNKNOWN_KICK_MAGNITUDE_DISTRIBUTION, "Using default: MAXWELL");     // show warning
            kickMagnitude = DrawKickMagnitudeDistributionMaxwell(p_Sigma, p_Rand);
    }

    return kickMagnitude / OPTIONS->KickScalingFactor();

}


/*
 * Calculate supernova kick magnitude
 * Based on the current supernova event type and user-specified kick magnitude distributions
 *
 *
 * double BaseStar::CalculateSNKickMagnitude(const double p_RemnantMass, const double p_EjectaMass, const STELLAR_TYPE p_StellarType)
 *
 * @param   [IN]    p_RemnantMass               The mass of the remnant (Msol)
 * @param   [IN]    p_EjectaMass                Change in mass of the exploding star (i.e. mass of the ejecta) (Msol)
 * @param   [IN]    p_StellarType		        Expected remnant type
 * @return                                      Kick magnitude
 */
double BaseStar::CalculateSNKickMagnitude(const double p_RemnantMass, const double p_EjectaMass, const STELLAR_TYPE p_StellarType) {
    ERROR error = ERROR::NONE;
	double vK;

    if (!m_SupernovaDetails.initialKickParameters.magnitudeSpecified ||                             // user did not supply kick magnitue, or
         m_SupernovaDetails.initialKickParameters.magnitudeRandomSpecified) {                       // ... wants to draw magnitude using supplied random number

        double sigma;
        switch (utils::SNEventType(m_SupernovaDetails.events.current)) {                            // what type of supernova event happening now?

		    case SN_EVENT::ECSN:                                                                    //  ECSN may have a separate kick prescription
			    sigma = OPTIONS->KickMagnitudeDistributionSigmaForECSN();
                break;

		    case SN_EVENT::USSN:                                                                    // USSN may have a separate kick prescription
			    sigma = OPTIONS->KickMagnitudeDistributionSigmaForUSSN();
                break;

		    case SN_EVENT::CCSN:                                                                    // draw a random kick magnitude from the user selected distribution - sigma based on whether compact object is a NS or BH

                switch (p_StellarType) {                                                            // which stellar type?

                    case STELLAR_TYPE::NEUTRON_STAR:
                        sigma = OPTIONS->KickMagnitudeDistributionSigmaCCSN_NS();
                        break;

                    case STELLAR_TYPE::BLACK_HOLE:
                        sigma = OPTIONS->KickMagnitudeDistributionSigmaCCSN_BH();
                        break;

                    default:                                                                        // unknown stellar type - shouldn't happen
                        error = ERROR::UNKNOWN_STELLAR_TYPE;
                }

                break;

            case SN_EVENT::PISN:                                                                    // not expected here
            case SN_EVENT::PPISN:                                                                   // not expected here
                error = ERROR::UNEXPECTED_SN_EVENT;
                break;

            case SN_EVENT::NONE:                                                                    // no supernova event - shouldn't be here...
                error = ERROR::EXPECTED_SN_EVENT;
                break;

		    default:                                                                                // unknown supernova event - shouldn't happen
                error = ERROR::UNKNOWN_SN_EVENT;
	    }
    
	    if (error == ERROR::NONE) {                                                                 // check for errors
                                                                                                    // no errors - draw kick magnitude
            vK = DrawSNKickMagnitude(sigma, 
                                    m_SupernovaDetails.COCoreMassAtCOFormation, 
                                    m_SupernovaDetails.kickMagnitudeRandom,
                                    p_EjectaMass, 
                                    p_RemnantMass);
        }
    }
    else {                                                                                          // user supplied kick parameters and wants to use supplied kick magnitude, so ...
        vK = m_SupernovaDetails.initialKickParameters.magnitude;                                    // ... use it 
    }


	if (error == ERROR::NONE) {                                                                     // check for errors

        m_SupernovaDetails.drawnKickMagnitude = vK;                                                 // drawn kick magnitude

        if (utils::SNEventType(m_SupernovaDetails.events.current) == SN_EVENT::CCSN) {              // core-collapse supernova event this timestep?
            vK = ApplyBlackHoleKicks(vK, m_SupernovaDetails.fallbackFraction, m_Mass);              // re-weight kicks by mass of remnant according to user specified black hole kicks option
        }
        else {                                                                                      // otherwise
            m_SupernovaDetails.fallbackFraction = 0.0;                                              // set fallback fraction to zero
        }
        m_SupernovaDetails.kickMagnitude = vK;                                                      // updated kick magnitude
    }
    else {                                                                                          // error occurred
        vK = 0.0;                                                                                   // set kick magnitude to zero
        m_Error = error;                                                                            // set error value
        SHOW_WARN(m_Error);                                                                         // warn that an error occurred
    }

    return vK;
}


<<<<<<< HEAD
=======
 /*
  * Draw the angular components of the supernova kick theta and phi according to user specified options.
  *
  * Explicitly, theta is defined on [-pi/2, pi/2], where theta=0 is in the orbital plane, and theta=pi/2 is
  * parallel to the orbital angular momentum. Phi is defined on [0, 2*pi), with phi=0 defined in the direction
  * of the radial vector from the companion to the star undergoing SN, and increasing in the same direction as the 
  * binary orbit (i.e it appears counter-clockwise when the binary motion is viewed as counter-clockwise)
  * 
  * DBL_DBL DrawKickDirection()
  */
DBL_DBL BaseStar::DrawKickDirection() {

    double theta;                                                                                               // theta, angle out of the plane
    double phi;                                                                                                 // phi, angle in the plane

    double delta = 1.0 * DEGREE;                                                                                // small angle () in radians - could be set by user in options

    double rand = RAND->Random();                                                                               // do this here to be consistent with legacy code - allows comparison tests (won't work for long - soon there will be too many changes to the code...)

    switch (OPTIONS->KickDirectionDistribution()) {                                                             // which kick direction distribution?

        case KICK_DIRECTION_DISTRIBUTION::ISOTROPIC:                                                            // ISOTROPIC: Draw theta and phi isotropically
            theta = acos(1.0 - (2.0 * RAND->Random())) - (4*std::atan(1.0) / 2.0);//M_PI_2;
            phi   = RAND->Random() * _2_PI;                                                                     // allow to randomly take an angle 0 - 2pi in the plane
            break;

        case KICK_DIRECTION_DISTRIBUTION::POWERLAW: {                                                           // POWERLAW: Draw phi uniform in [0,2pi], theta according to a powerlaw
                                                                                                                // (power law power = 0 = isotropic, +infinity = kick along pole, -infinity = kick in plane)
            // Choose magnitude of power law distribution -- if using a negative power law that blows up at 0,
            // need a lower cutoff (currently set at 1E-6), check it doesn't affect things too much
            // JR: todo: shsould these be in constants.h?
            double magnitude_of_cos_theta = utils::InverseSampleFromPowerLaw(OPTIONS->KickDirectionPower(), 1.0, 1E-6);

            if (OPTIONS->KickDirectionPower() < 0.0) magnitude_of_cos_theta = 1.0 - magnitude_of_cos_theta;     // don't use utils::Compare() here

            double actual_cos_theta = magnitude_of_cos_theta;

            if (RAND->Random() < 0.5) actual_cos_theta = -magnitude_of_cos_theta;                               // By taking the magnitude of cos theta we lost the information about whether it was up or down, so we put that back in randomly here

            actual_cos_theta = min(1.0, max(-1.0, actual_cos_theta));                                           // clamp to [-1.0, 1.0]

            theta = acos(actual_cos_theta);                                                                     // set the kick angle out of the plane theta
            phi   = RAND->Random() * _2_PI;                                                                     // allow to randomly take an angle 0 - 2pi in the plane
            } break;

        case KICK_DIRECTION_DISTRIBUTION::INPLANE:                                                              // INPLANE: Force the kick to be in the plane theta = 0
            theta = 0.0;                                                                                        // force the kick to be in the plane - theta = 0
            phi   = RAND->Random() * _2_PI;                                                                     // allow to randomly take an angle 0 - 2pi in the plane
            break;

        case KICK_DIRECTION_DISTRIBUTION::PERPENDICULAR:                                                        // PERPENDICULAR: Force kick to be along spin axis
            theta = M_PI_2;                                                                                     // pi/2 UP
            if (rand >= 0.5) theta = -theta;                                                                    // switch to DOWN
            phi   = RAND->Random() * _2_PI;                                                                     // allow to randomly take an angle 0 - 2pi in the plane
            break;

        case KICK_DIRECTION_DISTRIBUTION::POLES:                                                                // POLES: Direct the kick in a small cone around the poles
            if (rand < 0.5) theta = M_PI_2 - fabs(RAND->RandomGaussian(delta));                                 // UP - slightly less than or equal to pi/2
            else            theta = fabs(RAND->RandomGaussian(delta)) - M_PI_2;                                 // DOWN - slightly more than or equal to -pi/2

            phi   = RAND->Random() * _2_PI;                                                                     // allow to randomly take an angle 0 - 2pi in the plane
            break;

        case KICK_DIRECTION_DISTRIBUTION::WEDGE:                                                                // WEDGE: Direct kick into a wedge around the horizon (theta = 0)
            theta = RAND->RandomGaussian(delta);                                                                // Gaussian around 0 with a deviation delta
            phi   = RAND->Random() * _2_PI;                                                                     // allow to randomly take an angle 0 - 2pi in the plane
            break;

        default:                                                                                                // unknown kick direction distribution - use ISOTROPIC
            theta = acos(1.0 - (2.0 * RAND->Random())) - M_PI_2;
            phi   = RAND->Random() * _2_PI;                                                                     // allow to randomly take an angle 0 - 2pi in the plane
            SHOW_WARN(ERROR::UNKNOWN_KICK_DIRECTION_DISTRIBUTION, " Using default");                            // warn that an error occurred
    }

    return std::make_tuple(theta, phi);
}


>>>>>>> 22626539
/*
 * Calculate eccentric anomaly and true anomaly - uses kepler's equation
 *
 * Modifies class member variables m_SupernovaDetails.eccentricAnomaly and m_SupernovaDetails.trueAnomaly
 *
 *
 * void CalculateSNAnomalies(const double p_Eccentricity)
 *
 * @param   [IN]    p_Eccentricity              Eccentricity of the binary
 */
void BaseStar::CalculateSNAnomalies(const double p_Eccentricity) {

    ERROR  error = ERROR::NONE;

    std::tie(error, m_SupernovaDetails.eccentricAnomaly, m_SupernovaDetails.trueAnomaly) = utils::SolveKeplersEquation(m_SupernovaDetails.meanAnomaly, p_Eccentricity);

         if (error == ERROR::NO_CONVERGENCE) { SHOW_ERROR(error, "Solving Kepler's equation"); }        // show error
    else if (error == ERROR::OUT_OF_BOUNDS ) { SHOW_WARN(error, "Eccentric anomaly"); }                 // eccentric anomaly out of bounds - show warning

    return;
}


/*
 * Update the current velocity vector of the star, adding to a previous one if it exists.
 *
 *
 * void BaseStar::UpdateComponentVelocity(const Vector3d p_newVelocity)
 *
 * @param   [IN]    p_newVelocity               The new velocity vector 
 */
void BaseStar::UpdateComponentVelocity(const Vector3d p_newVelocity) {
    m_ComponentVelocity += p_newVelocity;                        // Add new velocity to previous velocity 
}




///////////////////////////////////////////////////////////////////////////////////////
//                                                                                   //
//                              ENERGY RELATED FUNCTIONS                             //
//                                                                                   //
///////////////////////////////////////////////////////////////////////////////////////


/*
 *	Calculate the absolute value of the binding energy core to the envelope of the star
 *	ALEJANDRO - 08/03/2017
 *
 *
 * double CalculateBindingEnergy(const double p_CoreMass, const double p_EnvMass, const double p_Radius, const double p_Lambda)
 *
 * @param   [IN]    p_CoreMass                  Core mass of the star (Msol)
 * @param   [IN]    p_EnvMass                   Envelope mass of the star (Msol)
 * @param   [IN]    p_Radius                    Radius of the star (Rsol)
 * @return                                      Binding energy (erg)
 */
double BaseStar::CalculateBindingEnergy(const double p_CoreMass, const double p_EnvMass, const double p_Radius, const double p_Lambda) {

    double bindingEnergy = 0.0;                                                         // default

	if (utils::Compare(p_Radius, 0.0) <= 0) {                                           // positive radius?
        SHOW_WARN(ERROR::RADIUS_NOT_POSITIVE, "Binding energy = 0.0");                  // warn radius not positive
	}
	else if (utils::Compare(p_Lambda, 0.0) <= 0) {                                      // positive lambda?
        // Not necesarily zero as sometimes lambda is made 0, or maybe weird values for certain parameters of the fit. Not sure about the latter.
//        SHOW_WARN(ERROR::LAMBDA_NOT_POSITIVE, "Binding energy = 0.0");                  // warn lambda not positive
	}
	else {                                                                              // calculate binding energy
        // convert to CGS where necessary
        double radius    = p_Radius * RSOL_TO_CM;
        double coreMass  = p_CoreMass * MSOL_TO_G;
        double envMass   = p_EnvMass * MSOL_TO_G;

        double totalMass = coreMass + envMass;                                          // total mass

		bindingEnergy    = G_CGS * totalMass * envMass / (p_Lambda * radius);           // erg
	}

	return bindingEnergy;
}


/*
 * Calculate all binding energies
 *
 *
 * void CalculateBindingEnergies(const double p_CoreMass, const double p_EnvMass, const double p_Radius)
 *
 * @param   [IN]    p_CoreMass                  Core mass of the star (Msol)
 * @param   [IN]    p_EnvMass                   Envelope mass of the star (Msol)
 * @param   [IN]    p_Radius                    Radius of the star (Rsol)
 */
void BaseStar::CalculateBindingEnergies(const double p_CoreMass, const double p_EnvMass, const double p_Radius) {
    m_BindingEnergies.fixed          = CalculateBindingEnergy(p_CoreMass, p_EnvMass, p_Radius, m_Lambdas.fixed);
	m_BindingEnergies.nanjing        = CalculateBindingEnergy(p_CoreMass, p_EnvMass, p_Radius, m_Lambdas.nanjing);
	m_BindingEnergies.loveridge      = CalculateBindingEnergy(p_CoreMass, p_EnvMass, p_Radius, m_Lambdas.loveridge);
	m_BindingEnergies.loveridgeWinds = CalculateBindingEnergy(p_CoreMass, p_EnvMass, p_Radius, m_Lambdas.loveridgeWinds);
	m_BindingEnergies.kruckow        = CalculateBindingEnergy(p_CoreMass, p_EnvMass, p_Radius, m_Lambdas.kruckow);
}



///////////////////////////////////////////////////////////////////////////////////////
//                                                                                   //
//                    MISCELLANEOUS FUNCTIONS / CONTROL FUNCTIONS                    //
//                                                                                   //
///////////////////////////////////////////////////////////////////////////////////////


/*
 * Determines if the star is one of a list of stellar types passed
 *
 *
 * bool IsOneOf(const STELLAR_TYPE_LIST p_List)
 *
 * @param   [IN]    p_List                      List of stellar types
 * @return                                      Boolean - true if star is in list, false if not
 */
bool BaseStar::IsOneOf(const STELLAR_TYPE_LIST p_List) const {
    for (auto elem: p_List) {
        if (m_StellarType == elem) return true;
    }
	return false;
}


/*
 * Limit timestep to 1% mass change
 *
 *
 * double LimitTimestep()
 *
 * @return                                      Timestep
 */
double BaseStar::LimitTimestep(const double p_Dt) {

    double dt = p_Dt;

    // cap timestep to maximum of MAXIMUM_MASS_LOSS_FRACTION change in mass star.
    if (OPTIONS->UseMassLoss()) {
        double mDot     = CalculateMassLossRate();                                          // First, calculate mass loss rate
        double massLoss = CalculateMassLoss_Static(m_Mass, mDot, dt);                       // Next, calculate mass loss - limited to (mass * MAXIMUM_MASS_LOSS_FRACTION)

        if (utils::Compare(massLoss, 0.0) > 0) {                                            // No change if no mass loss
            double dtWind = massLoss / (mDot * 1.0E6);                                      // Calculate timestep to match (possibly limited) mass loss
                   dt     = min(dt, dtWind);                                                // choose dt
        }
    }

    return dt;
}


/*
 * Calculate next timestep for stellar evolution
 *
 * Timestep based on stellar type, age, etc.
 *
 *
 * double CalculateTimestep()
 *
 * @return                                      Timestep
 */
double BaseStar::CalculateTimestep() {

    // the GBParams and Timescale calculations need to be done
    // before the timestep calculation - since the binary code
    // calls this functiom, the GBParams and Timescale functions
    // are called here

    CalculateGBParams();                                                                // calculate giant branch parameters
    CalculateTimescales();                                                              // calculate timescales

    double dt = ChooseTimestep(m_Age);

    return LimitTimestep(dt);
}


/*
 * Set parameters required before updating stellar attributes (via evolution) - modify star attributes
 *
 * Will apply mass changes to m_Mass and/or m_Mass0.  Note discussion in documentation for
 * UpdateAttributes() in Star.cpp - changing m_Mass0 is a bit of a kludge and should be fixed.
 *
 * If the timestep (p_DeltaTime) is > 0 then m_Mass and m_Radius will be saved as m_MassPrev and m_RadiusPrev respectively.
 *
 *
 * void UpdateAttributesAndAgeOneTimestepPreamble(const double p_DeltaMass, const double p_DeltaMass0, const double p_DeltaTime)
 *
 * @param   [IN]    p_DeltaMass                 The change in mass to apply in Msol
 * @param   [IN]    p_DeltaMass0                The change in mass0 to apply in Msol
 * @param   [IN]    p_DeltaTime                 Timestep in Myr
 */
void BaseStar::UpdateAttributesAndAgeOneTimestepPreamble(const double p_DeltaMass, const double p_DeltaMass0, const double p_DeltaTime) {

    if (utils::Compare(p_DeltaMass,  0.0) != 0) { m_Mass  = max(0.0, m_Mass  + p_DeltaMass);  }     // update mass as required (only change if delta != 0 with tolerance) and prevent -ve
    if (utils::Compare(p_DeltaMass0, 0.0) != 0) { m_Mass0 = max(0.0, m_Mass0 + p_DeltaMass0); }     // update mass0 as required (only change if delta != 0 with tolerance) and prevent -ve

    // record some current values before they are (possibly) changed by evolution
    if (p_DeltaTime > 0.0) {                                                                        // don't use utils::Compare() here
        m_StellarTypePrev = m_StellarType;
        m_DtPrev          = m_Dt;
        m_MassPrev        = m_Mass;
        m_RadiusPrev      = m_Radius;
    }

    // the GBParams and Timescale calculations need to be done
    // before taking the timestep - since the binary code ultimately
    // calls this UpdateAttributesAndAgeOneTimestep, the GBParams and
    // Timescale functions are called here.
    //
    // JR: todo: we should revisit where and how often we recalulate
    // GBParams and Timescales.  The problem is that there are multiple
    // entry points into the calculate/take timestep code that it isn't
    // always abvious where we need to do this...  A project for another
    // time.

    CalculateGBParams();                                                                            // calculate giant branch parameters
    CalculateTimescales();                                                                          // calculate timescales
}


/*
 * Apply mass changes if required, age the star one timestep, advance the simulation time, and update the
 * attributes of the star.
 *
 * The star's attributes (Age, Radius, Luminosity etc.) are calculated and updated as required.
 *
 * Free parameters in the update process are the star's mass (m_Mass), initial mass (m_Mass0), the star's age
 * (m_Age) and the simulation time attribute (m_Time):
 *
 *    - if required, the star's mass is changed by the amount passed as the p_DeltaMass parameter before other
 *      attributes are updated.  The p_DeltaMass parameter may be zero, in which case no change is made to the
 *      star's mass before the attributes of the star are calculated.
 *
 *    - if required, the star's initial mass is changed by the amount passed as the p_DeltaMass0 parameter before
 *      other attributes are updated.  The p_DeltaMass parameter may be zero, in which case no change is made to
 *      the star's mass before the attributes of the star are calculated.  This should be used infrequently, and
 *      is really a kludge because the Mass0 attribute in Hurley et al. 2000 was overloaded after the introduction
 *      of mass loss (see section 7.1).  We should really separate the different uses of Mass0 in the code and
 *      use a different variable - initial mass shouldn't change (other than to initial mass upon entering a
 *      stellar phase - it doesn't make a lot of sense for initial mass to change during evolution through the
 *      phase).         JR: todo: action this paragraph.
 *
 *    - if required, the star is aged by the amount passed as the p_DeltaTime parameter, and the simulation time is
 *      advanced by the same amount, before other attributes are updated.  The p_deltaTime parameter may be zero,
 *      in which case no change is made to the star's age or the physical time attribute.
 *
 *
 * Checks whether the star:
 *    - is a massless remnant (checked after applying p_DeltaMass and p_DeltaMass0, but before applying p_DeltaTime)
 *    - has become a supernova (checked after applying p_DeltaMass and p_DeltaMass0, but before applying p_DeltaTime)
 *    - should skip this phase for this timestep (checked after applying p_DeltaMass, p_DeltaMass0 and p_DeltaTime)
 *
 * If none of the above are true the star evolves on phase for the specified timestep (which may be 0, in which case
 * the star's attributes other than age are re-calculated), then the need to evolve the star off phase is checked.
 *
 * If p_DeltaMass, p_DeltaMass0 and p_DeltaTime are all passed as zero the checks for massless remnant and supernova
 * are performed (and consequential changes made), but no other changes to the star's attributes are made - unless
 * the p_ForceRecalculate parameter is set true.        JR: todo: I'm not convinced p_ForceRecalculate is necessary - check it
 *
 * The functional return is the stellar type to which the star should evolve.  The returned stellar type is just the
 * stellar type of the star upon entry if it should remain on phase.  The star's stellar type is not changed here.
 *
 *
 * STELLAR_TYPE UpdateAttributesAndAgeOneTimestep(const double p_DeltaMass,
 *                                                const double p_DeltaMass0,
 *                                                const double p_DeltaTime,
 *                                                const bool   p_ForceRecalculate)
 *
 * @param   [IN]    p_DeltaMass                 The change in mass to apply in Msol
 * @param   [IN]    p_DeltaMass0                The change in mass0 to apply in Msol
 * @param   [IN]    p_DeltaTime                 The timestep to evolve in Myr
 * @param   [IN]    p_ForceRecalculate          Specifies whether the star's attributes should be recalculated even if the three deltas are 0.0
 *                                              (optional, default = false)
 * @return                                      Stellar type to which star should evolve
 */
STELLAR_TYPE BaseStar::UpdateAttributesAndAgeOneTimestep(const double p_DeltaMass,
                                                         const double p_DeltaMass0,
                                                         const double p_DeltaTime,
                                                         const bool   p_ForceRecalculate) {
    STELLAR_TYPE stellarType = m_StellarType;                                               // default is no change

    if (ShouldBeMasslessRemnant()) {                                                        // Do not update the star if it lost all of its mass
        stellarType = STELLAR_TYPE::MASSLESS_REMNANT;
    }
    else {
        stellarType = ResolveSupernova();                                                   // handle supernova     JR: moved this to start of timestep        
        
        if (stellarType == m_StellarType) {                                                 // still on phase?
            
            UpdateAttributesAndAgeOneTimestepPreamble(p_DeltaMass, p_DeltaMass0, p_DeltaTime);      // apply mass changes and save current values if required

            if (p_ForceRecalculate                     ||                                   // force recalculate?
                utils::Compare(p_DeltaMass,  0.0) != 0 ||                                   // mass change? or...
                utils::Compare(p_DeltaMass0, 0.0) != 0 ||                                   // mass0 change? or...
                utils::Compare(p_DeltaTime,  0.0)  > 0) {                                   // age/time advance?
                                                                                            // yes - update attributes
                AgeOneTimestepPreamble(p_DeltaTime);                                        // advance dt, age, simulation time

                if (ShouldSkipPhase()) {                                                    // skip phase?
                    stellarType = ResolveSkippedPhase();                                    // phase skipped - do what's required
                }
                else {                                                                      // not skipped - execute phase
                    stellarType = EvolveOnPhase();                                          // evolve on phase

                    if (stellarType == m_StellarType) {                                     // still on phase?
                        stellarType = ResolveEndOfPhase();                                  // check for need to move off phase
                    }
                }
            }
        }
    }

    return stellarType;                                                                     // stellar type to which star should evolve
}


/*
 * Set parameters required before ageing one timestep - modify star attributes
 *
 *
 * void AgeOneTimestepPreamble(const double p_DeltaTime)
 *
 * @param   [IN]    p_DeltaTime                 Timestep in Myr
 */
void BaseStar::AgeOneTimestepPreamble(const double p_DeltaTime) {

    if (p_DeltaTime > 0.0) {                        // if dt > 0    (don't use utils::Compare() here)
        m_Time += p_DeltaTime;                      // advance physical simulation time
        m_Age  += p_DeltaTime;                      // advance age of star
        m_Dt    = p_DeltaTime;                      // set timestep
    }

    EvolveOneTimestepPreamble();
}


/*
 * Evolve the star on it's current phase - take one timestep on the current phase
 *
 *
 * STELLAR_TYPE EvolveOnPhase()
 *
 * @return                                      Stellar Type to which star should evolve - unchanged if not moving off current phase
 */
STELLAR_TYPE BaseStar::EvolveOnPhase() {

    STELLAR_TYPE stellarType = m_StellarType;

    if (ShouldEvolveOnPhase()) {                                                    // Evolve timestep on phase

        m_Tau         = CalculateTauOnPhase();

        m_COCoreMass  = CalculateCOCoreMassOnPhase();
        m_CoreMass    = CalculateCoreMassOnPhase();
        m_HeCoreMass  = CalculateHeCoreMassOnPhase();
        
        m_Luminosity  = CalculateLuminosityOnPhase();

        std::tie(m_Radius, stellarType) = CalculateRadiusAndStellarTypeOnPhase();   // Radius and possibly new stellar type

        m_Mu          = CalculatePerturbationMuOnPhase();

        PerturbLuminosityAndRadiusOnPhase();

        m_Temperature = CalculateTemperatureOnPhase();

        STELLAR_TYPE thisStellarType = ResolveEnvelopeLoss();                       // Resolve envelope loss if it occurs - possibly new stellar type
        if (thisStellarType != m_StellarType) {                                     // thisStellarType overrides stellarType (from CalculateRadiusAndStellarTypeOnPhase())
            stellarType = thisStellarType;
        }
    }

    return stellarType;
}


/*
 * Evolve the star onto the next phase if necessary - take one timestep at the end of the current phase
 *
 *
 * STELLAR_TYPE ResolveEndOfPhase()
 *
 * @return                                      Stellar Type to which star should evolve - unchanged if not moving off current phase
 */
STELLAR_TYPE BaseStar::ResolveEndOfPhase() {

    STELLAR_TYPE stellarType = m_StellarType;

    if (IsEndOfPhase()) {                                                       // End of phase

        stellarType = ResolveEnvelopeLoss();                                    // Resolve envelope loss if it occurs
        if (stellarType == m_StellarType) {                                     // Staying on phase?

            m_Tau         = CalculateTauAtPhaseEnd();

            m_COCoreMass  = CalculateCOCoreMassAtPhaseEnd();
            m_CoreMass    = CalculateCoreMassAtPhaseEnd();
            m_HeCoreMass  = CalculateHeCoreMassAtPhaseEnd();

            m_Luminosity  = CalculateLuminosityAtPhaseEnd();
            
            m_Radius      = CalculateRadiusAtPhaseEnd();

            m_Mu          = CalculatePerturbationMuAtPhaseEnd();

            PerturbLuminosityAndRadiusAtPhaseEnd();

            m_Temperature = CalculateTemperatureAtPhaseEnd();

            stellarType   = EvolveToNextPhase();                                // determine the stellar type to which the star should evolve
        }
    }

    return stellarType;
}



<|MERGE_RESOLUTION|>--- conflicted
+++ resolved
@@ -2623,87 +2623,6 @@
 }
 
 
-<<<<<<< HEAD
-=======
- /*
-  * Draw the angular components of the supernova kick theta and phi according to user specified options.
-  *
-  * Explicitly, theta is defined on [-pi/2, pi/2], where theta=0 is in the orbital plane, and theta=pi/2 is
-  * parallel to the orbital angular momentum. Phi is defined on [0, 2*pi), with phi=0 defined in the direction
-  * of the radial vector from the companion to the star undergoing SN, and increasing in the same direction as the 
-  * binary orbit (i.e it appears counter-clockwise when the binary motion is viewed as counter-clockwise)
-  * 
-  * DBL_DBL DrawKickDirection()
-  */
-DBL_DBL BaseStar::DrawKickDirection() {
-
-    double theta;                                                                                               // theta, angle out of the plane
-    double phi;                                                                                                 // phi, angle in the plane
-
-    double delta = 1.0 * DEGREE;                                                                                // small angle () in radians - could be set by user in options
-
-    double rand = RAND->Random();                                                                               // do this here to be consistent with legacy code - allows comparison tests (won't work for long - soon there will be too many changes to the code...)
-
-    switch (OPTIONS->KickDirectionDistribution()) {                                                             // which kick direction distribution?
-
-        case KICK_DIRECTION_DISTRIBUTION::ISOTROPIC:                                                            // ISOTROPIC: Draw theta and phi isotropically
-            theta = acos(1.0 - (2.0 * RAND->Random())) - (4*std::atan(1.0) / 2.0);//M_PI_2;
-            phi   = RAND->Random() * _2_PI;                                                                     // allow to randomly take an angle 0 - 2pi in the plane
-            break;
-
-        case KICK_DIRECTION_DISTRIBUTION::POWERLAW: {                                                           // POWERLAW: Draw phi uniform in [0,2pi], theta according to a powerlaw
-                                                                                                                // (power law power = 0 = isotropic, +infinity = kick along pole, -infinity = kick in plane)
-            // Choose magnitude of power law distribution -- if using a negative power law that blows up at 0,
-            // need a lower cutoff (currently set at 1E-6), check it doesn't affect things too much
-            // JR: todo: shsould these be in constants.h?
-            double magnitude_of_cos_theta = utils::InverseSampleFromPowerLaw(OPTIONS->KickDirectionPower(), 1.0, 1E-6);
-
-            if (OPTIONS->KickDirectionPower() < 0.0) magnitude_of_cos_theta = 1.0 - magnitude_of_cos_theta;     // don't use utils::Compare() here
-
-            double actual_cos_theta = magnitude_of_cos_theta;
-
-            if (RAND->Random() < 0.5) actual_cos_theta = -magnitude_of_cos_theta;                               // By taking the magnitude of cos theta we lost the information about whether it was up or down, so we put that back in randomly here
-
-            actual_cos_theta = min(1.0, max(-1.0, actual_cos_theta));                                           // clamp to [-1.0, 1.0]
-
-            theta = acos(actual_cos_theta);                                                                     // set the kick angle out of the plane theta
-            phi   = RAND->Random() * _2_PI;                                                                     // allow to randomly take an angle 0 - 2pi in the plane
-            } break;
-
-        case KICK_DIRECTION_DISTRIBUTION::INPLANE:                                                              // INPLANE: Force the kick to be in the plane theta = 0
-            theta = 0.0;                                                                                        // force the kick to be in the plane - theta = 0
-            phi   = RAND->Random() * _2_PI;                                                                     // allow to randomly take an angle 0 - 2pi in the plane
-            break;
-
-        case KICK_DIRECTION_DISTRIBUTION::PERPENDICULAR:                                                        // PERPENDICULAR: Force kick to be along spin axis
-            theta = M_PI_2;                                                                                     // pi/2 UP
-            if (rand >= 0.5) theta = -theta;                                                                    // switch to DOWN
-            phi   = RAND->Random() * _2_PI;                                                                     // allow to randomly take an angle 0 - 2pi in the plane
-            break;
-
-        case KICK_DIRECTION_DISTRIBUTION::POLES:                                                                // POLES: Direct the kick in a small cone around the poles
-            if (rand < 0.5) theta = M_PI_2 - fabs(RAND->RandomGaussian(delta));                                 // UP - slightly less than or equal to pi/2
-            else            theta = fabs(RAND->RandomGaussian(delta)) - M_PI_2;                                 // DOWN - slightly more than or equal to -pi/2
-
-            phi   = RAND->Random() * _2_PI;                                                                     // allow to randomly take an angle 0 - 2pi in the plane
-            break;
-
-        case KICK_DIRECTION_DISTRIBUTION::WEDGE:                                                                // WEDGE: Direct kick into a wedge around the horizon (theta = 0)
-            theta = RAND->RandomGaussian(delta);                                                                // Gaussian around 0 with a deviation delta
-            phi   = RAND->Random() * _2_PI;                                                                     // allow to randomly take an angle 0 - 2pi in the plane
-            break;
-
-        default:                                                                                                // unknown kick direction distribution - use ISOTROPIC
-            theta = acos(1.0 - (2.0 * RAND->Random())) - M_PI_2;
-            phi   = RAND->Random() * _2_PI;                                                                     // allow to randomly take an angle 0 - 2pi in the plane
-            SHOW_WARN(ERROR::UNKNOWN_KICK_DIRECTION_DISTRIBUTION, " Using default");                            // warn that an error occurred
-    }
-
-    return std::make_tuple(theta, phi);
-}
-
-
->>>>>>> 22626539
 /*
  * Calculate eccentric anomaly and true anomaly - uses kepler's equation
  *
@@ -2738,8 +2657,6 @@
 void BaseStar::UpdateComponentVelocity(const Vector3d p_newVelocity) {
     m_ComponentVelocity += p_newVelocity;                        // Add new velocity to previous velocity 
 }
-
-
 
 
 ///////////////////////////////////////////////////////////////////////////////////////
