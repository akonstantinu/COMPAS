// gsl includes
#include <gsl/gsl_roots.h>
#include <gsl/gsl_cdf.h>

// boost includes
#include <boost/math/distributions.hpp>

#include "Rand.h"
#include "BaseStar.h"
#include "vector3d.h"

using std::max;
using std::min;


BaseStar::BaseStar() {

    // initialise member variables

    m_ObjectId           = globalObjectId++;                           // unique object id - remains for life of star (even through evolution to other phases)
    m_ObjectType         = OBJECT_TYPE::BASE_STAR;                     // object type - remains for life of star (even through evolution to other phases)
    m_InitialStellarType = STELLAR_TYPE::STAR;                         // stellar type - changes throughout life of star (through evolution to other phases)
    m_StellarType        = STELLAR_TYPE::STAR;                         // stellar type - changes throughout life of star (through evolution to other phases)

    m_Error              = ERROR::NOT_INITIALISED;                     // clear error flag
}


BaseStar::BaseStar(const unsigned long int p_RandomSeed, 
                   const double            p_MZAMS,
                   const double            p_Metallicity, 
                   const KickParameters    p_KickParameters) {

    // initialise member variables

    m_ObjectId            = globalObjectId++;                                                       // unique object id - remains for life of star (even through evolution to other phases)
    m_ObjectType          = OBJECT_TYPE::BASE_STAR;                                                 // object type - remains for life of star (even through evolution to other phases)
    m_InitialStellarType  = STELLAR_TYPE::STAR;                                                     // stellar type - changes throughout life of star (through evolution to other phases)
    m_StellarType         = STELLAR_TYPE::STAR;                                                     // stellar type - changes throughout life of star (through evolution to other phases)

    m_Error               = ERROR::NONE;                                                            // clear error flag

    m_CHE                 = false;                                                                  // initially
    
    // Initialise member variables from input parameters
    // (kick parameters initialised below - see m_SupernovaDetails)
    m_RandomSeed          = p_RandomSeed;
    m_MZAMS               = p_MZAMS;
    m_Metallicity         = p_Metallicity;

    // Initialise metallicity dependent values
    m_LogMetallicityXi    = log10(m_Metallicity / ZSOL);
    m_LogMetallicitySigma = log10(m_Metallicity);
    m_LogMetallicityRho   = m_LogMetallicityXi + 1.0;


    // Initialise coefficients, parameters and constants

    // initialise m_Timescales vector - so we have the right number of entries
    for (int i = 0; i < static_cast<int>(TIMESCALE::COUNT); i++) {
        m_Timescales.push_back(DEFAULT_INITIAL_DOUBLE_VALUE);
    }

    // initialise m_GBParams vector - so we have the right number of entries
    for (int i = 0; i < static_cast<int>(GBP::COUNT); i++) {
        m_GBParams.push_back(DEFAULT_INITIAL_DOUBLE_VALUE);
    }

    // initialise m_MassCutoffs vector - so we have the right number of entries
    for (int i = 0; i < static_cast<int>(MASS_CUTOFF::COUNT); i++) {
        m_MassCutoffs.push_back(DEFAULT_INITIAL_DOUBLE_VALUE);
    }

    // initialise m_LConstants vector - so we have the right number of entries
    for (int i = 0; i < static_cast<int>(L_CONSTANTS::COUNT); i++) {
        m_LConstants.push_back(DEFAULT_INITIAL_DOUBLE_VALUE);
    }

    // initialise m_RConstants vector - so we have the right number of entries
    for (int i = 0; i < static_cast<int>(R_CONSTANTS::COUNT); i++) {
        m_RConstants.push_back(DEFAULT_INITIAL_DOUBLE_VALUE);
    }

    // initialise m_GammaConstants vector - so we have the right number of entries
    for (int i = 0; i < static_cast<int>(GAMMA_CONSTANTS::COUNT); i++) {
        m_GammaConstants.push_back(DEFAULT_INITIAL_DOUBLE_VALUE);
    }


    // calculate coefficients, constants etc.

    CalculateRCoefficients(m_LogMetallicityXi, m_RCoefficients);
    CalculateLCoefficients(m_LogMetallicityXi, m_LCoefficients);

    CalculateMassCutoffs(m_Metallicity, m_LogMetallicityXi, m_MassCutoffs);

    CalculateAnCoefficients(m_AnCoefficients, m_LConstants, m_RConstants, m_GammaConstants);
    CalculateBnCoefficients(m_BnCoefficients);

    m_XExponent                                = CalculateGBRadiusXExponent();
    m_Alpha1                                   = CalculateAlpha1();
    m_Alpha3                                   = CalculateAlpha3();
    m_Alpha4                                   = CalculateAlpha4();

    // initialise remaining member variables

    // Zero age main sequence parameters
    m_RZAMS                                    = CalculateRadiusAtZAMS(m_MZAMS);
    m_LZAMS                                    = CalculateLuminosityAtZAMS(m_MZAMS);
    m_TZAMS                                    = CalculateTemperatureOnPhase_Static(m_LZAMS, m_RZAMS);

    m_OmegaCHE                                 = CalculateOmegaCHE(m_MZAMS, m_Metallicity);
    m_OmegaZAMS                                = CalculateZAMSAngularFrequency(m_MZAMS, m_RZAMS);

    // Effective initial Zero Age Main Sequence parameters corresponding to Mass0
    m_RZAMS0                                   = m_RZAMS;
    m_LZAMS0                                   = m_LZAMS;

    // Current timestep attributes
    m_Time                                     = DEFAULT_INITIAL_DOUBLE_VALUE;
    m_Dt                                       = DEFAULT_INITIAL_DOUBLE_VALUE;
    m_Tau                                      = DEFAULT_INITIAL_DOUBLE_VALUE;
    m_Age                                      = 0.0;                                               // ensure age = 0.0 at construction (rather than default initial value)
    m_Mass                                     = m_MZAMS;
    m_Mass0                                    = m_MZAMS;
    m_Luminosity                               = m_LZAMS;
    m_Radius                                   = m_RZAMS;
    m_Temperature                              = m_TZAMS;
	m_ComponentVelocity						   = Vector3d();

    m_CoreMass                                 = DEFAULT_INITIAL_DOUBLE_VALUE;
    m_COCoreMass                               = DEFAULT_INITIAL_DOUBLE_VALUE;
    m_HeCoreMass                               = DEFAULT_INITIAL_DOUBLE_VALUE;
    m_Mu                                       = DEFAULT_INITIAL_DOUBLE_VALUE;
    m_CoreRadius                               = DEFAULT_INITIAL_DOUBLE_VALUE;
    m_Mdot                                     = DEFAULT_INITIAL_DOUBLE_VALUE;
    m_DominantMassLossRate                                     = MASS_LOSS_TYPE::NONE;

    m_Omega                                    = m_OmegaZAMS;

    m_MinimumLuminosityOnPhase                 = DEFAULT_INITIAL_DOUBLE_VALUE;
    m_LBVphaseFlag                             = false;

    // Previous timestep attributes
    m_StellarTypePrev                          = m_StellarType;
    m_MassPrev                                 = m_MZAMS;
    m_RadiusPrev                               = m_RZAMS;
    m_DtPrev                                   = DEFAULT_INITIAL_DOUBLE_VALUE;
    m_OmegaPrev                                = m_OmegaZAMS;

    // Lambdas
	m_Lambdas.dewi                             = DEFAULT_INITIAL_DOUBLE_VALUE;
	m_Lambdas.fixed                            = DEFAULT_INITIAL_DOUBLE_VALUE;
	m_Lambdas.kruckow                          = DEFAULT_INITIAL_DOUBLE_VALUE;
	m_Lambdas.kruckowBottom                    = DEFAULT_INITIAL_DOUBLE_VALUE;
	m_Lambdas.kruckowMiddle                    = DEFAULT_INITIAL_DOUBLE_VALUE;
	m_Lambdas.kruckowTop                       = DEFAULT_INITIAL_DOUBLE_VALUE;
	m_Lambdas.loveridge                        = DEFAULT_INITIAL_DOUBLE_VALUE;
	m_Lambdas.loveridgeWinds                   = DEFAULT_INITIAL_DOUBLE_VALUE;
	m_Lambdas.nanjing                          = DEFAULT_INITIAL_DOUBLE_VALUE;


    // Binding energies
    m_BindingEnergies.fixed                    = DEFAULT_INITIAL_DOUBLE_VALUE;
    m_BindingEnergies.nanjing                  = DEFAULT_INITIAL_DOUBLE_VALUE;
    m_BindingEnergies.loveridge                = DEFAULT_INITIAL_DOUBLE_VALUE;
    m_BindingEnergies.loveridgeWinds           = DEFAULT_INITIAL_DOUBLE_VALUE;
    m_BindingEnergies.kruckow                  = DEFAULT_INITIAL_DOUBLE_VALUE;

    // Supernova detais

    m_SupernovaDetails.initialKickParameters   = p_KickParameters;

    m_SupernovaDetails.events.current          = SN_EVENT::NONE;
    m_SupernovaDetails.events.past             = SN_EVENT::NONE;

    m_SupernovaDetails.coreMassAtCOFormation   = DEFAULT_INITIAL_DOUBLE_VALUE;
    m_SupernovaDetails.COCoreMassAtCOFormation = DEFAULT_INITIAL_DOUBLE_VALUE;
    m_SupernovaDetails.HeCoreMassAtCOFormation = DEFAULT_INITIAL_DOUBLE_VALUE;
    m_SupernovaDetails.totalMassAtCOFormation  = DEFAULT_INITIAL_DOUBLE_VALUE;

    m_SupernovaDetails.drawnKickMagnitude      = DEFAULT_INITIAL_DOUBLE_VALUE;
    m_SupernovaDetails.kickMagnitude           = DEFAULT_INITIAL_DOUBLE_VALUE;

    m_SupernovaDetails.isHydrogenPoor          = false;
    m_SupernovaDetails.fallbackFraction        = DEFAULT_INITIAL_DOUBLE_VALUE;

    m_SupernovaDetails.eccentricAnomaly        = DEFAULT_INITIAL_DOUBLE_VALUE;
    m_SupernovaDetails.trueAnomaly             = DEFAULT_INITIAL_DOUBLE_VALUE;

    m_SupernovaDetails.supernovaState          = SN_STATE::NONE;

    m_SupernovaDetails.kickMagnitudeRandom     = p_KickParameters.magnitudeRandom;
    m_SupernovaDetails.theta                   = p_KickParameters.theta;
    m_SupernovaDetails.phi                     = p_KickParameters.phi;
    m_SupernovaDetails.meanAnomaly             = p_KickParameters.meanAnomaly;

    // Calculates the Baryonic mass for which the GravitationalRemnantMass will be equal to the maximumNeutronStarMass (inverse of SolveQuadratic())
    // needed to decide whether to calculate Fryer+2012 for Neutron Star or Black Hole in GiantBranch::CalculateGravitationalRemnantMass()
    // calculate only once for entire simulation of N binaries in the future.
    m_BaryonicMassOfMaximumNeutronStarMass     = (0.075 * OPTIONS->MaximumNeutronStarMass() * OPTIONS->MaximumNeutronStarMass()) + OPTIONS->MaximumNeutronStarMass();

    // Pulsar details
    m_PulsarDetails.magneticField              = DEFAULT_INITIAL_DOUBLE_VALUE;
    m_PulsarDetails.spinPeriod                 = DEFAULT_INITIAL_DOUBLE_VALUE;
    m_PulsarDetails.spinFrequency              = DEFAULT_INITIAL_DOUBLE_VALUE;
    m_PulsarDetails.spinDownRate               = DEFAULT_INITIAL_DOUBLE_VALUE;

    // Mass Transfer Donor Type History
    m_MassTransferDonorHistory                 = STYPE_VECTOR();

}


///////////////////////////////////////////////////////////////////////////////////////
//                                                                                   //
//                                  CLASS FUNCTIONS                                  //
//                                                                                   //
///////////////////////////////////////////////////////////////////////////////////////


/*
 * Determine the value of the requested property of the constitusnt star (parameter p_Property)
 *
 * The property is a boost variant variable, and is one of the following types:
 *
 *      STAR_PROPERTY           - any individual star property
 *      STAR_1_PROPERTY         - property of the primary (m_Star1)
 *      STAR_2_PROPERTY         - property of the secondary (m_Star2)
 *      SUPERNOVA_PROPERTY      - property of the star that has gone supernova
 *      COMPANION_PROPERTY      - property of the companion to the supernova
 *      BINARY_PROPERTY         - property of the binary
 *      PROGRAM_OPTION          - program option
 *
 * This function handles properties of type:
 *    STAR_PROPERTY, STAR_1_PROPERTY, STAR_2_PROPERTY, SUPERNOVA_PROPERTY, COMPANION_PROPERTY only.
 *
 * This is the function used to retrieve values for properties required to be printed.
 * This allows the composition of the log records to be dynamically modified - this is
 * how we allow users to specify what properties they want recorded in log files.
 *
 * The functional return is the value of the property requested.  The type of the
 * functional return is a tuple: std::tuple<bool, COMPAS_VARIABLE_TYPE>.  This type
 * is COMPAS_VARIABLE by typedef.
 *
 * The bool returned indicates whether the property value was retrieved ok: true = yes, fales = no
 * The COMPAS_VARIABLE_TYPE variable returned is a boost variant variable, the value of which is the
 * value of the underlying primitive variable.
 *
 *
 * COMPAS_VARIABLE StellarPropertyValue(const T_ANY_PROPERTY p_Property) const
 *
 * @param   [IN]    p_Property                  The property for which the value is required
 * @return                                      The value of the requested property
 */
COMPAS_VARIABLE BaseStar::StellarPropertyValue(const T_ANY_PROPERTY p_Property) const {

    bool ok = true;                                                                                                     // default is no error

    COMPAS_VARIABLE_TYPE value;

    ANY_STAR_PROPERTY property;

    switch (boost::apply_visitor(VariantPropertyType(), p_Property)) {

        case ANY_PROPERTY_TYPE::T_STAR_PROPERTY     : { STAR_PROPERTY      prop = boost::get<STAR_PROPERTY>(p_Property);      property = (ANY_STAR_PROPERTY)prop; } break;
        case ANY_PROPERTY_TYPE::T_STAR_1_PROPERTY   : { STAR_1_PROPERTY    prop = boost::get<STAR_1_PROPERTY>(p_Property);    property = (ANY_STAR_PROPERTY)prop; } break;
        case ANY_PROPERTY_TYPE::T_STAR_2_PROPERTY   : { STAR_2_PROPERTY    prop = boost::get<STAR_2_PROPERTY>(p_Property);    property = (ANY_STAR_PROPERTY)prop; } break;
        case ANY_PROPERTY_TYPE::T_SUPERNOVA_PROPERTY: { SUPERNOVA_PROPERTY prop = boost::get<SUPERNOVA_PROPERTY>(p_Property); property = (ANY_STAR_PROPERTY)prop; } break;
        case ANY_PROPERTY_TYPE::T_COMPANION_PROPERTY: { COMPANION_PROPERTY prop = boost::get<COMPANION_PROPERTY>(p_Property); property = (ANY_STAR_PROPERTY)prop; } break;

        default:                                                                                                        // unknown property type
            ok    = false;                                                                                              // that's not ok...
            value = "UNKNOWN";                                                                                          // default value
            SHOW_WARN(ERROR::UNKNOWN_PROPERTY_TYPE);                                                                    // show warning
    }

    if (ok) {
        switch (property) {
            case ANY_STAR_PROPERTY::AGE:                                                value = Age();                                                  break;
            case ANY_STAR_PROPERTY::ANGULAR_MOMENTUM:                                   value = AngularMomentum();                                      break;
            case ANY_STAR_PROPERTY::BINDING_ENERGY_FIXED:                               value = BindingEnergy_Fixed();                                  break;
            case ANY_STAR_PROPERTY::BINDING_ENERGY_NANJING:                             value = BindingEnergy_Nanjing();                                break;
            case ANY_STAR_PROPERTY::BINDING_ENERGY_LOVERIDGE:                           value = BindingEnergy_Loveridge();                              break;
            case ANY_STAR_PROPERTY::BINDING_ENERGY_LOVERIDGE_WINDS:                     value = BindingEnergy_LoveridgeWinds();                         break;
            case ANY_STAR_PROPERTY::BINDING_ENERGY_KRUCKOW:                             value = BindingEnergy_Kruckow();                                break;
            case ANY_STAR_PROPERTY::CHEMICALLY_HOMOGENEOUS_MAIN_SEQUENCE:               value = CHonMS();                                               break;
            case ANY_STAR_PROPERTY::CO_CORE_MASS:                                       value = COCoreMass();                                           break;
            case ANY_STAR_PROPERTY::CO_CORE_MASS_AT_COMPACT_OBJECT_FORMATION:           value = SN_COCoreMassAtCOFormation();                           break;
            case ANY_STAR_PROPERTY::CORE_MASS:                                          value = CoreMass();                                             break;
            case ANY_STAR_PROPERTY::CORE_MASS_AT_COMPACT_OBJECT_FORMATION:              value = SN_CoreMassAtCOFormation();                             break;
            case ANY_STAR_PROPERTY::DRAWN_KICK_MAGNITUDE:                               value = SN_DrawnKickMagnitude();                                break;
            case ANY_STAR_PROPERTY::DOMINANT_MASS_LOSS_RATE:                            value = DominantMassLossRate();                                 break;
            case ANY_STAR_PROPERTY::DT:                                                 value = Dt();                                                   break;
            case ANY_STAR_PROPERTY::DYNAMICAL_TIMESCALE:                                value = CalculateDynamicalTimescale();                          break;
            case ANY_STAR_PROPERTY::ECCENTRIC_ANOMALY:                                  value = SN_EccentricAnomaly();                                  break;
            case ANY_STAR_PROPERTY::ENV_MASS:                                           value = Mass()-CoreMass();                                      break;
            case ANY_STAR_PROPERTY::ERROR:                                              value = Error();                                                break;
            case ANY_STAR_PROPERTY::EXPERIENCED_CCSN:                                   value = ExperiencedCCSN();                                      break;
            case ANY_STAR_PROPERTY::EXPERIENCED_ECSN:                                   value = ExperiencedECSN();                                      break;
            case ANY_STAR_PROPERTY::EXPERIENCED_PISN:                                   value = ExperiencedPISN();                                      break;
            case ANY_STAR_PROPERTY::EXPERIENCED_PPISN:                                  value = ExperiencedPPISN();                                     break;
            case ANY_STAR_PROPERTY::EXPERIENCED_SN_TYPE:                                value = ExperiencedSN_Type();                                   break;
            case ANY_STAR_PROPERTY::EXPERIENCED_USSN:                                   value = ExperiencedUSSN();                                      break;
            case ANY_STAR_PROPERTY::FALLBACK_FRACTION:                                  value = SN_FallbackFraction();                                  break;
            case ANY_STAR_PROPERTY::HE_CORE_MASS:                                       value = HeCoreMass();                                           break;
            case ANY_STAR_PROPERTY::HE_CORE_MASS_AT_COMPACT_OBJECT_FORMATION:           value = SN_HeCoreMassAtCOFormation();                           break;
            case ANY_STAR_PROPERTY::IS_HYDROGEN_POOR:                                   value = SN_IsHydrogenPoor();                                    break;
            case ANY_STAR_PROPERTY::ID:                                                 value = ObjectId();                                             break;
            case ANY_STAR_PROPERTY::INITIAL_STELLAR_TYPE:                               value = InitialStellarType();                                   break;
            case ANY_STAR_PROPERTY::INITIAL_STELLAR_TYPE_NAME:                          value = STELLAR_TYPE_LABEL.at(InitialStellarType());            break;
            case ANY_STAR_PROPERTY::IS_CCSN:                                            value = IsCCSN();                                               break;
            case ANY_STAR_PROPERTY::IS_ECSN:                                            value = IsECSN();                                               break;
            case ANY_STAR_PROPERTY::IS_PISN:                                            value = IsPISN();                                               break;
            case ANY_STAR_PROPERTY::IS_PPISN:                                           value = IsPPISN();                                              break;
            case ANY_STAR_PROPERTY::IS_USSN:                                            value = IsUSSN();                                               break;
            case ANY_STAR_PROPERTY::KICK_MAGNITUDE:                                     value = SN_KickMagnitude();                                     break;
            case ANY_STAR_PROPERTY::LAMBDA_DEWI:                                        value = Lambda_Dewi();                                          break;
            case ANY_STAR_PROPERTY::LAMBDA_FIXED:                                       value = Lambda_Fixed();                                         break;
            case ANY_STAR_PROPERTY::LAMBDA_KRUCKOW:                                     value = Lambda_Kruckow();                                       break;
            case ANY_STAR_PROPERTY::LAMBDA_KRUCKOW_BOTTOM:                              value = Lambda_KruckowBottom();                                 break;
            case ANY_STAR_PROPERTY::LAMBDA_KRUCKOW_MIDDLE:                              value = Lambda_KruckowMiddle();                                 break;
            case ANY_STAR_PROPERTY::LAMBDA_KRUCKOW_TOP:                                 value = Lambda_KruckowTop();                                    break;
            case ANY_STAR_PROPERTY::LAMBDA_LOVERIDGE:                                   value = Lambda_Loveridge();                                     break;
            case ANY_STAR_PROPERTY::LAMBDA_LOVERIDGE_WINDS:                             value = Lambda_LoveridgeWinds();                                break;
            case ANY_STAR_PROPERTY::LAMBDA_NANJING:                                     value = Lambda_Nanjing();                                       break;
            case ANY_STAR_PROPERTY::LBV_PHASE_FLAG:                                     value = LBV_Phase_Flag();                                       break;
            case ANY_STAR_PROPERTY::LUMINOSITY:                                         value = Luminosity();                                           break;
            case ANY_STAR_PROPERTY::MASS:                                               value = Mass();                                                 break;
            case ANY_STAR_PROPERTY::MASS_0:                                             value = Mass0();                                                break;
            case ANY_STAR_PROPERTY::MASS_TRANSFER_DONOR_HISTORY:                        value = MassTransferDonorHistoryString();                       break;
            case ANY_STAR_PROPERTY::MDOT:                                               value = Mdot();                                                 break;
            case ANY_STAR_PROPERTY::MEAN_ANOMALY:                                       value = SN_MeanAnomaly();                                       break;
            case ANY_STAR_PROPERTY::METALLICITY:                                        value = Metallicity();                                          break;
            case ANY_STAR_PROPERTY::MZAMS:                                              value = MZAMS();                                                break;
            case ANY_STAR_PROPERTY::NUCLEAR_TIMESCALE:                                  value = CalculateNuclearTimescale();                            break;
            case ANY_STAR_PROPERTY::OMEGA:                                              value = Omega();                                                break;
            case ANY_STAR_PROPERTY::OMEGA_BREAK:                                        value = OmegaBreak();                                           break;
            case ANY_STAR_PROPERTY::OMEGA_ZAMS:                                         value = OmegaZAMS();                                            break;
            case ANY_STAR_PROPERTY::PULSAR_MAGNETIC_FIELD:                              value = Pulsar_MagneticField();                                 break;
            case ANY_STAR_PROPERTY::PULSAR_SPIN_DOWN_RATE:                              value = Pulsar_SpinDownRate();                                  break;
            case ANY_STAR_PROPERTY::PULSAR_SPIN_FREQUENCY:                              value = Pulsar_SpinFrequency();                                 break;
            case ANY_STAR_PROPERTY::PULSAR_SPIN_PERIOD:                                 value = Pulsar_SpinPeriod();                                    break;
            case ANY_STAR_PROPERTY::RADIAL_EXPANSION_TIMESCALE:                         value = CalculateRadialExpansionTimescale();                    break;
            case ANY_STAR_PROPERTY::RADIUS:                                             value = Radius();                                               break;
            case ANY_STAR_PROPERTY::RANDOM_SEED:                                        value = RandomSeed();                                           break;
            case ANY_STAR_PROPERTY::RZAMS:                                              value = RZAMS();                                                break;
            case ANY_STAR_PROPERTY::SN_TYPE:                                            value = SN_Type();                                              break;
            case ANY_STAR_PROPERTY::SPEED:                                              value = Speed();												break;
            case ANY_STAR_PROPERTY::STELLAR_TYPE:                                       value = StellarType();                                          break;
            case ANY_STAR_PROPERTY::STELLAR_TYPE_NAME:                                  value = STELLAR_TYPE_LABEL.at(StellarType());                   break;
            case ANY_STAR_PROPERTY::STELLAR_TYPE_PREV:                                  value = StellarTypePrev();                                      break;
            case ANY_STAR_PROPERTY::STELLAR_TYPE_PREV_NAME:                             value = STELLAR_TYPE_LABEL.at(StellarTypePrev());               break;
            case ANY_STAR_PROPERTY::SUPERNOVA_KICK_MAGNITUDE_RANDOM_NUMBER:             value = SN_KickMagnitudeRandom();                               break;
            case ANY_STAR_PROPERTY::SUPERNOVA_PHI:                                      value = SN_Phi();                                               break;
            case ANY_STAR_PROPERTY::SUPERNOVA_THETA:                                    value = SN_Theta();                                             break;
            case ANY_STAR_PROPERTY::TEMPERATURE:                                        value = Temperature()*TSOL;                                     break;
            case ANY_STAR_PROPERTY::THERMAL_TIMESCALE:                                  value = CalculateThermalTimescale();                            break;
            case ANY_STAR_PROPERTY::TIME:                                               value = Time();                                                 break;
            case ANY_STAR_PROPERTY::TIMESCALE_MS:                                       value = Timescale(TIMESCALE::tMS);                              break;
            case ANY_STAR_PROPERTY::TOTAL_MASS_AT_COMPACT_OBJECT_FORMATION:             value = SN_TotalMassAtCOFormation();                            break;
            case ANY_STAR_PROPERTY::TRUE_ANOMALY:                                       value = SN_TrueAnomaly();                                       break;
            case ANY_STAR_PROPERTY::ZETA_HURLEY:                                        value = CalculateZadiabaticHurley2002(m_CoreMass);              break;
            case ANY_STAR_PROPERTY::ZETA_HURLEY_HE:                                     value = CalculateZadiabaticHurley2002(m_HeCoreMass);            break;
            case ANY_STAR_PROPERTY::ZETA_SOBERMAN:                                      value = CalculateZadiabaticSPH(m_CoreMass);                     break;
            case ANY_STAR_PROPERTY::ZETA_SOBERMAN_HE:                                   value = CalculateZadiabaticSPH(m_HeCoreMass);                   break;
        default:                                                                                                        // unknown property
            ok    = false;                                                                                              // that's not ok...
            value = "UNKNOWN";                                                                                          // default value
            SHOW_WARN(ERROR::UNKNOWN_STELLAR_PROPERTY);                                                                 // show warning
        }
    }

    return std::make_tuple(ok, value);
}


/*
 * Determine the value of the requested property of the star (parameter p_Property)
 *
 * The property is a boost variant variable, and is one of the following types:
 *
 *      STAR_PROPERTY           - any individual star property
 *      STAR_1_PROPERTY         - property of the primary (m_Star1)
 *      STAR_2_PROPERTY         - property of the secondary (m_Star2)
 *      SUPERNOVA_PROPERTY      - property of the star that has gone supernova
 *      COMPANION_PROPERTY      - property of the companion to the supernova
 *      BINARY_PROPERTY         - property of the binary
 *      PROGRAM_OPTION          - program option
 *
 * This function calls the appropriate helper function to retrieve the value.
 *
 * This is the function used to retrieve values for properties required to be printed.
 * This allows the composition of the log records to be dynamically modified - this is
 * how we allow users to specify what properties they want recorded in log files.
 *
 * The functional return is the value of the property requested.  The type of the
 * functional return is a tuple: std::tuple<bool, COMPAS_VARIABLE_TYPE>.  This type
 * is COMPAS_VARIABLE by typedef.
 *
 * The bool returned indicates whether the property value was retireved ok: true = yes, fales = no
 * The COMPAS_VARIABLE_TYPE variable returned is a boost variant variable, the value of which is the
 * value of the underlying primitive variable.
 *
 *
 * COMPAS_VARIABLE PropertyValue(const T_ANY_PROPERTY p_Property) const
 *
 * @param   [IN]    p_Property                  The property for which the value is required
 * @return                                      The value of the requested property
 */
COMPAS_VARIABLE BaseStar::PropertyValue(const T_ANY_PROPERTY p_Property) const {

    bool ok = true;                                                                                                             // default is no error

    COMPAS_VARIABLE_TYPE value = 0.0;                                                                                           // default property value

    switch (boost::apply_visitor(VariantPropertyType(), p_Property)) {                                                          // which property type?

        case ANY_PROPERTY_TYPE::T_STAR_PROPERTY:                                                                                // star property
            std::tie(ok, value) = StellarPropertyValue(p_Property);
            break;

        case ANY_PROPERTY_TYPE::T_PROGRAM_OPTION:                                                                               // program option
            std::tie(ok, value) = OPTIONS->OptionValue(p_Property);
            break;

        default:                                                                                                                // unknown property type
            ok    = false;                                                                                                      // that's not ok...
            value = "UNKNOWN";                                                                                                  // default value
            SHOW_WARN(ERROR::UNKNOWN_PROPERTY_TYPE  );                                                                          // show warning
    }

    return std::make_tuple(ok, value);
}


///////////////////////////////////////////////////////////////////////////////////////
//                                                                                   //
//                     COEFFICIENT AND CONSTANT CALCULATIONS ETC.                    //
//                                                                                   //
///////////////////////////////////////////////////////////////////////////////////////


/*
 * Calculate a(n) coefficients
 *
 * a(n) coefficients depend on a star's metallicity only - so this only needs to be done once per star (upon creation)
 *
 * Vectors are passed by reference here for performance - preference would be to pass const& and
 * pass modified value back by functional return, but this way is faster.  This function isn't
 * called too often, but the pattern is the same for others that are called many, many times.

 *
 *
 * void CalculateAnCoefficients(DBL_VECTOR &p_AnCoefficients,
 *                              DBL_VECTOR &p_LConstants,
 *                              DBL_VECTOR &p_RConstants,
 *                              DBL_VECTOR &p_GammaConstants)
 *
 * @param   [IN/OUT]    p_AnCoefficients        a(n) coefficients - calculated here
 * @param   [IN/OUT]    p_LConstants            Luminosity constants - calculated here
 * @param   [IN/OUT]    p_RConstants            Radius constants - calculated here
 * @param   [IN/OUT]    p_GammaConstants        Gamma constants - calculated here
 */
void BaseStar::CalculateAnCoefficients(DBL_VECTOR &p_AnCoefficients,
                                       DBL_VECTOR &p_LConstants,
                                       DBL_VECTOR &p_RConstants,
                                       DBL_VECTOR &p_GammaConstants) {
#define a p_AnCoefficients                                                          // for convenience and readability - undefined at end of function
#define index    coeff.first                                                        // for convenience and readability - undefined at end of function
#define coeff(x) coeff.second[AB_TCoeff::x]                                         // for convenience and readability - undefined at end of function
#define LConstants(x) p_LConstants[static_cast<int>(L_CONSTANTS::x)]                // for convenience and readability - undefined at end of function
#define RConstants(x) p_RConstants[static_cast<int>(R_CONSTANTS::x)]                // for convenience and readability - undefined at end of function
#define GammaConstants(x) p_GammaConstants[static_cast<int>(GAMMA_CONSTANTS::x)]    // for convenience and readability - undefined at end of function

    double Z     = m_Metallicity;
    double xi    = m_LogMetallicityXi;
    double sigma = m_LogMetallicitySigma;

    // pow() is slow - use multiplication
    // do these calculations once only - and esp. outside the loop
    double xi_2  = xi * xi;
    double xi_3  = xi * xi_2;
    double xi_4  = xi_2 * xi_2;


    // calculate initial values for a(n) coefficients
    a.push_back(0.0);           // this is a dummy entry - so our index is the same as that in Hurley et al. 2000 (we just ignore the zeroeth entry)
    for (auto coeff: A_COEFF) {
        a.push_back(coeff(ALPHA) + (coeff(BETA) * xi) + (coeff(GAMMA) * xi_2) + (coeff(ETA) * xi_3) + (coeff(MU) * xi_4));
    }

    // Special cases - see Hurley et al. 2000

    a[11] *= a[14];
    a[12] *= a[14];
    a[17] = PPOW(10.0, max((0.097 - (0.1072 * (sigma + 3.0))), max(0.097, min(0.1461, (0.1461 + (0.1237 * (sigma + 2.0)))))));
    a[18] *= a[20];
    a[19] *= a[20];
    a[29] = PPOW(a[29], (a[32]));
    a[33] = min(1.4, 1.5135 + (0.3769 * xi));
    a[42] = min(1.25, max(1.1, a[42]));
    a[44] = min(1.3, max(0.45, a[44]));
    a[49] = max(a[49], 0.145);
    a[50] = min(a[50], (0.306 + (0.053 * xi)));
    a[51] = min(a[51], (0.3625 + (0.062 * xi)));
    a[52] = (utils::Compare(Z, 0.01) > 0) ? min(a[52], 1.0) : max(a[52], 0.9);
    a[53] = (utils::Compare(Z, 0.01) > 0) ? min(a[53], 1.1) : max(a[53], 1.0);
    a[57] = min(1.4, a[57]);
    a[57] = max((0.6355 - (0.4192 * xi)), max(1.25, a[57]));
    a[62] = max(0.065, a[62]);
    a[63] = (utils::Compare(Z, 0.004) < 0) ? min(0.055, a[63]) : a[63];
    a[66] = max(a[66], min(1.6, -0.308 - (1.046 * xi)));
    a[66] = max(0.8, min(0.8 - (2.0 * xi), a[66]));
    a[68] = max(0.9, min(a[68], 1.0));

    // Need bAlpaR - calculate it now
    RConstants(B_ALPHA_R) = (a[58] * PPOW(a[66], a[60])) / (a[59] + PPOW(a[66], a[61]));                          // Hurley et al. 2000, eq 21a (wrong in the arxiv version - says = a59*M**(a61))

    // Continue special cases

    a[64] = (utils::Compare(a[68], a[66]) > 0) ? RConstants(B_ALPHA_R) : max(0.091, min(0.121, a[64]));
    a[68] = min(a[68], a[66]);
    a[72] = (utils::Compare(Z, 0.01) > 0) ? max(a[72], 0.95) : a[72];
    a[74] = max(1.4, min(a[74], 1.6));
    a[75] = max(1.0, min(a[75], 1.27));
    a[75] = max(a[75], 0.6355 - (0.4192 * xi));
    a[76] = max(a[76], -0.1015564 - (0.2161264 * xi) - (0.05182516 * xi_2));
    a[77] = max((-0.3868776 - (0.5457078 * xi) - (0.1463472 * xi_2)), min(0.0, a[77]));
    a[78] = max(0.0, min(a[78], 7.454 + (9.046 * xi)));
    a[79] = min(a[79], max(2.0, -13.3 - (18.6 * xi)));
    a[80] = max(0.0585542, a[80]);
    a[81] = min(1.5, max(0.4, a[81]));

    LConstants(B_ALPHA_L)   = (a[45] + (a[46] * PPOW(2.0, a[48]))) / (PPOW(2.0, 0.4) + (a[47] * PPOW(2.0, 1.9)));  // Hurley et al. 2000, eq 19a
    LConstants(B_BETA_L)    = max(0.0, (a[54] - (a[55] * PPOW(a[57], a[56]))));                                  // Hurley et al. 2000, eq 20
    LConstants(B_DELTA_L)   = min((a[34] / PPOW(a[33], a[35])), (a[36] / PPOW(a[33], a[37])));                    // Hurley et al. 2000, eq 16

    RConstants(C_ALPHA_R)   = (a[58] * PPOW(a[67], a[60])) / (a[59] + PPOW(a[67], a[61]));                        // Hurley et al. 2000, eq 21a (wrong in the arxiv version)
    RConstants(B_BETA_R)    = (a[69] * 8.0 * M_SQRT2) / (a[70] + PPOW(2.0, a[71]));                              // Hurley et al. 2000, eq 22a
    RConstants(C_BETA_R)    = (a[69] * 16384.0) / (a[70] + PPOW(16.0, a[71]));                                   // Hurley et al. 2000, eq 22a
    RConstants(B_DELTA_R)   = (a[38] + a[39] * 8.0 * M_SQRT2) / (a[40] * 8.0 + PPOW(2.0, a[41])) - 1.0;            // Hurley et al. 2000, eq 17

    GammaConstants(B_GAMMA) = a[76] + (a[77] * PPOW((1.0 - a[78]), a[79]));                                      // Hurley et al. 2000, eq 23
    GammaConstants(C_GAMMA) = (utils::Compare(a[75], 1.0) == 0) ? GammaConstants(B_GAMMA) : a[80];              // Hurley et al. 2000, eq 23

#undef GammaConstants
#undef RConstants
#undef LConstants
#undef coeff
#undef index
#undef a
}


/*
 * Calculate b(n) coefficients
 *
 * b(n) coefficients depend on a star's metallicity only - so this only needs to be done once per star (upon creation)
 *
 * Vectors are passed by reference here for performance - preference would be to pass const& and
 * pass modified value back by functional return, but this way is faster.  This function isn't
 * called too often, but the pattern is the same for others that are called many, many times.
 *
 *
 * void CalculateBnCoefficients(DBL_VECTOR &p_BnCoefficients)
 *
 * @param   [IN/OUT]    p_BnCoefficients        b(n) coefficients - calculated here
 */
void BaseStar::CalculateBnCoefficients(DBL_VECTOR &p_BnCoefficients) {
#define b p_BnCoefficients                                              // for convenience and readability - undefined at end of function
#define index    coeff.first                                            // for convenience and readability - undefined at end of function
#define coeff(x) coeff.second[AB_TCoeff::x]                             // for convenience and readability - undefined at end of function
#define massCutoffs(x) m_MassCutoffs[static_cast<int>(MASS_CUTOFF::x)]  // for convenience and readability - undefined at end of function


    double Z     = m_Metallicity;
    double xi    = m_LogMetallicityXi;
    double sigma = m_LogMetallicitySigma;
    double rho   = m_LogMetallicityRho;

    // pow() is slow - use multiplication
    // do these calculations once only - and esp. outside the loop
    double xi_2  = xi * xi;
    double xi_3  = xi * xi_2;
    double xi_4  = xi_2 * xi_2;
    double xi_5  = xi * xi_4;

    double rho_2 = rho * rho;
    double rho_3 = rho * rho_2;

    b.push_back(0.0);           // this is a dummy entry for b(n) coefficients - so our index is the same as that in Hurley et al. 2000
    for (auto coeff: B_COEFF) {
        b.push_back(coeff(ALPHA) + (coeff(BETA) * xi) + (coeff(GAMMA) * xi_2) + (coeff(ETA) * xi_3) + (coeff(MU) * xi_4));
    }

    // Special Cases - see Hurley et al. 2000

    b[1] = min(0.54, b[1]);
    b[2] = PPOW(10.0, (-4.6739 - (0.9394 * sigma)));
    b[2] = min(max(b[2], (-0.04167 + (55.67 * Z))), (0.4771 - (9329.21 * PPOW(Z, 2.94))));
    b[3] = max(-0.1451, (-2.2794 - (1.5175 * sigma) - (0.254 * sigma * sigma)));
    b[3] = (utils::Compare(Z, 0.004) > 0) ? max(b[3], 0.7307 + (14265.1 * PPOW(Z, 3.395))) : PPOW(10.0, b[3]);
    b[4] += 0.1231572 * xi_5;
    b[6] += 0.01640687 * xi_5;
    b[11] = b[11] * b[11];
    b[13] = b[13] * b[13];
    b[14] = PPOW(b[14], b[15]);
    b[16] = PPOW(b[16], b[15]);
    b[17] = (utils::Compare(xi, -1.0) > 0) ? 1.0 - (0.3880523 * PPOW((xi + 1.0), 2.862149)) : 1.0;
    b[24] = PPOW(b[24], b[28]);
    b[26] = 5.0 - (0.09138012 * PPOW(Z, -0.3671407));
    b[27] = PPOW(b[27], (2.0 * b[28]));
    b[31] = PPOW(b[31], b[33]);
    b[34] = PPOW(b[34], b[33]);
    b[36] = b[36] * b[36] * b[36] * b[36];
    b[37] = 4.0 * b[37];
    b[38] = b[38] * b[38] * b[38] * b[38];
    b[40] = max(b[40], 1.0);
    b[41] = PPOW(b[41], b[42]);
    b[44] = b[44] * b[44] * b[44] * b[44] * b[44];
    b[45] = utils::Compare(rho, 0.0) <= 0 ? 1.0 : 1.0 - ((2.47162 * rho) - (5.401682 * rho_2) + (3.247361 * rho_3));
    b[46] = -1.0 * b[46] * log10(massCutoffs(MHeF) / massCutoffs(MFGB));
    b[47] = (1.127733 * rho) + (0.2344416 * rho_2) - (0.3793726 * rho_3);
    b[51] -= 0.1343798 * xi_5;
    b[53] += 0.4426929 * xi_5;
    b[55] = min((0.99164 - (743.123 * PPOW(Z, 2.83))), b[55]);
    b[56] += 0.1140142 * xi_5;
    b[57] -= 0.01308728 * xi_5;

#undef massCutoffs
#undef coeff
#undef index
#undef b
}


/*
 * Calculate all alpha-like metallicity dependent luminosity coefficients
 *
 * Luminosity coefficients depend on a star's metallicity only - so this only needs to be done once per star (upon creation)
 *
 * Vectors are passed by reference here for performance - preference would be to pass const& and
 * pass modified value back by functional return, but this way is faster.  This function isn't
 * called too often, but the pattern is the same for others that are called many, many times.
 *
 *
 * void CalculateLCoefficients(const double p_LogMetallicityXi, DBL_VECTOR &p_LCoefficients)
 *
 * @param   [IN]        p_LogMetallicityXi      log10(Metallicity / Zsol) - xi in Hurley et al. 2000
 * @param   [IN/OUT]    p_LCoefficients         Luminosity coefficients - calculated here
 */
void BaseStar::CalculateLCoefficients(const double p_LogMetallicityXi, DBL_VECTOR &p_LCoefficients) {
#define index    coeff.first                // for convenience and readability - undefined at end of function
#define coeff(x) coeff.second[LR_TCoeff::x] // for convenience and readability - undefined at end of function

    // pow() is slow - use multiplication
    // do these calculations once only - and esp. outside the loop
    double xi   = p_LogMetallicityXi;
    double xi_2 = xi * xi;
    double xi_3 = xi * xi_2;
    double xi_4 = xi_2 * xi_2;

    // iterate over Luminosity coefficients constants L_COEFF (see constants.h)
    // These are from table 1 in Tout et al. 1996
    // Each row (indexed by 'index') defines the coefficients of the 5 terms (coefficients 'a', 'b', 'c', 'd' & 'e')
    for(auto coeff: L_COEFF) {
        p_LCoefficients.push_back(coeff(a) + (coeff(b) * xi) + (coeff(c) * xi_2) + (coeff(d) * xi_3) + (coeff(e) * xi_4));
    }

#undef coeff
#undef index
}


/*
 * Calculate all alpha-like metallicity dependent radius coefficients
 *
 * Radius coefficients depend on a star's metallicity only - so this only needs to be done once per star (upon creation)
 *
 * Vectors are passed by reference here for performance - preference would be to pass const& and
 * pass modified value back by functional return, but this way is faster.  This function isn't
 * called too often, but the pattern is the same for others that are called many, many times.
 *
 *
 * void CalculateRCoefficients(const double p_LogMetallicityXi, DBL_VECTOR &p_RCoefficients)
 *
 * @param   [IN]        p_LogMetallicityXi      log10(Metallicity / Zsol) - xi in Hurley et al. 2000
 * @param   [IN/OUT]    p_LCoefficients         Radius coefficients - calculated here
 */
void BaseStar::CalculateRCoefficients(const double p_LogMetallicityXi, DBL_VECTOR &p_RCoefficients) {
#define index    coeff.first                // for convenience and readability - undefined at end of function
#define coeff(x) coeff.second[LR_TCoeff::x] // for convenience and readability - undefined at end of function

    // pow() is slow - use multiplication
    // do these calculations once only - and esp. outside the loop
    double xi   = p_LogMetallicityXi;
    double xi_2 = xi * xi;
    double xi_3 = xi * xi_2;
    double xi_4 = xi_2 * xi_2;

    // iterate over Radius coefficients constants R_COEFF (see constants.h)
    // These are from table 2 in Tout et al. 1996
    // Each row (indexed by 'index') defines the coefficients of the 5 terms (coefficients 'a', 'b', 'c', 'd' & 'e')
    for(auto coeff: R_COEFF) {
        p_RCoefficients.push_back(coeff(a) + (coeff(b) * xi) + (coeff(c) * xi_2) + (coeff(d) * xi_3) + (coeff(e) * xi_4));
    }

#undef coeff
#undef index
}


/*
 * Calculate the constant alpha1
 *
 * Hurley et al, 2000, just after eq 49
 *
 * Alpha1 depends on a star's metallicity only - so this only needs to be done once per star (upon creation)
 *
 *
 * double CalculateAlpha1()
 *
 * @return                                      Metallicity dependent constant alpha1
 */
double BaseStar::CalculateAlpha1() const {
#define b m_BnCoefficients                                              // for convenience and readability - undefined at end of function
#define massCutoffs(x) m_MassCutoffs[static_cast<int>(MASS_CUTOFF::x)]  // for convenience and readability - undefined at end of function

    double LHeI_MHeF = (b[11] + (b[12] * PPOW(massCutoffs(MHeF), 3.8))) / (b[13] + (massCutoffs(MHeF) * massCutoffs(MHeF)));
    return ((b[9] * PPOW(massCutoffs(MHeF), b[10])) - LHeI_MHeF) / LHeI_MHeF;

#undef massCutoffs
#undef b
}


/*
 * Calculate the constant alpha3
 *
 * Hurley et al. 2000, just after eq 56
 *
 * Alpha3 depends on a star's metallicity only - so this only needs to be done once per star (upon creation)
 *
 *
 * double CalculateAlpha3()
 *
 * @return                                      Metallicity dependent constant alpha3
 */
double BaseStar::CalculateAlpha3() const {
#define b m_BnCoefficients                                              // for convenience and readability - undefined at end of function
#define massCutoffs(x) m_MassCutoffs[static_cast<int>(MASS_CUTOFF::x)]  // for convenience and readability - undefined at end of function

    double LBAGB = (b[31] + (b[32] * PPOW(massCutoffs(MHeF), (b[33] + 1.8)))) / (b[34] + PPOW(massCutoffs(MHeF), b[33]));
    return ((b[29] * PPOW(massCutoffs(MHeF), b[30])) - LBAGB) / LBAGB;

#undef massCutoffs
#undef b
}


/*
 * Calculate the constant alpha4
 *
 * Hurley et al. 2000, just after eq 57
 *
 * Alpha4 depends on a star's metallicity only - so this only needs to be done once per star (upon creation)
 *
 *
 * double CalculateAlpha4()
 *
 * @return                                      Metallicity dependent constant alpha4
 */
double BaseStar::CalculateAlpha4() const {
#define b m_BnCoefficients                                              // for convenience and readability - undefined at end of function
#define massCutoffs(x) m_MassCutoffs[static_cast<int>(MASS_CUTOFF::x)]  // for convenience and readability - undefined at end of function

    double MHeF      = massCutoffs(MHeF);
    double MHeF_5    = MHeF * MHeF * MHeF * MHeF * MHeF;    // pow() is slow - use multiplication
    double tBGB_MHeF = CalculateLifetimeToBGB(MHeF);        // tBGB for mass M = MHeF
    double tHe_MHeF  = tBGB_MHeF * (b[41] * PPOW(MHeF, b[42]) + b[43] * MHeF_5) / (b[44] + MHeF_5);
    
    return ((tHe_MHeF - b[39]) / b[39]);

#undef massCutoffs
#undef b
}


///////////////////////////////////////////////////////////////////////////////////////
//                                                                                   //
//             PARAMETERS, MISCELLANEOUS CALCULATIONS AND FUNCTIONS ETC.             //
//                                                                                   //
///////////////////////////////////////////////////////////////////////////////////////


/*
 * Calculate mass cutoffs:
 *
 *   MHook: the metallicity dependent mass above which a hook appears on the MS
 *   MHeF : the metallicity dependent maximum initial mass for which He ignites degenerately in the He Flash
 *   MFGB : the metallicity dependent maximum mass at which He ignites degenerately on the First Giant Branch (FGB)
 *
 * Mass cutoffs depend on a star's metallicity only - so this only needs to be done once per star (upon creation)
 *
 * Vectors are passed by reference here for performance - preference would be to pass const& and
 * pass modified value back by functional return, but this way is faster.  This function isn't
 * called too often, but the pattern is the same for others that are called many, many times.
 *
 *
 * void CalculateMassCutoffs(const double p_Metallicity, const double p_LogMetallicityXi, DBL_VECTOR &p_MassCutoffs)
 *
 * @param   [IN]        p_Metallicity           Metallicity Z (Z = 0.02 = Zsol)
 * @param   [IN]        p_LogMetallicityXi      log10(Metallicity / Zsol) - xi in Hurley et al. 2000
 * @param   [IN/OUT]    p_MassCutoffs           Mass cutoffs - calculated here
 */
void BaseStar::CalculateMassCutoffs(const double p_Metallicity, const double p_LogMetallicityXi, DBL_VECTOR &p_MassCutoffs) {
#define massCutoffs(x) p_MassCutoffs[static_cast<int>(MASS_CUTOFF::x)]  // for convenience and readability - undefined at end of function

    double xi_2 = p_LogMetallicityXi * p_LogMetallicityXi;                          // pow() is slow - use multiplication

    massCutoffs(MHook) = 1.0185 + (0.16015 * p_LogMetallicityXi) + (0.0892 * xi_2); // MHook - Hurley et al. 2000, eq 1
    massCutoffs(MHeF)  = 1.995 + (0.25 * p_LogMetallicityXi) + (0.087 * xi_2);      // MHeF - Hurley et al. 2000, eq 2

    double top         = 13.048 * PPOW((p_Metallicity / ZSOL), 0.06);
    double bottom      = 1.0 + (0.0012 * PPOW((ZSOL / p_Metallicity), 1.27));
    massCutoffs(MFGB)  = top / bottom;                                              // MFGB - Hurley et al. 2000, eq 3

    massCutoffs(MCHE)  = 100.0;                                                     // MCHE - Mandel/Butler - CHE calculation

#undef massCutoffs
}


/*
 * Calculate the parameter x for the Giant Branch
 *
 * X depends on a star's metallicity only - so this only needs to be done once per star (upon creation)
 *
 * Hybrid of b5 and b7 from Hurley et al. 2000
 * Hurley et al. 2000, eq 47
 *
 *
 * double CalculateGBRadiusXExponent()
 *
 * @return                                      'x' exponent to which Radius depends on Mass (at conatant Luminosity)- 'x' in Hurley et al. 2000, eq 47
 */
double BaseStar::CalculateGBRadiusXExponent() const {

    // pow()is slow - use multiplication
    double xi   = m_LogMetallicityXi;
    double xi_2 = xi * xi;
    double xi_3 = xi_2 * xi;
    double xi_4 = xi_2 * xi_2;

    return 0.30406 + (0.0805 * xi) + (0.0897 * xi_2) + (0.0878 * xi_3) + (0.0222 * xi_4);   // Hurley et al. 2000, eq 47
}


/*
 * Calculate the perturbation parameter b
 *
 * Hurley et al. 2000, eq 103
 *
 *
 * double CalculatePerturbationB(const double p_Mass)
 *
 * @param   [IN]    p_Mass                      Mass in Msol
 * @return                                      Perturbation parameter b
 */
double BaseStar::CalculatePerturbationB(const double p_Mass) const {
    return 0.002 * max(1.0, (2.5 / p_Mass));
}


/*
 * Calculate the perturbation parameter c
 *
 * Hurley et al. 2000, eq 104
 *
 *
 * double CalculatePerturbationC(const double p_Mass)
 *
 * @param   [IN]    p_Mass                      Mass in Msol
 * @return                                      Perturbation parameter c
 */
double BaseStar::CalculatePerturbationC(double p_Mass) const {
    return 0.006 * max(1.0, (2.5 / p_Mass));
}


/*
 * Calculate the perturbation parameter s
 *
 * Hurley et al. 2000, eq 101
 *
 *
 * double CalculatePerturbationS(const double p_Mass)
 *
 * @param   [IN]    p_Mu                        Perturbation parameter mu
 * @param   [IN]    p_Mass                      Mass in Msol
 * @return                                      Perturbation parameter s
 */
double BaseStar::CalculatePerturbationS(const double p_Mu, const double p_Mass) const {

    double b      = CalculatePerturbationB(p_Mass);
    double b_3    = b * b * b;                      // pow() is slow - use multiplication
    double mu_b_3 = p_Mu * p_Mu * p_Mu / b_3;       // calculate once, use many times...

    return ((1.0 + b_3) * mu_b_3) / (1.0 + mu_b_3);
}


/*
 * Calculate the perturbation parameter q
 *
 * Hurley et al. 2000, eq 105
 *
 *
 * double CalculatePerturbationQ(const double p_Radius, const double p_Rc)
 *
 * @param   [IN]    p_Radius                    Radius in Rsol
 * @param   [IN]    p_Rc                        Radius that the remnant would have if the star immediately lost its envelope (in Rsol)
 * @return                                      Perturbation parameter q
 */
double BaseStar::CalculatePerturbationQ(const double p_Radius, const double p_Rc) const {
    return log(p_Radius / p_Rc); // really is natural log
}


/*
 * Calculate the perturbation parameter r
 *
 *
 * double CalculatePerturbationR(const double p_Mu, const double p_Mass, const double p_Radius, const double p_Rc)
 *
 * @param   [IN]    p_Mu                        Perturbation parameter mu
 * @param   [IN]    p_Mass                      Mass in Msol
 * @param   [IN]    p_Radius                    Radius in Rsol
 * @param   [IN]    p_Rc                        Radius that the remnant would have if the star immediately lost its envelope (in Rsol)
 * @return                                      Perturbation parameter r
 */
double BaseStar::CalculatePerturbationR(const double p_Mu, const double p_Mass, const double p_Radius, const double p_Rc) const {

    double r = 0.0;

    if (utils::Compare(p_Mu, 0.0) > 0 && utils::Compare(p_Radius, p_Rc) > 0) {  // only if mu > 0 and radius is larger than core radius, otherwise r=0 and perturbed radius = core radius

        double c      = CalculatePerturbationC(p_Mass);
        double c_3    = c * c * c;                                              // pow() is slow - use multiplication
        double mu_c_3 = p_Mu * p_Mu * p_Mu / c_3;                               // calculate once

        double q        = CalculatePerturbationQ(p_Radius, p_Rc);
        double exponent = min((0.1 / q), (-14.0 / log10(p_Mu)));                // JR: todo: Hurley et al. 2000 is just 0.1 / q ?

        r = ((1.0 + c_3) * mu_c_3 * PPOW((p_Mu), exponent)) / ((1.0 + mu_c_3));
    }

    return r;
}


///////////////////////////////////////////////////////////////////////////////////////
//                                                                                   //
//                                LAMBDA CALCULATIONS                                //
//                                                                                   //
///////////////////////////////////////////////////////////////////////////////////////


/*
 * Proposed fit for the common envelope lambda parameter
 * Kruckow et al. 2016 (arXiv:1610.04417), fig 1
 *
 * Spectrum fit to the region bounded by the upper and lower limits as shown in Kruckow+ 2016.
 * Fit as presented in Vigna-Gomez et al. 2018 (arXiv:1805.07974)
 *
 *
 * double CalculateLambdaKruckow(const double p_Radius, const double p_Alpha)
 *
 * @param   [IN]    p_Radius                    Radius in Rsol
 * @param   [IN]    p_Alpha                     Power
 * @return                                      Common envelope lambda parameter
 */
double BaseStar::CalculateLambdaKruckow(const double p_Radius, const double p_Alpha) const {

	double alpha = max(-2.0 / 3.0, min(-1.0, p_Alpha));             // clamp alpha to [-1.0, -2/3]

	return 1600.0 * PPOW(0.00125, -alpha) * PPOW(p_Radius, alpha);
}


/*
 * Calculate the binding energy of the envelope
 * Loveridge et al. 2011
 *
 * This function computes log[BE/erg] as a function of log[Z], Mzams, M, log[R/Ro] and GB.
 * Electronic tables, program and further information in: http://astro.ru.nl/~sluys/index.php?title=BE
 *
 *
 * double CalculateLogBindingEnergyLoveridge(bool p_IsMassLoss)
 *
 * @param   [IN]    p_IsMassLoss                Boolean indicating whether mass-loss correction should be applied
 * @return                                      log binding energy in erg
 */
double BaseStar::CalculateLogBindingEnergyLoveridge(bool p_IsMassLoss) const {

    // find closest metallicity covered by Loveridge et al. 2011
    // (see LOVERIDGE_METALLICITY and LOVERIDGE_METALLICITYValue)

    int lMetallicity = 0;
    double minDiff   = std::numeric_limits<double>::max();

    // initialise m_MassCutoffs vector - so we have the right number of entries
    for (int i = 0; i < static_cast<int>(LOVERIDGE_METALLICITY::COUNT); i++) {
        double thisDiff = std::abs(m_Metallicity - std::get<1>(LOVERIDGE_METALLICITY_VALUE[i]));
        if (utils::Compare(thisDiff, minDiff) < 0) {
            lMetallicity = i;
            minDiff      = thisDiff;
        }
    }

    // Determine the evolutionary stage of the star (see LOVERIDGE_GROUP)

    LOVERIDGE_GROUP lGroup;

    if (utils::Compare(m_Mass, LOVERIDGE_LM_HM_CUTOFFS[lMetallicity]) > 0) {                // mass > low mass / high mass cutoff?
        lGroup = LOVERIDGE_GROUP::HM;                                                       // yes, group is HM - High Mass
    }
    else {                                                                                  // no - low mass
        if (utils::Compare(m_COCoreMass, 0.0) > 0) {                                        // CO core exists?
            lGroup = LOVERIDGE_GROUP::LMA;                                                  // yes, group is LMA - Low mass on the AGB
        }
        else {                                                                              // no - low mass star on RGB

            // calculate early / late cutoff for low mass RGB stars
            constexpr double deltaM   = 1.0E-5;                                             // JR: todo: what is this for?  Should it be in constants.h?
                      double cutOff   = 0.0;
                      int    exponent = 0;
            for (auto const& aCoefficient: LOVERIDGE_LM1_LM2_CUTOFFS[lMetallicity]) {
                cutOff += aCoefficient * utils::intPow(log10(m_Mass + deltaM), exponent++);
            }

            // set evolutionary stage based on cutoff
            lGroup = utils::Compare(log10(m_Radius), cutOff) > 0 ? LOVERIDGE_GROUP::LMR2 : LOVERIDGE_GROUP::LMR1;
        }
    }

    // calculate log10(binding energy)
    constexpr double deltaR           = 1E-5;                                               // JR: todo: what is this for?  Should it be in constants.h?
              double logBindingEnergy = 0.0;
    for (auto const& lCoefficients: LOVERIDGE_COEFFICIENTS[lMetallicity][static_cast<int>(lGroup)]) {
        logBindingEnergy += lCoefficients.alpha_mr * utils::intPow(log10(m_Mass), lCoefficients.m) * utils::intPow(log10(m_Radius + deltaR), lCoefficients.r);
    }

    double MZAMS_Mass = (m_MZAMS - m_Mass) / m_MZAMS;
    logBindingEnergy *= p_IsMassLoss ? 1.0 + (0.25 * MZAMS_Mass * MZAMS_Mass) : 1.0;        // apply mass-loss correction factor (lambda)

    constexpr double logBE0 = 33.29866;                                                     // JR: todo: what is this for?  Should it be in constants.h?
    logBindingEnergy += logBE0;

	return logBindingEnergy;
}


/*
 * Calculata lambda parameter from the so-called energy formalism of CE (Webbink 1984).
 *
 * Binding energy from detailed models (Loveridge et al. 2011) is given in [E]=erg, so use cgs
 *
 *
 * double CalculateLambdaLoveridgeEnergyFormalism(const double p_EnvMass, const double p_IsMassLoss)
 *
 * @param   [IN]    p_EnvMass                   Envelope mass (Msol)
 * @param   [IN]    p_IsMassLoss                Boolean indicating whether mass-loss correction should be applied
 * @return                                      Common envelope lambda parameter
 */
double BaseStar::CalculateLambdaLoveridgeEnergyFormalism(const double p_EnvMass, const double p_IsMassLoss) const {

    double bindingEnergy = PPOW(10.0, CalculateLogBindingEnergyLoveridge(p_IsMassLoss));
    return bindingEnergy > 0.0 ? (G_CGS * m_Mass * MSOL_TO_G * p_EnvMass * MSOL_TO_G) / (m_Radius * RSOL_TO_AU * AU_TO_CM * bindingEnergy) : 1E-20;
}


///////////////////////////////////////////////////////////////////////////////////////
//                                                                                   //
//                                 ZETA CALCULATIONS                                 //
//                                                                                   //
///////////////////////////////////////////////////////////////////////////////////////


/*
 * Calculate the Adiabatic Exponent per Hurley et al. 2002
 *
 *
 * double CalculateZadiabaticHurley2002(const double p_CoreMass) const
 *
 * @param   [IN]    p_CoreMass                  Core mass of the star (Msol)
 * @return                                      Adiabatic exponent
 */
double BaseStar::CalculateZadiabaticHurley2002(const double p_CoreMass) const{
    if (utils::Compare(p_CoreMass, m_Mass) >= 0) return 0.0;    // If the object is all core, the calculation is meaningless

    double m = p_CoreMass / m_Mass;
    double x = -0.3;                                            // Depends on composition, should use x from Hurley et al 2000
    return -x + (2.0 * m * m * m * m * m);
}


/*
 * Calculate the Adiabatic Exponent per Soberman, Phinney, vdHeuvel 1997
 *
 *
 * double CalculateZadiabaticSPH(const double p_CoreMass) const
 *
 * @param   [IN]    p_CoreMass                  Core mass of the star (Msol)
 * @return                                      Adiabatic exponent
 */
double BaseStar::CalculateZadiabaticSPH(const double p_CoreMass) const {
    if (utils::Compare(p_CoreMass, m_Mass) >= 0) return 0.0;    // If the object is all core, the calculation is meaningless (and would result in division by zero)

    double m           = p_CoreMass / m_Mass;                   // eq (57) Soberman, Phinney, vdHeuvel (1997)
    double oneMinusM   = 1.0 - m;
    double oneMinusM_6 = oneMinusM * oneMinusM * oneMinusM * oneMinusM * oneMinusM * oneMinusM;
    return ((2.0 / 3.0) * m / oneMinusM) - ((1.0 / 3.0) * (oneMinusM / (1.0 + (m + m)))) - (0.03 * m) + (0.2 * m / (1.0 + (1.0 / oneMinusM_6))); // eq (61) Soberman, Phinney, vdHeuvel (1997)
}


/*
 * Calculate the Adiabatic Exponent (for convective-envelope giant-like stars)
 *
 *
 * double CalculateZadiabatic(ZETA_PRESCRIPTION p_ZetaPrescription) const
 *
 * @param   [IN]    p_ZetaPrescription          Prescription for computing ZetaStar
 * @return                                      Adiabatic exponent
 */
double BaseStar::CalculateZadiabatic(ZETA_PRESCRIPTION p_ZetaPrescription) {
    
    double zeta = 0.0;                                              // default value
    
    switch (p_ZetaPrescription) {                                 // which prescription?
        case ZETA_PRESCRIPTION::SOBERMAN:                         // SOBERMAN: Soberman, Phinney, and van den Heuvel, 1997, eq 61
            zeta = CalculateZadiabaticSPH(m_CoreMass);
            break;
            
        case ZETA_PRESCRIPTION::HURLEY:                          // HURLEY: Hurley, Tout, and Pols, 2002, eq 56
            zeta = CalculateZadiabaticHurley2002(m_CoreMass);
            break;
            
        case ZETA_PRESCRIPTION::ARBITRARY:                       // ARBITRARY: user program options thermal zeta value
            zeta = OPTIONS->ZetaAdiabaticArbitrary();
            break;
            
        default:                                                    // unknown common envelope prescription - shouldn't happen
            m_Error = ERROR::UNKNOWN_ZETA_PRESCRIPTION;          // set error value
            SHOW_ERROR(m_Error);                                    // warn that an error occurred
    }
    
    return zeta;
}


/*
 * Calculate all Lambdas
 *
 * Lambda calculations as tracker for binding energy;
 *
 *
 *
 * void CalculateLambdas(const double p_EnvMass)
 *
 * @param   [IN]    p_EnvMass                   Envelope mass of the star (Msol)
 */
void BaseStar::CalculateLambdas(const double p_EnvMass) {

    m_Lambdas.fixed          = OPTIONS->CommonEnvelopeLambda();
	m_Lambdas.nanjing        = CalculateLambdaNanjing();
	m_Lambdas.loveridge      = CalculateLambdaLoveridgeEnergyFormalism(p_EnvMass, false);
	m_Lambdas.loveridgeWinds = CalculateLambdaLoveridgeEnergyFormalism(p_EnvMass, true);      
	m_Lambdas.kruckow        = CalculateLambdaKruckow(m_Radius, OPTIONS->CommonEnvelopeSlopeKruckow());
	m_Lambdas.kruckowTop     = CalculateLambdaKruckow(m_Radius, -2.0 / 3.0);
	m_Lambdas.kruckowMiddle  = CalculateLambdaKruckow(m_Radius, -4.0 / 5.0);
	m_Lambdas.kruckowBottom  = CalculateLambdaKruckow(m_Radius, -1.0);
	m_Lambdas.dewi           = CalculateLambdaDewi();
}




///////////////////////////////////////////////////////////////////////////////////////
//                                                                                   //
//                              LUMINOSITY CALCULATIONS                              //
//                                                                                   //
///////////////////////////////////////////////////////////////////////////////////////


/*
 * Calculate luminosity at ZAMS (in Lsol)
 * Tout et al. 1996, eq 1
 *
 *
 * double CalculateLuminosityAtZAMS(const double p_MZAMS)
 *
 * @param   [IN]    p_MZAMS                     Zero age main sequence mass in Msol
 * @return                                      Luminosity in Lsol (LZAMS)
 */
double BaseStar::CalculateLuminosityAtZAMS(const double p_MZAMS) {
#define coeff(x) m_LCoefficients[static_cast<int>(L_Coeff::x)]   // for convenience and readability - undefined at end of function

    // pow() is slow - use multiplication where it makes sense
    // sqrt() is much faster than pow()
    double m_0_5 = sqrt(p_MZAMS);
    double m_2   = p_MZAMS * p_MZAMS;
    double m_3   = m_2 * p_MZAMS;
    double m_5   = m_3 * m_2;
    double m_5_5 = m_5 * m_0_5;
    double m_7   = m_5 * m_2;
    double m_8   = m_7 * p_MZAMS;
    double m_9_5 = m_8 * p_MZAMS * m_0_5;
    double m_11  = m_8 * m_3;

    double top    = (coeff(ALPHA) * m_5_5) + (coeff(BETA) * m_11);
    double bottom = (coeff(GAMMA) + m_3) + (coeff(DELTA) * m_5) + (coeff(EPSILON) * m_7) + (coeff(ZETA) * m_8) + (coeff(ETA) * m_9_5);

    return top / bottom;

#undef coeff
}


/*
 * Calculate luminosity at the base of the Asymptotic Giant Branch
 *
 * Hurley et al. 2000, eq 56
 *
 *
 * double CalculateLuminosityAtBAGB(double p_Mass)
 *
 * @param   [IN]    p_Mass                      Mass in Msol
 * @return                                      Luminosity at BAGB in Lsol
 */
double BaseStar::CalculateLuminosityAtBAGB(double p_Mass) const {
#define b m_BnCoefficients                                              // for convenience and readability - undefined at end of function
#define massCutoffs(x) m_MassCutoffs[static_cast<int>(MASS_CUTOFF::x)]  // for convenience and readability - undefined at end of function

    return (utils::Compare(p_Mass, massCutoffs(MHeF)) < 0)
            ? (b[29] * PPOW(p_Mass, b[30])) / (1.0 + (m_Alpha3 * exp(15.0 * (p_Mass - massCutoffs(MHeF)))))
            : (b[31] + (b[32] * PPOW(p_Mass, (b[33] + 1.8)))) / (b[34] + PPOW(p_Mass, b[33]));

#undef massCutoffs
#undef b
}


/*
 * Calculate luminosity for a given core mass, used for AGB stars
 *
 * Hurley et al. 2000, eq 37
 *
 *
 * double CalculateLuminosityGivenCoreMass(const double p_CoreMass)
 *
 * @param   [IN]    p_CoreMass                  Core mass in Msol
 * @return                                      Luminosity in Lsol
 */
double BaseStar::CalculateLuminosityGivenCoreMass(const double p_CoreMass) const {
#define gbParams(x) m_GBParams[static_cast<int>(GBP::x)]    // for convenience and readability - undefined at end of function
    return min((gbParams(B) * PPOW(p_CoreMass, gbParams(q))), (gbParams(D) * PPOW(p_CoreMass, gbParams(p))));
#undef gbParams
}


///////////////////////////////////////////////////////////////////////////////////////
//                                                                                   //
//                                RADIUS CALCULATIONS                                //
//                                                                                   //
///////////////////////////////////////////////////////////////////////////////////////


/*
 * Calculate radius at ZAMS in units of Rsol
 * Tout et al. 1996, eq 2
 *
 *
 * double CalculateRadiusAtZAMS(const double p_MZAMS)
 *
 * @param   [IN]    p_MZAMS                     Zero age main sequence mass in Msol
 * @return                                      Radius in units of Rsol (RZAMS)
 * Uses class member m_RCoefficients as radius coefficients
 */
double BaseStar::CalculateRadiusAtZAMS(const double p_MZAMS) const {
#define coeff(x) m_RCoefficients[static_cast<int>(R_Coeff::x)]  // for convenience and readability - undefined at end of function

    // pow() is slow - use multiplication where it makes sense
    // sqrt() is much faster than pow()
    double m_0_5  = sqrt(p_MZAMS);
    double m_2    = p_MZAMS * p_MZAMS;
    double m_2_5  = m_2 * m_0_5;
    double m_6    = m_2 * m_2 * m_2;
    double m_6_5  = m_6 * m_0_5;
    double m_8    = m_6 * m_2;
    double m_8_5  = m_8 * m_0_5;
    double m_11   = m_8 * m_2 * p_MZAMS;
    double m_18_5 = m_6 * m_6 * m_6 * m_0_5;
    double m_19   = m_11 * m_8;
    double m_19_5 = m_19 * m_0_5;

    double top    = (coeff(THETA) * m_2_5 ) + (coeff(IOTA) * m_6_5) + (coeff(KAPPA) * m_11) + (coeff(LAMBDA) * m_19) + (coeff(MU) * m_19_5);
    double bottom =  coeff(NU) + (coeff(XI) * m_2) + (coeff(OMICRON) * m_8_5 ) + m_18_5 + (coeff(PI) * m_19_5);

    return top / bottom;

#undef coeff
}


///////////////////////////////////////////////////////////////////////////////////////
//                                                                                   //
//                                 MASS CALCULATIONS                                 //
//                                                                                   //
///////////////////////////////////////////////////////////////////////////////////////


/*
 * Calculate the maximum core mass
 *
 * Hurley et al. 2000, eq 89
 *
 *
 * double CalculateMaximumCoreMass(const double p_Mass)
 *
 * @param   [IN]    p_Mass                      Mass in Msol
 * @return                                      Maximum core mass in Msol (McMax)
 */
double BaseStar::CalculateMaximumCoreMass(const double p_Mass) const {
    return min(((1.45 * p_Mass) - 0.31), p_Mass);
}


/*
 * Calculate the initial convective envelope mass
 *
 * Hurley et al. 2000, just after eq 111
 *
 *
 * double CalculateInitialEnvelopeMass_Static(const double p_Mass)
 *
 * @param   [IN]    p_Mass                      Mass in Msol
 * @return                                      ZAMS envelope mass - Menv in Hurley et al. 2000
 */
double BaseStar::CalculateInitialEnvelopeMass_Static(const double p_Mass) {

    double envMass = 0.0;

    if (utils::Compare(p_Mass, 0.35) < 0) {                 // star is fully convective so Menv = M
        envMass = p_Mass;
    }
    else if (utils::Compare(p_Mass, 1.25) < 0) {
        double brackets = (1.25 - p_Mass) / 0.9;            // pow() is slow - use multiplication
        envMass         = 0.35 * brackets * brackets;       // Hurley et al. 2000, just after eq 111
    }

    return envMass;
}



/*
 * Calculate rejuvenation factor for stellar age based on mass lost/gained during mass transfer
 *
 * JR: This function returns 1.0 in all cases....
 *
 *
 * double CalculateMassTransferRejuvenationFactor()
 *
 * @return                                      Rejuvenation factor
 */
double BaseStar::CalculateMassTransferRejuvenationFactor() const {

    double fRej;
    switch (OPTIONS->MassTransferRejuvenationPrescription()) {                          // which prescription

        case MT_REJUVENATION_PRESCRIPTION::NONE:                                        // NONE - use default Hurley et al. 2000 prescription = 1.0
            fRej = 1.0;
            break;

        case MT_REJUVENATION_PRESCRIPTION::STARTRACK:                                   // StarTrack 2008 prescription - section 5.6 of http://arxiv.org/pdf/astro-ph/0511811v3.pdf

            if (utils::Compare(m_Mass, m_MassPrev) <= 0) {                              // Rejuvenation factor is unity for mass losing stars
                fRej = 1.0;
            }
            else {
                fRej = 1.0;
            }
            break;

        default:                                                                        // unknown prescription - use default Hurley et al. 2000 prescription = 1.0
            SHOW_WARN(ERROR::UNKNOWN_MT_REJUVENATION_PRESCRIPTION, "Using default fRej = 1.0");     // show warning
            fRej = 1.0;
    }

    return fRej;
}


/*
 * Calculate the mass loss rate on the AGB based on the Mira pulsation period (P0)
 *
 * Hurley et al. 2000, just after eq 106 (from Vassiliadis and Wood 1993)
 *
 *
 * double CalculateMassLossRateVassiliadisWood()
 *
 * @return                                      Mass loss rate on AGB in Msol per year
 */
double BaseStar::CalculateMassLossRateVassiliadisWood() const {

    double logP0      = min(3.3, (-2.07 - (0.9 * log10(m_Mass)) + (1.94 * log10(m_Radius))));
    double P0         = PPOW(10.0, (logP0)); // In their fortran code, Hurley et al take P0 to be min(p0, 2000.0), implemented here as a minimum power
    double logMdot_VW = -11.4 + (0.0125 * (P0 - 100.0 * max((m_Mass - 2.5), 0.0)));
    double Mdot_VW    = PPOW(10.0, (logMdot_VW));

    return min(Mdot_VW, (1.36E-9 * m_Luminosity));
}


/*
 * Calculate mass loss rate on the GB and beyond
 *
 * Hurley et al. 2000, eq 106 (based on a prescription taken from Kudritzki and Reimers 1978)
 *
 *
 * double CalculateMassLossRateKudritzkiReimers()
 *
 * @return                                      Kudritzki and Reimers mass loss rate (in Msol yr^{-1})
 */
double BaseStar::CalculateMassLossRateKudritzkiReimers() const {
    return 4.0E-13 * (MASS_LOSS_ETA * m_Luminosity * m_Radius / m_Mass);    // Shouldn't be eta squared like in paper!
}


/*
 * Calculate the mass loss rate for massive stars (L > 4000 L_sol) using the
 * Nieuwenhuijzen & de Jager 1990 prescription, modified by a metallicity
 * dependent factor (Kudritzki et al 1989).
 *
 * Hurley et al. 2000, just after eq 106
 *
 *
 * double CalculateMassLossRateNieuwenhuijzenDeJagerStatic()
 *
 * @return                                      Nieuwenhuijzen & de Jager mass loss rate for massive stars (in Msol yr^-1)
 */
double BaseStar::CalculateMassLossRateNieuwenhuijzenDeJager() const {
    double rate = 0.0;
    if (utils::Compare(m_Luminosity, NJ_MINIMUM_LUMINOSITY) > 0) {      // check for minimum luminosity
        double smoothTaper = min(1.0, (m_Luminosity - 4000.0) / 500.0); // Smooth taper between no mass loss and mass loss
        rate = sqrt((m_Metallicity / ZSOL)) * smoothTaper * 9.6E-15 * PPOW(m_Radius, 0.81) * PPOW(m_Luminosity, 1.24) * PPOW(m_Mass, 0.16);
    } else {
        rate = 0.0;
    }
    return rate;
}

/*
 * Calculate LBV-like mass loss rate for stars beyond the Humphreys-Davidson limit (Humphreys & Davidson 1994)
 *
 * Sets class member variable m_LBVphaseFlag if necessary
 * 
 *  
 * double CalculateMassLossRateLBV(const LBV_PRESCRIPTION p_LBV_prescription)
 *
 * @return                                      LBV-like mass loss rate (in Msol yr^{-1})
 */
double BaseStar::CalculateMassLossRateLBV(const LBV_PRESCRIPTION p_LBV_prescription) {
    double rate = 0.0;
    double HD_limit_factor = m_Radius * sqrt(m_Luminosity) * 1.0E-5;                                                            // calculate factor by which you are above the HD limit
    if ((utils::Compare(m_Luminosity, LBV_LUMINOSITY_LIMIT_STARTRACK) > 0) && (utils::Compare(HD_limit_factor, 1.0) > 0)) {     // check if luminous blue variable
		m_LBVphaseFlag = true;                                                                                                  // mark the star as LBV
        
        switch (p_LBV_prescription) {                                                                                           // decide which LBV prescription to use
            case LBV_PRESCRIPTION::NONE:
                rate = 0.0;
                break;
            case LBV_PRESCRIPTION::HURLEY_ADD:
            case LBV_PRESCRIPTION::HURLEY:
                rate = CalculateMassLossRateLBVHurley(HD_limit_factor);
                break;
            case LBV_PRESCRIPTION::BELCZYNSKI:
                rate = CalculateMassLossRateLBVBelczynski();
                break;
            default:
                SHOW_WARN(ERROR::UNKNOWN_LBV_PRESCRIPTION, "Using default value BELCZYNSKI");
                rate = CalculateMassLossRateLBVBelczynski();
                break;
        }
    } else {
        rate = 0.0;                                                                                                            // no winds if it isn't an LBV star!
    }
    return rate;
}

/*
 * Calculate LBV-like mass loss rate for stars beyond the Humphreys-Davidson limit (Humphreys & Davidson 1994)
 *
 * Hurley+ 2000 Section 7.1 a few equation after Eq. 106 (Equation not labelled)
 *
 * double CalculateMassLossRateLBVHurley(const double p_HD_limit_factor)
 *
 * @param   [IN]    p_HD_limit_factor           Factor by which star is above Humphreys-Davidson limit
 * @return                                      LBV-like mass loss rate (in Msol yr^{-1})
 */
double BaseStar::CalculateMassLossRateLBVHurley(const double p_HD_limit_factor) const {
    return 0.1 * PPOW((p_HD_limit_factor - 1.0), 3.0) * ((m_Luminosity / 6.0E5) - 1.0);
}


/*
 * Calculate LBV-like mass loss rate for stars beyond the Humphreys-Davidson limit (Humphreys & Davidson 1994)
 *
 * Belczynski et al. 2010, eq 8
 *
 * double CalculateMassLossRateLBVBelczynski()
 *
* @return                                      LBV-like mass loss rate (in Msol yr^{-1})
 */
double BaseStar::CalculateMassLossRateLBVBelczynski() const {
    return OPTIONS->LuminousBlueVariableFactor() * 1.0E-4;
}


/*
 * Calculate the Wolf-Rayet like mass loss rate for small hydrogen-envelope mass (when mu < 1.0).
 *
 * Hurley et al. 2000, just after eq 106 (taken from Hamann, Koesterke & Wessolowski 1995, Hamann & Koesterke 1998)
 *
 * Note that the reduction of this formula is imposed in order to match the observed number of black holes in binaries (Hurley et al 2000)
 *
 *
 * double CalculateMassLossRateWolfRayet(const double p_Mu)
 *
 * @param   [IN]    p_Mu                        Small envelope parameter (see Hurley et al. 2000, eq 97 & 98)
 * @return                                      Mass loss rate (in Msol yr^{-1})
 */
<<<<<<< HEAD
double BaseStar::CalculateMassLossRateWolfRayetLike(const double p_Mu) const {
=======
double BaseStar::CalculateMassLossRateWolfRayet(const double p_Mu) {
>>>>>>> 242848e2
    // In the fortran code there is a parameter here hewind which by default is 1.0 -
    // can be set to zero to disable this particular part of winds. We instead opt for all winds on or off.
    double rate = 0.0;
    if (utils::Compare(p_Mu, 1.0) < 0) {
        rate = PPOW(m_Luminosity, 1.5) * (1.0 - p_Mu) * 1.0E-13;
    }
    return rate;
}


/*
 * Calculate the Wolf-Rayet like mass loss rate for small hydrogen-envelope mass (when mu < 1.0).
 *
 * Belczynski et al. 2010, eq 9 (taken from Hamann, Koesterke & Wessolowski 1995, Hamann & Koesterke 1998)
 *
 * Note that the reduction of this formula is imposed in order to match the observed number of black holes in binaries (Hurley et al 2000)
 *
 *
 * double CalculateMassLossRateWolfRayetZDependent(const double p_Mu)
 *
 * @param   [IN]    p_Mu                        Small envelope parameter (see Hurley et al. 2000, eq 97 & 98)
 * @return                                      Mass loss rate (in Msol yr^{-1})
 */
<<<<<<< HEAD
double BaseStar::CalculateMassLossRateWolfRayet2(const double p_Mu) const {
=======
double BaseStar::CalculateMassLossRateWolfRayetZDependent(const double p_Mu) {
>>>>>>> 242848e2
    // I think StarTrack may still do something different here,
    // there are references to Hamann & Koesterke 1998 and Vink and de Koter 2005
    // TW - Haven't seen StarTrack but I think H&K gives the original equation and V&dK gives the Z dependence
    double rate = 0.0;
    if (utils::Compare(p_Mu, 1.0) < 0) {
        rate = OPTIONS->WolfRayetFactor() * 1.0E-13 * PPOW(m_Luminosity, 1.5) * PPOW(m_Metallicity / ZSOL, 0.86) * (1.0 - p_Mu);
    }
    return rate;
}


/*
 * Calculate the Wolf-Rayet like mass loss rate independent of WR star composition as given by Nugis & Lamers 2000
 *
 * Belczynski et al. 2010, eq 10.  We do not use this equation by default.
 *
 *
 * double CalculateMassLossRateWolfRayet3()
 *
 * @return                                      Mass loss rate (in Msol yr^{-1})
 */
double BaseStar::CalculateMassLossRateWolfRayet3() const {
    return exp(-5.73 + (0.88 * log(m_Mass)));
}


/*
 * Calculate mass loss rate for massive OB stars using the Vink et al 2001 prescription
 *
 * Vink et al. 2001, eqs 24 & 25
 * Belczynski et al. 2010, eqs 6 & 7
 *
 *
 * double CalculateMassLossRateOB(const double p_Teff)
 *
 * @param   [IN]    p_Teff                      Effective temperature in K
 * @return                                      Mass loss rate for hot OB stars in Msol yr^-1
 */
double BaseStar::CalculateMassLossRateOB(const double p_Teff) const {

    double rate;

    if (utils::Compare(p_Teff, VINK_MASS_LOSS_MINIMUM_TEMP) >= 0 && utils::Compare(p_Teff, VINK_MASS_LOSS_BISTABILITY_TEMP) <= 0) {
        double V         = 1.3;                                                                                 // v_inf/v_esc

        double logMdotOB = -6.688                             +
                           (2.210 * log10(m_Luminosity / 1.0E5)) -
                           (1.339 * log10(m_Mass / 30.0))        -
                           (1.601 * log10(V / 2.0))              +
                           (0.85  * log10(m_Metallicity / ZSOL)) +
                           (1.07  * log10(p_Teff / 20000.0));

        rate = PPOW(10.0, logMdotOB);
        m_DominantMassLossRate = MASS_LOSS_TYPE::VINK;
    }
    else if (utils::Compare(p_Teff, VINK_MASS_LOSS_BISTABILITY_TEMP) > 0) {
        SHOW_WARN_IF(utils::Compare(p_Teff, VINK_MASS_LOSS_MAXIMUM_TEMP) > 0, ERROR::HIGH_TEFF_WINDS);          // show warning if winds being used outside comfort zone

        double V         = 2.6;                                                                                 // v_inf/v_esc

        double logMdotOB = -6.697 +
                           (2.194 * log10(m_Luminosity / 1.0E5)) -
                           (1.313 * log10(m_Mass / 30.0))        -
                           (1.226 * log10(V / 2.0))              +
                           (0.85  * log10(m_Metallicity / ZSOL)) +
                           (0.933 * log10(p_Teff / 40000.0))     -
                           (10.92 * log10(p_Teff / 40000.0) * log10(p_Teff/40000.0));

        rate = PPOW(10.0, logMdotOB);
        m_DominantMassLossRate = MASS_LOSS_TYPE::VINK;
    }
    else {
        SHOW_WARN(ERROR::LOW_TEFF_WINDS, "Mass Loss Rate = 0.0");                                               // too cold to use winds - show warning.
        rate = 0.0;
    }

    return rate;
}


/*
 * Calculate the dominant mass loss mechanism and associated rate for the star
 * at the current evolutionary phase.
 *
 * According to Hurley et al. 2000
 *
 * double CalculateMassLossRateHurley()
 *
 * @return                                      Mass loss rate in Msol per year
 */
double BaseStar::CalculateMassLossRateHurley() const {
    return CalculateMassLossRateNieuwenhuijzenDeJager();
}


/*
 * Calculate the dominant mass loss mechanism and associated rate for the star at the current evolutionary phase
 * According to Vink - based on implementation in StarTrack
 *
 * double CalculateMassLossRateVink()
 *
 * @return                                      Mass loss rate in Msol per year
 */
double BaseStar::CalculateMassLossRateVink() {
    double LBVRate = CalculateMassLossRateLBV(OPTIONS->LuminousBlueVariablePrescription());                         // start with LBV winds (can be, and is often, 0.0)
    double otherWindsRate = 0.0;

    if (utils::Compare(LBVRate, 0.0) == 0 || 
        OPTIONS->LuminousBlueVariablePrescription() == LBV_PRESCRIPTION::HURLEY_ADD ) {                             // check whether we should add other winds to the LBV winds (always for HURLEY_ADD prescription, only if LBV winds are 0.0 for others)

        double teff = m_Temperature * TSOL;                                                                         // change to Kelvin so it can be compared with values as stated in Vink prescription
        if (utils::Compare(teff, VINK_MASS_LOSS_MINIMUM_TEMP) < 0) {                                                // cool stars, add Hurley et al 2000 winds
            otherWindsRate = CalculateMassLossRateHurley();
        }
        else  {                                                                                                     // hot stars, add Vink et al. 2001 winds (ignoring bistability jump)
            otherWindsRate = CalculateMassLossRateOB(teff);
        }
    }

    if (utils::Compare(LBVRate, otherWindsRate) > 0) {
        m_DominantMassLossRate = MASS_LOSS_TYPE::LUMINOUS_BLUE_VARIABLE;
    }

    // BSE and StarTrack have some mulptilier they apply here

    return LBVRate + otherWindsRate;
}


/*
 * Calculate mass loss rate
 *
 * Calls relevant mass loss function based on mass loss prescription given in program options (OPTIONS->massLossPrescription)
 *
 *
 * double CalculateMassLossRate()
 *
 * @return                                      Mass loss rate
 */
double BaseStar::CalculateMassLossRate() {

    double mDot = 0.0;
    if (OPTIONS->UseMassLoss()) {

        double LBVRate;
        double otherWindsRate;

        switch (OPTIONS->MassLossPrescription()) {                                                              // which prescription?

            case MASS_LOSS_PRESCRIPTION::HURLEY:                                                                // HURLEY
                LBVRate = CalculateMassLossRateLBV(LBV_PRESCRIPTION::HURLEY_ADD);
                otherWindsRate = CalculateMassLossRateHurley();
                if (utils::Compare(LBVRate, otherWindsRate) > 0) {
                    m_DominantMassLossRate = MASS_LOSS_TYPE::LUMINOUS_BLUE_VARIABLE;
                }
                mDot = LBVRate + otherWindsRate;
                break;

            case MASS_LOSS_PRESCRIPTION::VINK:                                                                  // VINK
                mDot = CalculateMassLossRateVink();
                break;

            default:                                                                                            // unknown mass loss prescription
                SHOW_WARN(ERROR::UNKNOWN_MASS_LOSS_PRESCRIPTION, "Using HURLEY");                               // show warning
                LBVRate = CalculateMassLossRateLBV(LBV_PRESCRIPTION::HURLEY_ADD);
                otherWindsRate = CalculateMassLossRateHurley();
                if (utils::Compare(LBVRate, otherWindsRate) > 0) {
                    m_DominantMassLossRate = MASS_LOSS_TYPE::LUMINOUS_BLUE_VARIABLE;
                }
                mDot = LBVRate + otherWindsRate;                                                             // use HURLEY
        }
        std::cout << "JRPRINT Overall winds multiplier = " << OPTIONS->OverallWindMassLossMultiplier() << ", mDot before = " << mDot << "\n";
        mDot = mDot * OPTIONS->OverallWindMassLossMultiplier();                                                 // Apply overall wind mass loss multiplier
        std::cout << "JRPRINT Overall winds multiplier = " << OPTIONS->OverallWindMassLossMultiplier() << ", mDot after = " << mDot << "\n";
    }

    return mDot;
}


/*
 * Calculate mass loss given mass loss rate - uses current timestep (m_Dt)
 * Returned mass loss is limited to 1% of current mass
 *
 *
 * double CalculateMassLoss_Static(const double p_Mass, const double p_Mdot, const double p_Dt)
 *
 * @param   [IN]    p_Mass                      Mass in Msol
 * @param   [IN]    p_Mdot                      Mass loss rate
 * @param   [IN]    p_Dt                        Timestep
 * @return                                      Mass loss
 */
double BaseStar::CalculateMassLoss_Static(const double p_Mass, const double p_Mdot, const double p_Dt) {
    return max(0.0, min(p_Mdot * p_Dt * 1.0E6, p_Mass * MAXIMUM_MASS_LOSS_FRACTION));   // Mass loss rate given in Msol per year, times are in Myr so need to multiply by 10^6
}


/*
 * Calculate values for dt, mDot and mass assuming mass loss is applied
 *
 * Class member variables m_Mdot and m_Dt are updated directly by this function if required (see paramaters)
 * Class member variables m_Mass is not updated directly by this function - the calculated mass is returned as the functional return
 *
 * - calculates (and limits) mass loss
 * - calculate new timestep (dt) and mass loss rate (mDot) to match (possibly limited) mass loss
 * - calculates new mass (mass) based on (possibly limited) mass loss
 *
 * Returns existing value for mass if mass loss not being used (program option)
 *
 *
 * double CalculateMassLossValues()                                                             // JR: todo: pick a better name for this...
 * @return                                      calculated mass (mSol)
 */
double BaseStar::CalculateMassLossValues(const bool p_UpdateMDot, const bool p_UpdateMDt) {

    double dt   = m_Dt;
    double mDot = m_Mdot;
    double mass = m_Mass;

    if (OPTIONS->UseMassLoss()) {                                           // only if using mass loss (program option)

        mDot = CalculateMassLossRate();                                     // calculate mass loss rate
        double massLoss = CalculateMassLoss_Static(mass, mDot, dt);         // calculate mass loss - limited to (mass * MAXIMUM_MASS_LOSS_FRACTION)

        if (OPTIONS->CheckPhotonTiringLimit()) {
            double lim = m_Luminosity / (G_SOLAR_YEAR * m_Mass / m_Radius); // calculate the photon tiring limit in Msol yr^-1 using Owocki & Gayley 1997, equation slightly clearer in Owocki+2004 Eq. 20
            massLoss = std::min(massLoss, lim);                             // limit mass loss to the photon tiring limit
        }

        // could do this without the test - we know the mass loss may already
        // have been limited.  This way is probably marginally faster
        if (utils::Compare(massLoss, (mass * MAXIMUM_MASS_LOSS_FRACTION)) < 0) {
            mass -= massLoss;                                               // new mass based on mass loss
        }
        else {
            dt    = massLoss / (mDot * 1.0E6);                              // new timestep to match limited mass loss
            mDot  = massLoss / (dt * 1.0E6);                                // new mass loss rate to match limited mass loss
            mass -= massLoss;                                               // new mass based on limited mass loss

            if (p_UpdateMDt) m_Dt = dt;                                     // update class member variable if necessary
        }

        if (p_UpdateMDot) m_Mdot = mDot;                                    // update class member variable if necessary
    }

    return mass;
}


/*
 * Resolve mass loss
 *
 * - calculates mass loss rate
 * - calculates (and limits) mass loss
 * - resets timestep (m_Dt) and mass loss rate (m_Mdot) to match (possibly limited) mass loss
 * - calculates and sets new mass (m_Mass) based on (possibly limited) mass loss
 * - applies mass rejuvenation factor and calculates new age
 *
 *
 * double ResolveMassLoss()
 */
void BaseStar::ResolveMassLoss() {

    if (OPTIONS->UseMassLoss()) {
        m_Mass = CalculateMassLossValues(true, true);                           // calculate new values assuming mass loss applied
        
        m_HeCoreMass=std::min(m_HeCoreMass,m_Mass);                             // update He mass if mass loss is happening from He stars
        
        m_COCoreMass=std::min(m_COCoreMass,m_Mass);                             // Not expected, only a precaution to avoid inconsistencies
        m_CoreMass=std::min(m_CoreMass, m_Mass);
        
        UpdateInitialMass();                                                    // update initial mass (MS, HG & HeMS)  JR: todo: fix this kludge one day - mass0 is overloaded, and isn't always "initial mass"
        UpdateAgeAfterMassLoss();                                               // update age (MS, HG & HeMS)
        ApplyMassTransferRejuvenationFactor();                                  // apply age rejuvenation factor
    }
}


/*
 * Calculate core mass for a given luminosity using the Mc - L relation
 *
 * Hurley et al. 2000, eqs 37 & 38
 *
 *
 * double BaseStar::CalculateCoreMassGivenLuminosity_Static(const double p_Luminosity, const DBL_VECTOR &p_GBParams)
 *
 * @param   [IN]    p_Luminosity                Luminosity in Lsol
 * @param   [IN]    p_GBParams                  Giant Branch parameters
 * @return                                      Core mass in Msol
 */
double BaseStar::CalculateCoreMassGivenLuminosity_Static(const double p_Luminosity, const DBL_VECTOR &p_GBParams) {
#define gbParams(x) p_GBParams[static_cast<int>(GBP::x)]    // for convenience and readability - undefined at end of function

    return (utils::Compare(p_Luminosity, gbParams(Lx)) > 0)
            ? PPOW((p_Luminosity / gbParams(B)), (1.0 / gbParams(q)))
            : PPOW((p_Luminosity / gbParams(D)), (1.0 / gbParams(p)));

#undef gbParams
}


/*
 * Calculate:
 *
 *     (a) the maximum mass acceptance rate of this star, as the accretor, during mass transfer, and
 *     (b) the accretion efficiency parameter
 *
 *
 * The maximum acceptance rate of the accretor star during mass transfer is based on stellar type: this function
 * is for main sequence stars, or stars that have evolved off of the main sequence but are not yet remnants.
 *
 * Mass transfer is assumed Eddington limited for BHs and NSs.  The formalism of Nomoto/Claeys is used for WDs.
 *
 * For non compact objects:
 *
 *    1) Kelvin-Helmholtz (thermal) timescale if THERMAL (thermally limited) mass transfer efficiency
 *    2) Choose a fraction of the mass rate that will be effectively accreted for FIXED fraction mass transfer (as in StarTrack)
 *
 *
 * DBL_DBL CalculateMassAcceptanceRate(const double p_DonorMassRate, const double p_AccretorMassRate)
 *
 * @param   [IN]    p_DonorMassRate             Mass transfer rate of the donor
 * @param   [IN]    p_AccretorMassRate          Thermal mass loss rate of the accretor (this star)
 * @return                                      Tuple containing the Maximum Mass Acceptance Rate and the Accretion Efficiency Parameter
 */
DBL_DBL BaseStar::CalculateMassAcceptanceRate(const double p_DonorMassRate, const double p_AccretorMassRate) {

    double acceptanceRate   = 0.0;                                                          // acceptance mass rate - default = 0.0
    double fractionAccreted = 0.0;                                                          // accretion fraction - default  = 0.0

    switch (OPTIONS->MassTransferAccretionEfficiencyPrescription()) {

        case MT_ACCRETION_EFFICIENCY_PRESCRIPTION::THERMALLY_LIMITED:                       // thermally limited mass transfer:

            acceptanceRate = min(OPTIONS->MassTransferCParameter() * p_AccretorMassRate, p_DonorMassRate);
            fractionAccreted = acceptanceRate / p_DonorMassRate;
            break;

        case MT_ACCRETION_EFFICIENCY_PRESCRIPTION::FIXED_FRACTION:                          // fixed fraction of mass accreted, as in StarTrack
            fractionAccreted = OPTIONS-> MassTransferFractionAccreted();
            acceptanceRate = min(p_DonorMassRate, fractionAccreted * p_DonorMassRate);
            break;


        default:                                                                            // unknown mass transfer accretion efficiency prescription - shouldn't happen
            m_Error = ERROR::UNKNOWN_MT_ACCRETION_EFFICIENCY_PRESCRIPTION;                  // set error value
            SHOW_WARN(m_Error);                                                             // warn that an error occurred
    }

    return std::make_tuple(acceptanceRate, fractionAccreted);
}


///////////////////////////////////////////////////////////////////////////////////////
//                                                                                   //
//                              TEMPERATURE CALCULATIONS                             //
//                                                                                   //
///////////////////////////////////////////////////////////////////////////////////////


/*
 * Calculate the effective temperature of the star on the phase
 *
 *
 * double CalculateTemperatureOnPhase_Static(const double p_Luminosity, const double p_Radius)
 *
 * @param   [IN]    p_Luminosity                Luminosity of the star (Lsol)
 * @param   [IN]    p_Radius                    Radius of the star (Rsol)
 * @return                                      Effective temperature of the star (Tsol)
 */
double BaseStar::CalculateTemperatureOnPhase_Static(const double p_Luminosity, const double p_Radius) {
    return sqrt(sqrt(p_Luminosity)) / sqrt(p_Radius);   // sqrt() is much faster than pow()
}


/*
 * Calculate the effective temperature of the star in Kelvin, given the luminosity of the
 * star (in Lsol) and the radius of the star (in Rsol)
 *
 *
 * double CalculateTemperatureKelvinOnPhase(const double p_Luminosity, const double p_Radius)
 *
 * @param   [IN]    p_Luminosity                Luminosity of the star (Lsol)
 * @param   [IN]    p_Radius                    Radius of the star (Rsol)
 * @return                                      Effective temperature of the star (Kelvin)
 */
double BaseStar::CalculateTemperatureKelvinOnPhase(const double p_Luminosity, const double p_Radius) const {
    return CalculateTemperatureOnPhase(p_Luminosity, p_Radius) * TSOL;
}


///////////////////////////////////////////////////////////////////////////////////////
//                                                                                   //
//                      ROTATIONAL / FREQUENCY CALCULATIONS ETC.                     //
//                                                                                   //
///////////////////////////////////////////////////////////////////////////////////////


/*
 * Calculate the analytic cumulative distribution function (CDF) for the
 * equatorial rotational velocity of single O stars.
 *
 * From Equation 1-4 of Ramirez-Agudelo et al 2013 https://arxiv.org/abs/1309.2929
 * Modelled as a mixture of a gamma component and a normal component.
 *
 * Uses the Boost library
 *
 *
 * double CalculateOStarRotationalVelocityAnalyticCDF_Static(const double p_Ve)
 * @param   [IN]    p_vE                        Rotational velocity (in km s^-1) at which to calculate CDF
 * @return                                      The CDF for the rotational velocity
 */
double BaseStar::CalculateOStarRotationalVelocityAnalyticCDF_Static(const double p_Ve) {

    double alpha  = 4.82;
    double beta   = 1.0 / 25.0;
    double mu     = 205.0;
    double sigma  = 190.0;
    double iGamma = 0.43;

    boost::math::inverse_gamma_distribution<> gammaComponent(alpha, beta); // (shape, scale) = (alpha, beta)
    boost::math::normal_distribution<> normalComponent(mu, sigma);

	return (iGamma * boost::math::cdf(gammaComponent, p_Ve)) + ((1.0 - iGamma) * boost::math::cdf(normalComponent, p_Ve));
}


/*
 * Calculate the inverse of the analytic cumulative distribution function (CDF) for the
 * equatorial rotational velocity of single O stars.
 *
 * (i.e. calculate the inverse of CalculateOStarRotationalVelocityAnalyticCDF_Static())
 *
 *
 * double CalculateOStarRotationalVelocityAnalyticCDFInverse_Static(const double p_Ve, const void *p_Params)
 * @param   [IN]    p_vE                        Rotational velocity (in km s^-1) - value of the kick vk which we want to find
 * @param   [IN]    p_Params                    Pointer to RotationalVelocityParams structure containing y, the CDF draw U(0,1)
 * @return                                      Inverse CDF
 *                                              Should be zero when p_Ve = vk, the value of the kick to draw
 */
double BaseStar::CalculateOStarRotationalVelocityAnalyticCDFInverse_Static(double p_Ve, void* p_Params) {
    RotationalVelocityParams* params = (RotationalVelocityParams*) p_Params;
    return CalculateOStarRotationalVelocityAnalyticCDF_Static(p_Ve) - params->u;
}


/*
 * Calculate rotational velocity from the analytic cumulative distribution function (CDF)
 * for the equatorial rotational velocity of single O stars.
 *
 * Uses inverse sampling and root finding
 *
 * Ramirez-Agudelo et al. 2013 https://arxiv.org/abs/1309.2929
 *
 *
 * double CalculateOStarRotationalVelocity_Static(double p_U, double p_Xmin, double p_Xmax)
 *
 * @param   [IN]    p_Xmin                      Minimum value for root
 * @param   [IN]    p_Xmax                      Maximum value for root
 * @return                                      Rotational velocity in km s^-1
 */
double BaseStar::CalculateOStarRotationalVelocity_Static(const double p_Xmin, const double p_Xmax) {

    double xMin = p_Xmin;
    double xMax = p_Xmax;

    double result = xMin;

    double maximumInverse = CalculateOStarRotationalVelocityAnalyticCDF_Static(xMax);
    double minimumInverse = CalculateOStarRotationalVelocityAnalyticCDF_Static(xMin);

    double rand = RAND->Random();

    while (utils::Compare(rand, maximumInverse) > 0) {
        xMax          *= 2.0;
        maximumInverse = CalculateOStarRotationalVelocityAnalyticCDF_Static(xMax);
    }

    if (utils::Compare(rand, minimumInverse) >= 0) {

        const gsl_root_fsolver_type *T;
        gsl_root_fsolver            *s;
        gsl_function                 F;

    	RotationalVelocityParams     params = {rand};

	    F.function = &CalculateOStarRotationalVelocityAnalyticCDFInverse_Static;
	    F.params   = &params;

	    // gsl_root_fsolver_brent
	    // gsl_root_fsolver_bisection
	    T = gsl_root_fsolver_brent;
	    s = gsl_root_fsolver_alloc(T);

	    gsl_root_fsolver_set(s, &F, xMin, xMax);

	    int status  = GSL_CONTINUE;
        int iter    = 0;
        int maxIter = 100;

    	while (status == GSL_CONTINUE && iter < maxIter) {
        	iter++;
        	status = gsl_root_fsolver_iterate(s);
        	result = gsl_root_fsolver_root(s);
        	xMin   = gsl_root_fsolver_x_lower(s);
        	xMax   = gsl_root_fsolver_x_upper(s);
        	status = gsl_root_test_interval(xMin, xMax, 0, 0.001);
        }

    	gsl_root_fsolver_free(s);   // de-allocate memory for root solver
    }

    return result;
}


/*
 * Calculate the inital rotational velocity (in km s^-1 ) of a star with ZAMS mass MZAMS
 *
 * Distribution used is determined by program option "rotationalVelocityDistribution"
 *
 *
 * double CalculateRotationalVelocity(double p_MZAMS)
 *
 * @param   [IN]    p_MZAMS                     Zero age main sequence mass in Msol
 * @return                                      Initial equatorial rotational velocity in km s^-1 - vRot in Hurley et al. 2000
 */
double BaseStar::CalculateRotationalVelocity(double p_MZAMS) const {

    double vRot = 0.0;

    switch (OPTIONS->RotationalVelocityDistribution()) {                                // which prescription?

        case ROTATIONAL_VELOCITY_DISTRIBUTION::ZERO: break;                             // ZERO

        case ROTATIONAL_VELOCITY_DISTRIBUTION::HURLEY:                                  // HURLEY

            // Hurley et al. 2000, eq 107 (uses fit from Lang 1992)
            vRot = (330.0 * PPOW(p_MZAMS, 3.3)) / (15.0 + PPOW(p_MZAMS, 3.45));
            break;

        case ROTATIONAL_VELOCITY_DISTRIBUTION::VLTFLAMES:                               // VLTFLAMES

            // Rotational velocity based on VLT-FLAMES survey.
            // For O-stars use results of Ramirez-Agudelo et al. (2013) https://arxiv.org/abs/1309.2929 (single stars)
            // and Ramirez-Agudelo et al. (2015) https://arxiv.org/abs/1507.02286 (spectroscopic binaries)
            // For B-stars use results of Dufton et al. (2013) https://arxiv.org/abs/1212.2424
            // For lower mass stars, I don't know what updated results there are so default back to
            // Hurley et al. 2000 distribution for now

            if (utils::Compare(p_MZAMS, 16.0) >= 0) {
                vRot = CalculateOStarRotationalVelocity_Static(0.0, 800.0);
            }
            else if (utils::Compare(p_MZAMS, 2.0) >= 0) {
                vRot = utils::InverseSampleFromTabulatedCDF(RAND->Random(), BStarRotationalVelocityCDFTable);
            }
            else {
                // Don't know what better to use for low mass stars so for now
                // default to Hurley et al. 2000, eq 107 (uses fit from Lang 1992)
                vRot = (330.0 * PPOW(p_MZAMS, 3.3)) / (15.0 + PPOW(p_MZAMS, 3.45));
            }
            break;

        default:                                                                        // unknown rorational velocity prescription
            SHOW_WARN(ERROR::UNKNOWN_VROT_PRESCRIPTION, "Using default vRot = 0.0");     // show warning
    }
    return vRot;
}


/*
 * Calculate the initial angular frequency (in yr^-1) of a star with
 * ZAMS mass and radius MZAMS and RZAMS respectively
 *
 * Hurley et al. 2000, eq 108
 *
 *
 * double CalculateRotationalAngularFrequency(const double p_MZAMS, const double p_RZAMS)
 *
 * @param   [IN]    p_MZAMS                     Zero age main sequence mass in Msol
 * @param   [IN]    p_RZAMS                     Zero age main sequence radius in Rsol
 * @return                                      Initial angular frequency in yr^-1 - omega in Hurley et al. 2000
 */
double BaseStar::CalculateZAMSAngularFrequency(const double p_MZAMS, const double p_RZAMS) const {
    double vRot = CalculateRotationalVelocity(p_MZAMS);
    return utils::Compare(vRot, 0.0) == 0 ? 0.0 : 45.35 * vRot / p_RZAMS;    // Hurley et al. 2000, eq 108       JR: todo: added check for vRot = 0
}


/*
 * Calculate the break up angular velocity of a star in rad/yr units, where [G] = 4*pi^2 AU^3 yr^-2 Msol^-1
 *
 *
 * double CalculateOmegaBreak() const
 *
 * @return                                      Break up angular velocity (rad yr^-1)
 */
double BaseStar::CalculateOmegaBreak() const {
    constexpr double RSOL_TO_AU_3 = RSOL_TO_AU * RSOL_TO_AU * RSOL_TO_AU;

	return _2_PI * sqrt(m_Mass / (RSOL_TO_AU_3 * m_Radius * m_Radius * m_Radius));
}


/*
 * Calculate the minimum rotational frequency (in yr^-1) at which CHE will occur
 * for a star with ZAMS mass MZAMS
 *
 * Mandel's fit from Butler 2018
 *
 *
 * double CalculateOmegaCHE(const double p_MZAMS, const double p_Metallicity)
 *
 * @param   [IN]        p_MZAMS                 Zero age main sequence mass in Msol
 * @param   [IN]        p_Metallicity           Metallicity of the star
 * @return                                      Initial angular frequency in rad*s^-1
 */
double BaseStar::CalculateOmegaCHE(const double p_MZAMS, const double p_Metallicity) const {
#define massCutoffs(x) m_MassCutoffs[static_cast<int>(MASS_CUTOFF::x)]  // for convenience and readability - undefined at end of function

    double mRatio = p_MZAMS;                                                                        // in MSol, so ratio is just p_MZAMS

    // calculate omegaCHE(M, Z = 0.004)
    double omegaZ004 = 0.0;
    if (utils::Compare(p_MZAMS, massCutoffs(MCHE)) <= 0) {
        for (std::size_t i = 0; i < CHE_Coefficients.size(); i++) {
            omegaZ004 += CHE_Coefficients[i] * utils::intPow(mRatio, i) / PPOW(mRatio, 0.4);
        }
    }
    else {
        for (std::size_t i = 0; i < CHE_Coefficients.size(); i++) {
            omegaZ004 += CHE_Coefficients[i] * utils::intPow(100.0, i) / PPOW(mRatio, 0.4);
        }
    }

    // calculate omegaCHE(M, Z)
    return (1.0 / ((0.09 * log(p_Metallicity / 0.004)) + 1.0) * omegaZ004) * SECONDS_IN_YEAR;   // in rads/yr

#undef massCutoffs
}


///////////////////////////////////////////////////////////////////////////////////////
//                                                                                   //
//                            LIFETIME / AGE CALCULATIONS                            //
//                                                                                   //
///////////////////////////////////////////////////////////////////////////////////////


/*
 * Calculate lifetime to the Base of the Giant Branch (end of the Hertzsprung Gap)
 * For high mass stars, t_BGB = t_HeI. (JR: there is no check here...)
 *
 * Hurley et al. 2000, eq 4 (plotted in Hurley et al. 2000, fig 5)
 *
 *
 * double CalculateLifetimeToBGB(const double p_Mass)
 *
 * @param   [IN]    p_Mass                      Mass in Msol
 * @return                                      Lifetime to the Base of the Giant Branch in Myr
 */
double BaseStar::CalculateLifetimeToBGB(const double p_Mass) const {
#define a m_AnCoefficients    // for convenience and readability - undefined at end of function

    // pow() is slow - use multiplication (sqrt() is much faster than pow())
    double m_2   = p_Mass * p_Mass;
    double m_4   = m_2 * m_2;
    double m_5_5 = m_4 * p_Mass * sqrt(p_Mass);
    double m_7   = m_4 * m_2 * p_Mass;

    return (a[1] + (a[2] * m_4) + (a[3] * m_5_5) + m_7) / ((a[4] * m_2) + (a[5] * m_7));
#undef a
}


/*
 * Calculate lifetime to the Base of the Asymptotic Giant Branch
 * tBAGB = tHeI + tHe
 *
 *
 * double CalculateLifetimeToBAGB(const double p_tHeI, const double p_tHe)
 *
 * @param   [IN]    p_tHeI                      Time to helium ignition
 * @param   [IN]    p_tHe                       Time to helium burning
 * @return                                      Lifetime to Base of the Asymptotic Giant Branch in Myr
 */
double BaseStar::CalculateLifetimeToBAGB(const double p_tHeI, const double p_tHe) const {
    return p_tHeI + p_tHe;
}


/*
 * Calculate dynamical timescale
 *
 * Kalogera & Webbink 1996, eq 1
 *
 *
 * double CalculateDynamicalTimescale_Static(const double p_Mass, const double p_Radius)
 *
 * @param   [IN]    p_Mass                      Mass in Msol
 * @param   [IN]    p_Radius                    Radius in Rsol
 * @return                                      Dynamical timescale in Myr
 */
double BaseStar::CalculateDynamicalTimescale_Static(const double p_Mass, const double p_Radius) {
    return 5.0 * 1.0E-5 * p_Radius * sqrt(p_Radius) * YEAR_TO_MYR / sqrt(p_Mass);   // sqrt() is much faster than pow()
}


/*
 * Calculate nuclear timescale
 *
 * Kalogera & Webbink 1996, eq 3
 *
 *
 * double CalculateNuclearTimescale_Static(const double p_Mass, const double p_Luminosity)
 *
 * @param   [IN]    p_Mass                      Mass in Msol
 * @param   [IN]    p_Luminosity                Luminosity in Lsol
 * @return                                      Dynamical timescale in Myr
 */
double BaseStar::CalculateNuclearTimescale_Static(const double p_Mass, const double p_Luminosity) {
    return 1.0E10 * p_Mass * YEAR_TO_MYR / p_Luminosity;
}


/*
 * Calculate radial expansion timescale
 *
 *
 * double CalculateRadialExpansionTimescale_Static(const STELLAR_TYPE p_StellarType,
 *                                                 const STELLAR_TYPE p_StellarTypePrev,
 *                                                 const double       p_Radius,
 *                                                 const double       p_RadiusPrev,
 *                                                 const double       p_DtPrev)
 *
 * @param   [IN]    p_StellarType               Current stellar type of star
 * @param   [IN]    p_StellarTypePrev           Previous stellar type of star
 * @param   [IN]    p_Radius                    Current radius of star in Rsol
 * @param   [IN]    p_RadiusPrev                Previous radius of star in Rsol
 * @param   [IN]    p_DtPrev                    Previous timestep in Myr
 * @return                                      Radial expansion timescale in yr
 *                                              Returns -1.0 if radial expansion timescale can't be calculated
 *                                              (i.e. stellar type has changed or radius has not changed)
 */
double BaseStar::CalculateRadialExpansionTimescale_Static(const STELLAR_TYPE p_StellarType,
                                                          const STELLAR_TYPE p_StellarTypePrev,
                                                          const double       p_Radius,
                                                          const double       p_RadiusPrev,
                                                          const double       p_DtPrev) {

	return p_StellarTypePrev == p_StellarType && utils::Compare(p_RadiusPrev, p_Radius) != 0
            ? (p_DtPrev * MYR_TO_YEAR * p_RadiusPrev) / (p_Radius - p_RadiusPrev)
            : -1.0;
}



/*
 * Calculate the eddy turnover timescale
 * Hurley+2002, sec. 2.3, particularly eq. 31 of subsec. 2.3.1
 *
 *
 * double CalculateEddyTurnoverTimescale()
 *
 * @return                                      eddy turnover timescale (yr)
 */
double BaseStar::CalculateEddyTurnoverTimescale() {

	double rEnv	= CalculateRadialExtentConvectiveEnvelope();

	return 0.4311 * PPOW((m_Mass * rEnv * (m_Radius - (0.5 * rEnv))) / (3.0 * m_Luminosity), 1.0 / 3.0);
}


///////////////////////////////////////////////////////////////////////////////////////
//                                                                                   //
//                                SUPERNOVA FUNCTIONS                                //
//                                                                                   //
///////////////////////////////////////////////////////////////////////////////////////


/*
 * Calculate the kick given to a black hole based on users chosen assumptions about black hole kicks,
 * fallback and the magnitude of a kick drawn from a distribution
 *
 * Current options are:
 *
 *    FULL    : Black holes receive the same kicks as neutron stars
 *    REDUCED : Black holes receive the same momentum kick as a neutron star, but downweighted by the black hole mass
 *    ZERO    : Black holes receive zero natal kick
 *    FALLBACK: Black holes receive a kick downweighted by the amount of mass falling back onto them
 *
 *
 *  double ApplyBlackHoleKicks(const double p_vK, const double p_FallbackFraction, const double p_BlackHoleMass)
 *
 * @param   [IN]    p_vK                        Kick magnitude that would otherwise be applied to a neutron star
 * @param   [IN]    p_FallbackFraction          Fraction of mass that falls back onto the proto-compact object
 * @param   [IN]    p_BlackHoleMass             Mass of remnant (in Msol)
 * @return                                      Kick magnitude
 */
 double BaseStar::ApplyBlackHoleKicks(const double p_vK, const double p_FallbackFraction, const double p_BlackHoleMass) {

    double vK;

    switch (OPTIONS->BlackHoleKicks()) {                            // which BH kicks option specified?

        case BLACK_HOLE_KICKS::FULL:                                // BH receives full kick - no adjustment necessary
            vK = p_vK;
            break;

        case BLACK_HOLE_KICKS::REDUCED:                             // Kick is reduced by the ratio of the black hole mass to neutron star mass i.e. v_bh = ns/bh  *v_ns
            vK = p_vK * NEUTRON_STAR_MASS / p_BlackHoleMass;
            break;

        case BLACK_HOLE_KICKS::ZERO:
            vK = 0.0;                                               // BH Kicks are set to zero regardless of BH mass or kick magnitude drawn.
            break;

        case BLACK_HOLE_KICKS::FALLBACK:                            // Using the so-called 'fallback' prescription for BH kicks
            vK = p_vK * (1.0 - p_FallbackFraction);
            break;

        default:                                                    // unknown BH kick option - shouldn't happen
            vK = p_vK;                                              // return vK unchanged
            m_Error = ERROR::UNKNOWN_BH_KICK_OPTION;                // set error value
            SHOW_WARN(m_Error);                                     // warn that an error occurred
    }

    return vK;
}


/*
 * Draw a kick magnitude in km s^-1 from a Maxwellian distribution of the form:
 *
 *
 * double DrawKickMagnitudeDistributionMaxwell(const double p_Sigma, const double p_Rand)
 *
 * @param   [IN]    p_Sigma                     Distribution scale parameter - affects the spread of the distribution
 * @param   [IN]    p_Rand                      Random number between 0 and 1 used for drawing from the inverse CDF of the Maxwellian
 * @return                                      Drawn kick magnitude (km s^-1)
 */
double BaseStar::DrawKickMagnitudeDistributionMaxwell(const double p_Sigma, const double p_Rand) const {
    return p_Sigma * sqrt(gsl_cdf_chisq_Pinv(p_Rand, 3)); // a Maxwellian is a chi distribution with three degrees of freedom
}


/*
 * Draw a kick magnitude in km s^-1 from a uniform distribution between 0 and parameter p_MaxVK
 *
 *
 * double DrawKickMagnitudeDistributionFlat(const double p_MaxVK, const double p_Rand)
 *
 * @param   [IN]    p_MaxVK                     Maximum kick magnitude in km s^-1 to draw
 * @param   [IN]    p_Rand                      Random number between 0 and 1 used for drawing from the distribution
 * @return                                      Drawn kick magnitude (km s^-1)
 */
double BaseStar::DrawKickMagnitudeDistributionFlat(const double p_MaxVK, const double p_Rand) const {
    return p_Rand * p_MaxVK;
}


/*
 * Draw a kick magnitude in km s^-1 per Bray & Eldridge 2016, 2018
 *
 * See:
 *    https://arxiv.org/abs/1605.09529
 *    https://arxiv.org/abs/1804.04414
 *
 *
 * double DrawKickMagnitudeBrayEldridge(const double p_EjectaMass,
 *                                     const double p_RemnantMass,
 *                                     const double p_Alpha,
 *                                     const double p_Beta)
 *
 * @param   [IN]    p_EjectaMass                Change in mass of the exploding star (i.e. mass of the ejecta) (Msol)
 * @param   [IN]    p_RemnantMass               Mass of the remnant (Msol)
 * @param   [IN]    p_Alpha                     Fitting coefficient (see Bray & Eldridge 2016, 2018)
 * @param   [IN]    p_Beta                      Fitting coefficient (see Bray & Eldridge 2016, 2018)
 * @return                                      Drawn kick magnitude (km s^-1)
 */
double BaseStar::DrawKickMagnitudeBrayEldridge(const double p_EjectaMass,
                                              const double p_RemnantMass,
                                              const double p_Alpha,
                                              const double p_Beta) const {

    return p_Alpha * (p_EjectaMass / p_RemnantMass) + p_Beta;
}


/*
 * Draw kick magnitude per Muller et al. 2016 as presented in eq. B5 of Vigna-Gomez et al. 2018 (arXiv:1805.07974)
 *
 * BHs do not get natal kicks
 *
 * double DrawRemnantKickMuller(const double p_COCoreMass)
 *
 * @param   [IN]    p_COCoreMass                Carbon Oxygen core mass of exploding star (Msol)
 * @return                                      Drawn kick magnitude (km s^-1)
 */
double BaseStar::DrawRemnantKickMuller(const double p_COCoreMass) const {

    double	remnantKick = 0.0;	                // units km/s
	double	lowerRegimeKick = 35.0;		        // Following Vigna-Gomez et al. 2018 using 35 km/s as the peak of a low-kick Maxwellian (e.g. USSN, ECSN)

	     if (utils::Compare(p_COCoreMass, 1.372) <  0) remnantKick = 0.0;
	else if (utils::Compare(p_COCoreMass, 1.49 ) <  0) remnantKick = lowerRegimeKick + (1000.0 * (p_COCoreMass - 1.372));
    else if (utils::Compare(p_COCoreMass, 1.65 ) <  0) remnantKick = 90.0 + (650.0 * (p_COCoreMass - 1.49));
	else if (utils::Compare(p_COCoreMass, 2.4  ) <  0) remnantKick = 100.0 + (175.0  * (p_COCoreMass - 1.65));
    else if (utils::Compare(p_COCoreMass, 3.2  ) <  0) remnantKick = 200.0 + (550.0 * (p_COCoreMass - 2.4));
    else if (utils::Compare(p_COCoreMass, 3.6  ) <  0) remnantKick = 80.0 + (120.0  * (p_COCoreMass - 3.2));
    else if (utils::Compare(p_COCoreMass, 4.05 ) <  0) remnantKick = 0.0;                                                // Going to be a Black Hole
    else if (utils::Compare(p_COCoreMass, 4.6  ) <  0) remnantKick = 350.0 + (50.0  * (p_COCoreMass - 4.05));
    else if (utils::Compare(p_COCoreMass, 5.7  ) <  0) remnantKick = 0.0;                                                // Going to be a Black Hole
    else if (utils::Compare(p_COCoreMass, 6.0  ) <  0) remnantKick = 275.0 - (300.0  * (p_COCoreMass - 5.7));
    else if (utils::Compare(p_COCoreMass, 6.0  ) >= 0) remnantKick = 0.0;                                                // Going to be a Black Hole

    return remnantKick;
}

/*
 * Draw kick magnitude per Mandel and Mueller, 2020
 *
 * double DrawRemnantKickMullerMandel(const double p_COCoreMass, 
 *                                    const double p_Rand,
 *                                    const double p_RemnantMass)
 * 
 * @param   [IN]    p_COCoreMass                Carbon Oxygen core mass of exploding star (Msol)
 * @param   [IN]    p_Rand                      Random number between 0 and 1 used for drawing from the distribution
 * @param   [IN]    p_RemnantMass               Mass of the remnant (Msol)
 * @return                                      Drawn kick magnitude (km s^-1)
 */
double BaseStar::DrawRemnantKickMullerMandel(const double p_COCoreMass, 
                                             const double p_Rand,
                                             const double p_RemnantMass) const {					
	double remnantKick = -1.0;
	double muKick      = 0.0;
    double rand        = p_Rand;    //makes it possible to adjust if p_Rand is too low, to avoid getting stuck

	if (utils::Compare(p_RemnantMass, MULLERMANDEL_MAXNS) <  0) {
		muKick = max(OPTIONS->MullerMandelKickMultiplierNS() * (p_COCoreMass - p_RemnantMass) / p_RemnantMass, 0.0);
	}
	else {
		muKick = max(OPTIONS->MullerMandelKickMultiplierBH() * (p_COCoreMass - p_RemnantMass) / p_RemnantMass, 0.0);
	}

	while (remnantKick < 0.0) {
		remnantKick = muKick * (1.0 + gsl_cdf_gaussian_Pinv(rand, MULLERMANDEL_SIGMAKICK));
		rand        = min(rand + p_Rand + 0.0001, 1.0);
	}

	return remnantKick;
}


/*
 * Draw a kick magnitude from the user-specified distribution
 *
 *
 * double DrawSNKickMagnitude(const double p_Sigma,
 *                           const double p_COCoreMass,
 *                           const double p_Rand,
 *                           const double p_EjectaMass,
 *                           const double p_RemnantMass)
 *
 * @param   [IN]    p_Sigma                     Distribution scale parameter - affects the spread of the distribution
 * @param   [IN]    p_COCoreMass                Carbon Oxygen core mass of exploding star (Msol)
 * @param   [IN]    p_Rand                      Random number between 0 and 1 used for drawing from the distribution
 * @param   [IN]    p_EjectaMass                Change in mass of the exploding star (i.e. mass of the ejecta) (Msol)
 * @param   [IN]    p_RemnantMass               Mass of the remnant (Msol)
 * @return                                      Drawn kick magnitude (km s^-1)
 */
double BaseStar::DrawSNKickMagnitude(const double p_Sigma,
                                     const double p_COCoreMass,
                                     const double p_Rand,
                                     const double p_EjectaMass,
                                     const double p_RemnantMass) const {
	double kickMagnitude;

    switch (OPTIONS->KickMagnitudeDistribution()) {                                              // which distribution

        case KICK_MAGNITUDE_DISTRIBUTION::MAXWELLIAN:
            kickMagnitude = DrawKickMagnitudeDistributionMaxwell(p_Sigma, p_Rand);                // MAXWELLIAN, MAXWELL
            break;

        case KICK_MAGNITUDE_DISTRIBUTION::FLAT:                                                  // FLAT
            kickMagnitude = DrawKickMagnitudeDistributionFlat(OPTIONS->KickMagnitudeDistributionMaximum(), p_Rand);
            break;

        case KICK_MAGNITUDE_DISTRIBUTION::ZERO:                                                  // ZERO
            kickMagnitude = 0.0;
            break;

        case KICK_MAGNITUDE_DISTRIBUTION::FIXED:                                                 // FIXED
            kickMagnitude = p_Sigma;
            break;

        case KICK_MAGNITUDE_DISTRIBUTION::BRAYELDRIDGE:                                          // BRAY ELDRIDGE
            kickMagnitude = DrawKickMagnitudeBrayEldridge(p_EjectaMass, p_RemnantMass, BRAY_ELDRIDGE_CONSTANT_VALUES.at(BRAY_ELDRIDGE_CONSTANT::ALPHA), BRAY_ELDRIDGE_CONSTANT_VALUES.at(BRAY_ELDRIDGE_CONSTANT::BETA));
            break;

        case KICK_MAGNITUDE_DISTRIBUTION::MULLER2016:                                            // MULLER2016
            kickMagnitude = DrawRemnantKickMuller(p_COCoreMass);
            break;

        case KICK_MAGNITUDE_DISTRIBUTION::MULLER2016MAXWELLIAN: {                                // MULLER2016-MAXWELLIAN

            double mullerSigma = DrawRemnantKickMuller(p_COCoreMass) / sqrt(3.0);

            kickMagnitude = DrawKickMagnitudeDistributionMaxwell(mullerSigma, p_Rand);
            } break;

        case  KICK_MAGNITUDE_DISTRIBUTION::MULLERMANDEL:                                          // MULLERMANDEL
            kickMagnitude = DrawRemnantKickMullerMandel(p_COCoreMass, p_Rand, p_RemnantMass);
            break;

        default:                                                                                // unknown distribution
            SHOW_WARN(ERROR::UNKNOWN_KICK_MAGNITUDE_DISTRIBUTION, "Using default: MAXWELL");     // show warning
            kickMagnitude = DrawKickMagnitudeDistributionMaxwell(p_Sigma, p_Rand);
    }

    return kickMagnitude / OPTIONS->KickScalingFactor();
}


/*
 * Calculate supernova kick magnitude
 * Based on the current supernova event type and user-specified kick magnitude distributions
 *
 *
 * double BaseStar::CalculateSNKickMagnitude(const double p_RemnantMass, const double p_EjectaMass, const STELLAR_TYPE p_StellarType)
 *
 * @param   [IN]    p_RemnantMass               The mass of the remnant (Msol)
 * @param   [IN]    p_EjectaMass                Change in mass of the exploding star (i.e. mass of the ejecta) (Msol)
 * @param   [IN]    p_StellarType		        Expected remnant type
 * @return                                      Kick magnitude
 */
double BaseStar::CalculateSNKickMagnitude(const double p_RemnantMass, const double p_EjectaMass, const STELLAR_TYPE p_StellarType) {
    ERROR error = ERROR::NONE;
	double vK;

    if (!m_SupernovaDetails.initialKickParameters.magnitudeSpecified ||                             // user did not supply kick magnitude, or
         m_SupernovaDetails.initialKickParameters.magnitudeRandomSpecified) {                       // ... wants to draw magnitude using supplied random number

        double sigma;
        switch (utils::SNEventType(m_SupernovaDetails.events.current)) {                            // what type of supernova event happening now?

		    case SN_EVENT::ECSN:                                                                    //  ECSN may have a separate kick prescription
			    sigma = OPTIONS->KickMagnitudeDistributionSigmaForECSN();
                break;

		    case SN_EVENT::USSN:                                                                    // USSN may have a separate kick prescription
			    sigma = OPTIONS->KickMagnitudeDistributionSigmaForUSSN();
                break;

		    case SN_EVENT::CCSN:                                                                    // draw a random kick magnitude from the user selected distribution - sigma based on whether compact object is a NS or BH

                switch (p_StellarType) {                                                            // which stellar type?

                    case STELLAR_TYPE::NEUTRON_STAR:
                        sigma = OPTIONS->KickMagnitudeDistributionSigmaCCSN_NS();
                        break;

                    case STELLAR_TYPE::BLACK_HOLE:
                        sigma = OPTIONS->KickMagnitudeDistributionSigmaCCSN_BH();
                        break;

                    default:                                                                        // unknown stellar type - shouldn't happen
                        error = ERROR::UNKNOWN_STELLAR_TYPE;
                }

                break;

            case SN_EVENT::PISN:                                                                    // not expected here
            case SN_EVENT::PPISN:                                                                   // not expected here
                error = ERROR::UNEXPECTED_SN_EVENT;
                break;

            case SN_EVENT::NONE:                                                                    // no supernova event - shouldn't be here...
                error = ERROR::EXPECTED_SN_EVENT;
                break;

		    default:                                                                                // unknown supernova event - shouldn't happen
                error = ERROR::UNKNOWN_SN_EVENT;
	    }
    
	    if (error == ERROR::NONE) {                                                                 // check for errors
                                                                                                    // no errors - draw kick magnitude
            vK = DrawSNKickMagnitude(sigma, 
                                    m_SupernovaDetails.COCoreMassAtCOFormation, 
                                    m_SupernovaDetails.kickMagnitudeRandom,
                                    p_EjectaMass, 
                                    p_RemnantMass);
        }
    }
    else {                                                                                          // user supplied kick parameters and wants to use supplied kick magnitude, so ...
        vK = m_SupernovaDetails.initialKickParameters.magnitude;                                    // ... use it 
    }

	if (error == ERROR::NONE) {                                                                     // check for errors

        m_SupernovaDetails.drawnKickMagnitude = vK;                                                 // drawn kick magnitude

        if (utils::SNEventType(m_SupernovaDetails.events.current) == SN_EVENT::CCSN) {              // core-collapse supernova event this timestep?
            vK = ApplyBlackHoleKicks(vK, m_SupernovaDetails.fallbackFraction, m_Mass);              // re-weight kicks by mass of remnant according to user specified black hole kicks option
        }
        else {                                                                                      // otherwise
            m_SupernovaDetails.fallbackFraction = 0.0;                                              // set fallback fraction to zero
        }
        m_SupernovaDetails.kickMagnitude = vK;                                                      // updated kick magnitude
    }
    else {                                                                                          // error occurred
        vK = 0.0;                                                                                   // set kick magnitude to zero
        m_Error = error;                                                                            // set error value
        SHOW_WARN(m_Error);                                                                         // warn that an error occurred
    }

    return vK;
}


/*
 * Calculate eccentric anomaly and true anomaly - uses kepler's equation
 *
 * Modifies class member variables m_SupernovaDetails.eccentricAnomaly and m_SupernovaDetails.trueAnomaly
 *
 *
 * void CalculateSNAnomalies(const double p_Eccentricity)
 *
 * @param   [IN]    p_Eccentricity              Eccentricity of the binary
 */
void BaseStar::CalculateSNAnomalies(const double p_Eccentricity) {

    ERROR  error = ERROR::NONE;

    std::tie(error, m_SupernovaDetails.eccentricAnomaly, m_SupernovaDetails.trueAnomaly) = utils::SolveKeplersEquation(m_SupernovaDetails.meanAnomaly, p_Eccentricity);

         if (error == ERROR::NO_CONVERGENCE) { SHOW_ERROR(error, "Solving Kepler's equation"); }        // show error
    else if (error == ERROR::OUT_OF_BOUNDS ) { SHOW_WARN(error, "Eccentric anomaly"); }                 // eccentric anomaly out of bounds - show warning

    return;
}


/*
 * Update the current velocity vector of the star, adding to a previous one if it exists.
 *
 *
 * void BaseStar::UpdateComponentVelocity(const Vector3d p_newVelocity)
 *
 * @param   [IN]    p_newVelocity               The new velocity vector 
 */
void BaseStar::UpdateComponentVelocity(const Vector3d p_newVelocity) {
    m_ComponentVelocity += p_newVelocity;                        // Add new velocity to previous velocity 
}


///////////////////////////////////////////////////////////////////////////////////////
//                                                                                   //
//                              ENERGY RELATED FUNCTIONS                             //
//                                                                                   //
///////////////////////////////////////////////////////////////////////////////////////


/*
 *	Calculate the absolute value of the binding energy core to the envelope of the star
 *	ALEJANDRO - 08/03/2017
 *
 *
 * double CalculateBindingEnergy(const double p_CoreMass, const double p_EnvMass, const double p_Radius, const double p_Lambda)
 *
 * @param   [IN]    p_CoreMass                  Core mass of the star (Msol)
 * @param   [IN]    p_EnvMass                   Envelope mass of the star (Msol)
 * @param   [IN]    p_Radius                    Radius of the star (Rsol)
 * @return                                      Binding energy (erg)
 */
double BaseStar::CalculateBindingEnergy(const double p_CoreMass, const double p_EnvMass, const double p_Radius, const double p_Lambda) const {

    double bindingEnergy = 0.0;                                                         // default

	if (utils::Compare(p_Radius, 0.0) <= 0) {                                           // positive radius?
        SHOW_WARN(ERROR::RADIUS_NOT_POSITIVE, "Binding energy = 0.0");                  // warn radius not positive
	}
	else if (utils::Compare(p_Lambda, 0.0) <= 0) {                                      // positive lambda?
        // Not necesarily zero as sometimes lambda is made 0, or maybe weird values for certain parameters of the fit. Not sure about the latter.
//        SHOW_WARN(ERROR::LAMBDA_NOT_POSITIVE, "Binding energy = 0.0");                  // warn lambda not positive
	}
	else {                                                                              // calculate binding energy
        // convert to CGS where necessary
        double radius    = p_Radius * RSOL_TO_CM;
        double coreMass  = p_CoreMass * MSOL_TO_G;
        double envMass   = p_EnvMass * MSOL_TO_G;

        double totalMass = coreMass + envMass;                                          // total mass

		bindingEnergy    = G_CGS * totalMass * envMass / (p_Lambda * radius);           // erg
	}

	return bindingEnergy;
}


/*
 * Calculate all binding energies
 *
 *
 * void CalculateBindingEnergies(const double p_CoreMass, const double p_EnvMass, const double p_Radius)
 *
 * @param   [IN]    p_CoreMass                  Core mass of the star (Msol)
 * @param   [IN]    p_EnvMass                   Envelope mass of the star (Msol)
 * @param   [IN]    p_Radius                    Radius of the star (Rsol)
 */
void BaseStar::CalculateBindingEnergies(const double p_CoreMass, const double p_EnvMass, const double p_Radius) {
    m_BindingEnergies.fixed          = CalculateBindingEnergy(p_CoreMass, p_EnvMass, p_Radius, m_Lambdas.fixed);
	m_BindingEnergies.nanjing        = CalculateBindingEnergy(p_CoreMass, p_EnvMass, p_Radius, m_Lambdas.nanjing);
	m_BindingEnergies.loveridge      = CalculateBindingEnergy(p_CoreMass, p_EnvMass, p_Radius, m_Lambdas.loveridge);
	m_BindingEnergies.loveridgeWinds = CalculateBindingEnergy(p_CoreMass, p_EnvMass, p_Radius, m_Lambdas.loveridgeWinds);
	m_BindingEnergies.kruckow        = CalculateBindingEnergy(p_CoreMass, p_EnvMass, p_Radius, m_Lambdas.kruckow);
}



///////////////////////////////////////////////////////////////////////////////////////
//                                                                                   //
//                    MISCELLANEOUS FUNCTIONS / CONTROL FUNCTIONS                    //
//                                                                                   //
///////////////////////////////////////////////////////////////////////////////////////


/*
 * Determines if the star is one of a list of stellar types passed
 *
 *
 * bool IsOneOf(const STELLAR_TYPE_LIST p_List)
 *
 * @param   [IN]    p_List                      List of stellar types
 * @return                                      Boolean - true if star is in list, false if not
 */
bool BaseStar::IsOneOf(const STELLAR_TYPE_LIST p_List) const {
    for (auto elem: p_List) {
        if (m_StellarType == elem) return true;
    }
	return false;
}


/*
 * Limit timestep to 1% mass change
 *
 *
 * double LimitTimestep()
 *
 * @return                                      Timestep
 */
double BaseStar::LimitTimestep(const double p_Dt) {

    double dt = p_Dt;

    // cap timestep to maximum of MAXIMUM_MASS_LOSS_FRACTION change in mass star.
    if (OPTIONS->UseMassLoss()) {
        double mDot     = CalculateMassLossRate();                                          // First, calculate mass loss rate
        double massLoss = CalculateMassLoss_Static(m_Mass, mDot, dt);                       // Next, calculate mass loss - limited to (mass * MAXIMUM_MASS_LOSS_FRACTION)

        if (utils::Compare(massLoss, 0.0) > 0) {                                            // No change if no mass loss
            double dtWind = massLoss / (mDot * 1.0E6);                                      // Calculate timestep to match (possibly limited) mass loss
                   dt     = min(dt, dtWind);                                                // choose dt
        }
    }

    return dt;
}


/*
 * Calculate next timestep for stellar evolution
 *
 * Timestep based on stellar type, age, etc.
 *
 *
 * double CalculateTimestep()
 *
 * @return                                      Timestep
 */
double BaseStar::CalculateTimestep() {

    // the GBParams and Timescale calculations need to be done
    // before the timestep calculation - since the binary code
    // calls this functiom, the GBParams and Timescale functions
    // are called here

    CalculateGBParams();                                                                // calculate giant branch parameters
    CalculateTimescales();                                                              // calculate timescales

    double dt = ChooseTimestep(m_Age);

    return LimitTimestep(dt);
}


/*
 * Set parameters required before updating stellar attributes (via evolution) - modify star attributes
 *
 * Will apply mass changes to m_Mass and/or m_Mass0.  Note discussion in documentation for
 * UpdateAttributes() in Star.cpp - changing m_Mass0 is a bit of a kludge and should be fixed.
 *
 * If the timestep (p_DeltaTime) is > 0 then m_Mass and m_Radius will be saved as m_MassPrev and m_RadiusPrev respectively.
 *
 *
 * void UpdateAttributesAndAgeOneTimestepPreamble(const double p_DeltaMass, const double p_DeltaMass0, const double p_DeltaTime)
 *
 * @param   [IN]    p_DeltaMass                 The change in mass to apply in Msol
 * @param   [IN]    p_DeltaMass0                The change in mass0 to apply in Msol
 * @param   [IN]    p_DeltaTime                 Timestep in Myr
 */
void BaseStar::UpdateAttributesAndAgeOneTimestepPreamble(const double p_DeltaMass, const double p_DeltaMass0, const double p_DeltaTime) {

    if (utils::Compare(p_DeltaMass,  0.0) != 0) { m_Mass  = max(0.0, m_Mass  + p_DeltaMass);  }     // update mass as required (only change if delta != 0 with tolerance) and prevent -ve
    if (utils::Compare(p_DeltaMass0, 0.0) != 0) { m_Mass0 = max(0.0, m_Mass0 + p_DeltaMass0); }     // update mass0 as required (only change if delta != 0 with tolerance) and prevent -ve

    // record some current values before they are (possibly) changed by evolution
    if (p_DeltaTime > 0.0) {                                                                        // don't use utils::Compare() here
        m_StellarTypePrev = m_StellarType;
        m_DtPrev          = m_Dt;
        m_MassPrev        = m_Mass;
        m_RadiusPrev      = m_Radius;
    }

    // the GBParams and Timescale calculations need to be done
    // before taking the timestep - since the binary code ultimately
    // calls this UpdateAttributesAndAgeOneTimestep, the GBParams and
    // Timescale functions are called here.
    //
    // JR: todo: we should revisit where and how often we recalulate
    // GBParams and Timescales.  The problem is that there are multiple
    // entry points into the calculate/take timestep code that it isn't
    // always abvious where we need to do this...  A project for another
    // time.

    CalculateGBParams();                                                                            // calculate giant branch parameters
    CalculateTimescales();                                                                          // calculate timescales
}


/*
 * Apply mass changes if required, age the star one timestep, advance the simulation time, and update the
 * attributes of the star.
 *
 * The star's attributes (Age, Radius, Luminosity etc.) are calculated and updated as required.
 *
 * Free parameters in the update process are the star's mass (m_Mass), initial mass (m_Mass0), the star's age
 * (m_Age) and the simulation time attribute (m_Time):
 *
 *    - if required, the star's mass is changed by the amount passed as the p_DeltaMass parameter before other
 *      attributes are updated.  The p_DeltaMass parameter may be zero, in which case no change is made to the
 *      star's mass before the attributes of the star are calculated.
 *
 *    - if required, the star's initial mass is changed by the amount passed as the p_DeltaMass0 parameter before
 *      other attributes are updated.  The p_DeltaMass parameter may be zero, in which case no change is made to
 *      the star's mass before the attributes of the star are calculated.  This should be used infrequently, and
 *      is really a kludge because the Mass0 attribute in Hurley et al. 2000 was overloaded after the introduction
 *      of mass loss (see section 7.1).  We should really separate the different uses of Mass0 in the code and
 *      use a different variable - initial mass shouldn't change (other than to initial mass upon entering a
 *      stellar phase - it doesn't make a lot of sense for initial mass to change during evolution through the
 *      phase).         JR: todo: action this paragraph.
 *
 *    - if required, the star is aged by the amount passed as the p_DeltaTime parameter, and the simulation time is
 *      advanced by the same amount, before other attributes are updated.  The p_deltaTime parameter may be zero,
 *      in which case no change is made to the star's age or the physical time attribute.
 *
 *
 * Checks whether the star:
 *    - is a massless remnant (checked after applying p_DeltaMass and p_DeltaMass0, but before applying p_DeltaTime)
 *    - has become a supernova (checked after applying p_DeltaMass and p_DeltaMass0, but before applying p_DeltaTime)
 *    - should skip this phase for this timestep (checked after applying p_DeltaMass, p_DeltaMass0 and p_DeltaTime)
 *
 * If none of the above are true the star evolves on phase for the specified timestep (which may be 0, in which case
 * the star's attributes other than age are re-calculated), then the need to evolve the star off phase is checked.
 *
 * If p_DeltaMass, p_DeltaMass0 and p_DeltaTime are all passed as zero the checks for massless remnant and supernova
 * are performed (and consequential changes made), but no other changes to the star's attributes are made - unless
 * the p_ForceRecalculate parameter is set true.        JR: todo: I'm not convinced p_ForceRecalculate is necessary - check it
 *
 * The functional return is the stellar type to which the star should evolve.  The returned stellar type is just the
 * stellar type of the star upon entry if it should remain on phase.  The star's stellar type is not changed here.
 *
 *
 * STELLAR_TYPE UpdateAttributesAndAgeOneTimestep(const double p_DeltaMass,
 *                                                const double p_DeltaMass0,
 *                                                const double p_DeltaTime,
 *                                                const bool   p_ForceRecalculate)
 *
 * @param   [IN]    p_DeltaMass                 The change in mass to apply in Msol
 * @param   [IN]    p_DeltaMass0                The change in mass0 to apply in Msol
 * @param   [IN]    p_DeltaTime                 The timestep to evolve in Myr
 * @param   [IN]    p_ForceRecalculate          Specifies whether the star's attributes should be recalculated even if the three deltas are 0.0
 *                                              (optional, default = false)
 * @return                                      Stellar type to which star should evolve
 */
STELLAR_TYPE BaseStar::UpdateAttributesAndAgeOneTimestep(const double p_DeltaMass,
                                                         const double p_DeltaMass0,
                                                         const double p_DeltaTime,
                                                         const bool   p_ForceRecalculate) {
    STELLAR_TYPE stellarType = m_StellarType;                                               // default is no change

    if (ShouldBeMasslessRemnant()) {                                                        // Do not update the star if it lost all of its mass
        stellarType = STELLAR_TYPE::MASSLESS_REMNANT;
    }
    else {
        stellarType = ResolveSupernova();                                                   // handle supernova     JR: moved this to start of timestep        
        
        if (stellarType == m_StellarType) {                                                 // still on phase?
            
            UpdateAttributesAndAgeOneTimestepPreamble(p_DeltaMass, p_DeltaMass0, p_DeltaTime);      // apply mass changes and save current values if required

            if (p_ForceRecalculate                     ||                                   // force recalculate?
                utils::Compare(p_DeltaMass,  0.0) != 0 ||                                   // mass change? or...
                utils::Compare(p_DeltaMass0, 0.0) != 0 ||                                   // mass0 change? or...
                utils::Compare(p_DeltaTime,  0.0)  > 0) {                                   // age/time advance?
                                                                                            // yes - update attributes
                AgeOneTimestepPreamble(p_DeltaTime);                                        // advance dt, age, simulation time

                if (ShouldSkipPhase()) {                                                    // skip phase?
                    stellarType = ResolveSkippedPhase();                                    // phase skipped - do what's required
                }
                else {                                                                      // not skipped - execute phase
                    stellarType = EvolveOnPhase();                                          // evolve on phase

                    if (stellarType == m_StellarType) {                                     // still on phase?
                        stellarType = ResolveEndOfPhase();                                  // check for need to move off phase
                    }
                }
            }
        }
    }

    return stellarType;                                                                     // stellar type to which star should evolve
}


/*
 * Set parameters required before ageing one timestep - modify star attributes
 *
 *
 * void AgeOneTimestepPreamble(const double p_DeltaTime)
 *
 * @param   [IN]    p_DeltaTime                 Timestep in Myr
 */
void BaseStar::AgeOneTimestepPreamble(const double p_DeltaTime) {

    if (p_DeltaTime > 0.0) {                        // if dt > 0    (don't use utils::Compare() here)
        m_Time += p_DeltaTime;                      // advance physical simulation time
        m_Age  += p_DeltaTime;                      // advance age of star
        m_Dt    = p_DeltaTime;                      // set timestep
    }

    EvolveOneTimestepPreamble();
}


/*
 * Convert Mass Transfer Donor History vector into string
 *
 * This is so that a string is passed to the output, not a vector of stellar types.
 *
 * std::string BinaryConstituentStar::MassTransferDonorHistoryString() 
 *
 * @return                              string of dash-separated stellar type numbers
 */
std::string BaseStar::MassTransferDonorHistoryString() const {
    STYPE_VECTOR mtHistVec = m_MassTransferDonorHistory;      
    std::string mtHistStr  = "";

    if (mtHistVec.empty()) {    // This star was never a donor for MT
        mtHistStr = "NA";
    }
    else {                      // This star was a donor, return the stellar type string

        for (size_t ii = 0; ii < mtHistVec.size(); ii++) {
            mtHistStr += std::to_string(static_cast<int>(mtHistVec[ii])) + "-"; // Create string of stellar type followed by dash
        }

        mtHistStr.pop_back();   // Remove final dash

    }

    return mtHistStr;
}


/*
 * Add new MT event to event history - only for donor stars
 *
 * void BaseStar::UpdateMassTransferDonorHistory()
 *
 */
void BaseStar::UpdateMassTransferDonorHistory() {

    // If MassTransferDonorHistory vector is empty or if there is a new episode, add current type to the vector
    if (m_MassTransferDonorHistory.empty()) {
        m_MassTransferDonorHistory.push_back(m_StellarType);
    }
    else if (!utils::IsOneOf(m_StellarType, { m_MassTransferDonorHistory.back() })) { // The star has not yet MT'd as its current type, so new event
        m_MassTransferDonorHistory.push_back(m_StellarType);
    }
}


/*
 * Evolve the star on it's current phase - take one timestep on the current phase
 *
 *
 * STELLAR_TYPE EvolveOnPhase()
 *
 * @return                                      Stellar Type to which star should evolve - unchanged if not moving off current phase
 */
STELLAR_TYPE BaseStar::EvolveOnPhase() {

    STELLAR_TYPE stellarType = m_StellarType;

    if (ShouldEvolveOnPhase()) {                                                    // Evolve timestep on phase

        m_Tau         = CalculateTauOnPhase();

        m_COCoreMass  = CalculateCOCoreMassOnPhase();
        m_CoreMass    = CalculateCoreMassOnPhase();
        m_HeCoreMass  = CalculateHeCoreMassOnPhase();
        
        m_Luminosity  = CalculateLuminosityOnPhase();

        std::tie(m_Radius, stellarType) = CalculateRadiusAndStellarTypeOnPhase();   // Radius and possibly new stellar type

        m_Mu          = CalculatePerturbationMuOnPhase();

        PerturbLuminosityAndRadiusOnPhase();

        m_Temperature = CalculateTemperatureOnPhase();

        STELLAR_TYPE thisStellarType = ResolveEnvelopeLoss();                       // Resolve envelope loss if it occurs - possibly new stellar type
        if (thisStellarType != m_StellarType) {                                     // thisStellarType overrides stellarType (from CalculateRadiusAndStellarTypeOnPhase())
            stellarType = thisStellarType;
        }
    }

    return stellarType;
}


/*
 * Evolve the star onto the next phase if necessary - take one timestep at the end of the current phase
 *
 *
 * STELLAR_TYPE ResolveEndOfPhase()
 *
 * @return                                      Stellar Type to which star should evolve - unchanged if not moving off current phase
 */
STELLAR_TYPE BaseStar::ResolveEndOfPhase() {

    STELLAR_TYPE stellarType = m_StellarType;

    if (IsEndOfPhase()) {                                                       // End of phase

        stellarType = ResolveEnvelopeLoss();                                    // Resolve envelope loss if it occurs
        if (stellarType == m_StellarType) {                                     // Staying on phase?

            m_Tau         = CalculateTauAtPhaseEnd();

            m_COCoreMass  = CalculateCOCoreMassAtPhaseEnd();
            m_CoreMass    = CalculateCoreMassAtPhaseEnd();
            m_HeCoreMass  = CalculateHeCoreMassAtPhaseEnd();

            m_Luminosity  = CalculateLuminosityAtPhaseEnd();
            
            m_Radius      = CalculateRadiusAtPhaseEnd();

            m_Mu          = CalculatePerturbationMuAtPhaseEnd();

            PerturbLuminosityAndRadiusAtPhaseEnd();

            m_Temperature = CalculateTemperatureAtPhaseEnd();

            stellarType   = EvolveToNextPhase();                                // determine the stellar type to which the star should evolve
        }
    }

    return stellarType;
}



<|MERGE_RESOLUTION|>--- conflicted
+++ resolved
@@ -1542,11 +1542,7 @@
  * @param   [IN]    p_Mu                        Small envelope parameter (see Hurley et al. 2000, eq 97 & 98)
  * @return                                      Mass loss rate (in Msol yr^{-1})
  */
-<<<<<<< HEAD
-double BaseStar::CalculateMassLossRateWolfRayetLike(const double p_Mu) const {
-=======
-double BaseStar::CalculateMassLossRateWolfRayet(const double p_Mu) {
->>>>>>> 242848e2
+double BaseStar::CalculateMassLossRateWolfRayet(const double p_Mu) const {
     // In the fortran code there is a parameter here hewind which by default is 1.0 -
     // can be set to zero to disable this particular part of winds. We instead opt for all winds on or off.
     double rate = 0.0;
@@ -1570,11 +1566,7 @@
  * @param   [IN]    p_Mu                        Small envelope parameter (see Hurley et al. 2000, eq 97 & 98)
  * @return                                      Mass loss rate (in Msol yr^{-1})
  */
-<<<<<<< HEAD
-double BaseStar::CalculateMassLossRateWolfRayet2(const double p_Mu) const {
-=======
-double BaseStar::CalculateMassLossRateWolfRayetZDependent(const double p_Mu) {
->>>>>>> 242848e2
+double BaseStar::CalculateMassLossRateWolfRayetZDependent(const double p_Mu) const {
     // I think StarTrack may still do something different here,
     // there are references to Hamann & Koesterke 1998 and Vink and de Koter 2005
     // TW - Haven't seen StarTrack but I think H&K gives the original equation and V&dK gives the Z dependence
@@ -1613,7 +1605,7 @@
  * @param   [IN]    p_Teff                      Effective temperature in K
  * @return                                      Mass loss rate for hot OB stars in Msol yr^-1
  */
-double BaseStar::CalculateMassLossRateOB(const double p_Teff) const {
+double BaseStar::CalculateMassLossRateOB(const double p_Teff) {
 
     double rate;
 
@@ -1665,7 +1657,7 @@
  *
  * @return                                      Mass loss rate in Msol per year
  */
-double BaseStar::CalculateMassLossRateHurley() const {
+double BaseStar::CalculateMassLossRateHurley() {
     return CalculateMassLossRateNieuwenhuijzenDeJager();
 }
 
@@ -1744,11 +1736,9 @@
                 if (utils::Compare(LBVRate, otherWindsRate) > 0) {
                     m_DominantMassLossRate = MASS_LOSS_TYPE::LUMINOUS_BLUE_VARIABLE;
                 }
-                mDot = LBVRate + otherWindsRate;                                                             // use HURLEY
+                mDot = LBVRate + otherWindsRate;                                                                // use HURLEY
         }
-        std::cout << "JRPRINT Overall winds multiplier = " << OPTIONS->OverallWindMassLossMultiplier() << ", mDot before = " << mDot << "\n";
         mDot = mDot * OPTIONS->OverallWindMassLossMultiplier();                                                 // Apply overall wind mass loss multiplier
-        std::cout << "JRPRINT Overall winds multiplier = " << OPTIONS->OverallWindMassLossMultiplier() << ", mDot after = " << mDot << "\n";
     }
 
     return mDot;
