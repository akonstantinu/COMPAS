--- conflicted
+++ resolved
@@ -20,30 +20,6 @@
 def test_sample(test_kwargs, tmp_path, fake_compas_output):
     """Test that h5sample can sample a file"""
     np.random.seed(0)
-<<<<<<< HEAD
-    init_file = example_compas_output_path
-
-    test_kwargs = [
-        dict(n=100, replace=True),
-        dict(frac=0.5, replace=False),
-        dict(frac=1.2, replace=True),
-        dict(seed_group="BSE_Supernovae", frac=2.0, replace=True),
-    ]
-
-    for kwg in test_kwargs:
-        # creating new h5 file to copy contents to
-        new_file = f"{tmp_path}/sampled_compas_out.h5"
-        if os.path.exists(new_file):
-            os.remove(new_file)
-        h5sample.sample_h5(init_file, new_file, **kwg)
-        assert os.path.exists(new_file), f"File {new_file} does not exist"
-        init_data = get_compas_data(init_file)
-        new_data = get_compas_data(new_file)
-        diff = DeepDiff(init_data, new_data)
-        assert (
-            len(diff) > 0
-        ), f"The sampled file is the same as the original when using kwgs: {kwg}"
-=======
     init_file = fake_compas_output
 
     new_file = f"{tmp_path}/sampled_compas_out.h5"
@@ -57,7 +33,6 @@
     assert (
         len(diff) > 0
     ), f"The sampled file is the same as the original when using kwgs: {test_kwargs}"
->>>>>>> 3c3a693f
 
 
 def test_argparser(capsys):
