--- conflicted
+++ resolved
@@ -1,9 +1,5 @@
 ##~!!~## COMPAS option values
-<<<<<<< HEAD
 ##~!!~## File Created Fri Aug 30 10:40:27 2024 by COMPAS v03.01.02
-=======
-##~!!~## File Created Wed Aug 28 11:25:41 2024 by COMPAS v03.01.04
->>>>>>> e1f7377a
 ##~!!~##
 ##~!!~## The default COMPAS YAML file (``compasConfigDefault.yaml``), as distributed, has
 ##~!!~## all COMPAS option entries commented so that the COMPAS default value for the
