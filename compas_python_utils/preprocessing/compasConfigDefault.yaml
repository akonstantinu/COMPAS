##~!!~## COMPAS option values
<<<<<<< HEAD
##~!!~## File Created Tue Oct 31 04:36:43 2023 by COMPAS v02.40.00
=======
##~!!~## File Created Wed Nov  1 11:25:11 2023 by COMPAS v02.40.00
>>>>>>> e39c6b71
##~!!~##
##~!!~## The default COMPAS YAML file (``compasConfigDefault.yaml``), as distributed, has
##~!!~## all COMPAS option entries commented so that the COMPAS default value for the
##~!!~## option is used by default. To use a value other than the COMPAS default value,
##~!!~## users must uncomment the entry and change the option value to the desired value.

booleanChoices:

    ### LOGISTICS
#    --debug-to-file: False                                                # Default: False
#    --detailed-output: False                                              # Default: False                                                                                                                                                              # WARNING! this creates a data heavy file
#    --enable-warnings: False                                              # Default: False                                                                                                                                                              # option to enable/disable warning messages
#    --errors-to-file: False                                               # Default: False
#    --evolve-unbound-systems: True                                        # Default: True
#    --population-data-printing: False                                     # Default: False
#    --print-bool-as-string: False                                         # Default: False
#    --quiet: False                                                        # Default: False
#    --rlof-printing: True                                                 # Default: True
#    --store-input-files: True                                             # Default: True
#    --switch-log: False                                                   # Default: False

    ### STELLAR PROPERTIES
#    --check-photon-tiring-limit: False                                    # Default: False
#    --use-mass-loss: True                                                 # Default: True
#    --expel-convective-envelope-above-luminosity-threshold: False         # Default: False

    ### BINARY PROPERTIES
#    --allow-touching-at-birth: False                                      # Default: False                                                                                                                                                              # record binaries that have stars touching at birth in output files

    ### MASS TRANSFER
#    --angular-momentum-conservation-during-circularisation: False         # Default: False
#    --allow-rlof-at-birth: True                                           # Default: True                                                                                                                                                               # allow binaries that have one or both stars in RLOF at birth to evolve, particularly useful in the context of CHE binaries
#    --circularise-binary-during-mass-transfer: True                       # Default: True
#    --hmxr-binaries: False                                                # Default: False
#    --mass-transfer: True                                                 # Default: True
#    --retain-core-mass-during-caseA-mass-transfer: True                   # Default: True

    ### COMMON ENVELOPE
#    --common-envelope-allow-immediate-RLOF-post-CE-survive: False         # Default: False
#    --common-envelope-allow-main-sequence-survive: True                   # Default: True                                                                                                                                                               # Allow main sequence stars to survive CE
#    --common-envelope-allow-radiative-envelope-survive: False             # Default: False
#    --common-envelope-lambda-nanjing-enhanced: False                      # Default: False
#    --common-envelope-lambda-nanjing-interpolate-in-mass: False           # Default: False
#    --common-envelope-lambda-nanjing-interpolate-in-metallicity: False    # Default: False
#    --common-envelope-lambda-nanjing-use-rejuvenated-mass: False          # Default: False
#    --revised-energy-formalism-nandez-ivanova: False                      # Default: False

    ### TIDES
#    --enable-tides: False                                                 # Default: False

    ### SUPERNOVAE, KICKS AND REMNANTS
#    --allow-non-stripped-ECSN: False                                      # Default: False
#    --pair-instability-supernovae: True                                   # Default: True
#    --pulsational-pair-instability: True                                  # Default: True

    ### PULSAR PARAMETERS
#    --evolve-pulsars: False                                               # Default: False

   ### WHITE DWARF PARAMETERS
#    --evolve-double-white-dwarfs: False                                   # Default: False


numericalChoices:

    ### LOGISTICS
#    --debug-level: 0                                                      # Default: 0
#    --logfile-common-envelopes-record-types: -1                           # Default: -1
#    --logfile-detailed-output-record-types: -1                            # Default: -1
#    --logfile-double-compact-objects-record-types: -1                     # Default: -1
#    --logfile-pulsar-evolution-record-types: -1                           # Default: -1
#    --logfile-rlof-parameters-record-types: -1                            # Default: -1
#    --logfile-supernovae-record-types: -1                                 # Default: -1
#    --logfile-system-parameters-record-types: -1                          # Default: -1
#    --grid-lines-to-process: 9223372036854775807                          # Default: 9223372036854775807
#    --grid-start-line: 0                                                  # Default: 0
#    --hdf5-chunk-size: 100000                                             # Default: 100000
#    --hdf5-buffer-size: 1                                                 # Default: 1
#    --log-level: 0                                                        # Default: 0
#    --maximum-evolution-time: 13700.00                                    # Default: 13700.00                                                                                                                                                           # maximum physical time a system can be evolved [Myr]
#    --maximum-number-timestep-iterations: 99999                           # Default: 99999
#    --number-of-systems: 10                                               # Default: 10                                                                                                                                                                 # number of systems per batch
#    --timestep-multiplier: 1.000000                                       # Default: 1.000000                                                                                                                                                           # optional multiplier relative to default time step duration

    ### STELLAR PROPERTIES
#    --cool-wind-mass-loss-multiplier: 1.000000                            # Default: 1.000000
#    --initial-mass: 5.000000                                              # Default: 5.000000                                                                                                                                                           # initial mass for SSE
#    --initial-mass-min: 5.000000                                          # Default: 5.000000                                                                                                                                                           # use 5.0 for DCOs [Msol]
#    --initial-mass-max: 150.00                                            # Default: 150.00                                                                                                                                                             # stellar tracks extrapolated above 50 Msol (Hurley+2000) [Msol]
#    --initial-mass-power: 0.000000                                        # Default: 0.000000
#    --luminosity-to-mass-threshold: 4.200000                              # Default: 4.200000
#    --metallicity: 0.014200                                               # Default: 0.014200                                                                                                                                                           # metallicity for both SSE and BSE - Solar metallicity Asplund+2010
#    --metallicity-min: 0.000100                                           # Default: 0.000100
#    --metallicity-max: 0.030000                                           # Default: 0.030000
#    --luminous-blue-variable-multiplier: 1.500000                         # Default: 1.500000
#    --overall-wind-mass-loss-multiplier: 1.000000                         # Default: 1.000000
#    --random-seed: 0                                                      # Default: 0
#    --rotational-frequency: 0.000000                                      # Default: 0.000000
#    --rotational-frequency-1: 0.000000                                    # Default: 0.000000
#    --rotational-frequency-2: 0.000000                                    # Default: 0.000000
#    --wolf-rayet-multiplier: 1.000000                                     # Default: 1.000000

    ### BINARY PROPERTIES
#    --eccentricity: 0.000000                                              # Default: 0.000000                                                                                                                                                           # eccentricity for BSE
#    --eccentricity-min: 0.000000                                          # Default: 0.000000
#    --eccentricity-max: 1.000000                                          # Default: 1.000000
#    --initial-mass-1: 5.000000                                            # Default: 5.000000                                                                                                                                                           # primary initial mass for BSE
#    --initial-mass-2: 5.000000                                            # Default: 5.000000                                                                                                                                                           # secondary initial mass for BSE
#    --mass-ratio: 1.000000                                                # Default: 1.000000
#    --mass-ratio-min: 0.010000                                            # Default: 0.010000
#    --mass-ratio-max: 1.000000                                            # Default: 1.000000
#    --minimum-secondary-mass: 0.100000                                    # Default: 0.100000                                                                                                                                                           # Brown dwarf limit [Msol]
#    --orbital-period: 0.100000                                            # Default: 0.100000                                                                                                                                                           # orbital period for BSE
#    --orbital-period-min: 1.100000                                        # Default: 1.100000                                                                                                                                                           # [days]
#    --orbital-period-max: 1000.00                                         # Default: 1000.00                                                                                                                                                            # [days]
#    --semi-major-axis: 0.100000                                           # Default: 0.100000                                                                                                                                                           # semi-major axis for BSE
#    --semi-major-axis-min: 0.010000                                       # Default: 0.010000                                                                                                                                                           # [AU]
#    --semi-major-axis-max: 1000.00                                        # Default: 1000.00                                                                                                                                                            # [AU]

    ### MASS TRANSFER
#    --convective-envelope-temperature-threshold: 5370.00                  # Default: 5370.00                                                                                                                                                            # Only if using envelope-state-prescription = 'FIXED_TEMPERATURE'
#    --critical-mass-ratio-HG-degenerate-accretor: 0.210000                # Default: 0.210000
#    --critical-mass-ratio-HG-non-degenerate-accretor: 0.250000            # Default: 0.250000
#    --critical-mass-ratio-MS-high-mass-degenerate-accretor: 0.000000      # Default: 0.000000
#    --critical-mass-ratio-MS-high-mass-non-degenerate-accretor: 0.625000  # Default: 0.625000
#    --critical-mass-ratio-MS-low-mass-degenerate-accretor: 1.000000       # Default: 1.000000
#    --critical-mass-ratio-MS-low-mass-non-degenerate-accretor: 1.440000   # Default: 1.440000
#    --critical-mass-ratio-giant-degenerate-accretor: 0.870000             # Default: 0.870000
#    --critical-mass-ratio-giant-non-degenerate-accretor: -1.000000        # Default: -1.000000
#    --critical-mass-ratio-helium-HG-degenerate-accretor: 0.210000         # Default: 0.210000
#    --critical-mass-ratio-helium-HG-non-degenerate-accretor: 0.250000     # Default: 0.250000
#    --critical-mass-ratio-helium-MS-degenerate-accretor: 0.000000         # Default: 0.000000
#    --critical-mass-ratio-helium-giant-degenerate-accretor: 0.870000      # Default: 0.870000
#    --critical-mass-ratio-helium-MS-non-degenerate-accretor: 0.000000     # Default: 0.000000
#    --critical-mass-ratio-helium-giant-non-degenerate-accretor: 1.280000  # Default: 1.280000
#    --critical-mass-ratio-white-dwarf-degenerate-accretor: 1.600000       # Default: 1.600000
#    --critical-mass-ratio-white-dwarf-non-degenerate-accretor: 0.000000   # Default: 0.000000
#    --mass-transfer-fa: 0.500000                                          # Default: 0.500000                                                                                                                                                           # Only if using mass-transfer-accretion-efficiency-prescription = 'FIXED'
#    --mass-transfer-jloss: 1.000000                                       # Default: 1.000000                                                                                                                                                           # Only if using mass-transfer-angular-momentum-loss-prescription = 'FIXED'
#    --mass-transfer-jloss-macleod-linear-fraction: 0.500000               # Default: 0.500000
#    --mass-transfer-thermal-limit-C: 10.000000                            # Default: 10.000000
#    --zeta-adiabatic-arbitrary: 10000.00                                  # Default: 10000.00
#    --zeta-main-sequence: 2.000000                                        # Default: 2.000000
#    --zeta-radiative-envelope-giant: 6.500000                             # Default: 6.500000

    ### COMMON ENVELOPE
#    --common-envelope-alpha: 1.000000                                     # Default: 1.000000
#    --common-envelope-alpha-thermal: 1.000000                             # Default: 1.000000                                                                                                                                                           # lambda = alpha_th*lambda_b + (1-alpha_th)*lambda_g
#    --common-envelope-lambda: 0.100000                                    # Default: 0.100000                                                                                                                                                           # Only if using 'LAMBDA_FIXED'
#    --common-envelope-lambda-multiplier: 1.000000                         # Default: 1.000000                                                                                                                                                           # Multiply common envelope lambda by some constant
#    --common-envelope-mass-accretion-constant: 0.000000                   # Default: 0.000000
#    --common-envelope-mass-accretion-max: 0.100000                        # Default: 0.100000                                                                                                                                                           # For 'MACLEOD+2014' [Msol]
#    --common-envelope-mass-accretion-min: 0.040000                        # Default: 0.040000                                                                                                                                                           # For 'MACLEOD+2014' [Msol]
#    --common-envelope-recombination-energy-density: 15000000000000.00     # Default: 15000000000000.00
#    --common-envelope-slope-kruckow: -0.833333                            # Default: -0.833333
#    --maximum-mass-donor-nandez-ivanova: 2.000000                         # Default: 2.000000

    ### SUPERNOVAE, KICKS AND REMNANTS
#    --eddington-accretion-factor: 1.000000                                # Default: 1.000000                                                                                                                                                           # multiplication Factor for eddington accretion onto NS&BH
#    --fix-dimensionless-kick-magnitude: -1.000000                         # Default: -1.000000
#    --fryer-22-fmix: 0.500000                                             # Default: 0.500000                                                                                                                                                           # parameter describing mixing growth time when using the 'FRYER2022' remnant mass prescription
#    --fryer-22-mcrit: 5.750000                                            # Default: 5.750000                                                                                                                                                           # critical mass for BH formation when using the 'FRYER2022' remnant mass prescription
#    --kick-direction-power: 0.000000                                      # Default: 0.000000
#    --kick-magnitude-sigma-CCSN-NS: 265.00                                # Default: 265.00                                                                                                                                                             # [km/s]
#    --kick-magnitude-sigma-CCSN-BH: 265.00                                # Default: 265.00                                                                                                                                                             # [km/s]
#    --kick-magnitude-max: -1.000000                                       # Default: -1.000000
#    --kick-magnitude-random: 0.000000                                     # Default: 0.000000                                                                                                                                                           # (SSE) used to draw the kick magnitude for the star should it undergo a supernova event
#    --kick-magnitude: 0.000000                                            # Default: 0.000000                                                                                                                                                           # (SSE) (drawn) kick magnitude for the star should it undergo a supernova event [km/s]
#    --kick-magnitude-random-1: 0.000000                                   # Default: 0.000000                                                                                                                                                           # (BSE) used to draw the kick magnitude for the primary star should it undergo a supernova event
#    --kick-magnitude-1: 0.000000                                          # Default: 0.000000                                                                                                                                                           # (BSE) (drawn) kick magnitude for the primary star should it undergo a supernova event [km/s]
#    --kick-theta-1: 0.000000                                              # Default: 0.000000                                                                                                                                                           # (BSE) angle between the orbital plane and the 'z' axis of the supernova vector for the primary star should it undergo a supernova event [radians]
#    --kick-phi-1: 0.000000                                                # Default: 0.000000                                                                                                                                                           # (BSE) angle between 'x' and 'y', both in the orbital plane of the supernova vector, for the primary star should it undergo a supernova event [radians]
#    --kick-mean-anomaly-1: 0.000000                                       # Default: 0.000000                                                                                                                                                           # (BSE) mean anomaly at the instant of the supernova for the primary star should it undergo a supernova event - should be uniform in [0, 2pi) [radians]
#    --kick-magnitude-random-2: 0.000000                                   # Default: 0.000000                                                                                                                                                           # (BSE) used to draw the kick velocity for the secondary star should it undergo a supernova event
#    --kick-magnitude-2: 0.000000                                          # Default: 0.000000                                                                                                                                                           # (BSE) (drawn) kick magnitude for the secondary star should it undergo a supernova event [km/s]
#    --kick-theta-2: 0.000000                                              # Default: 0.000000                                                                                                                                                           # (BSE) angle between the orbital plane and the 'z' axis of the supernova vector for the secondary star should it undergo a supernova event [radians]
#    --kick-phi-2: 0.000000                                                # Default: 0.000000                                                                                                                                                           # (BSE) angle between 'x' and 'y', both in the orbital plane of the supernova vector, for the secondary star should it undergo a supernova event [radians]
#    --kick-mean-anomaly-2: 0.000000                                       # Default: 0.000000                                                                                                                                                           # (BSE) mean anomaly at the instant of the supernova for the secondary star should it undergo a supernova event - should be uniform in [0, 2pi) [radians]
#    --kick-magnitude-sigma-ECSN: 30.000000                                # Default: 30.000000                                                                                                                                                          # [km/s]
#    --kick-magnitude-sigma-USSN: 30.000000                                # Default: 30.000000                                                                                                                                                          # [km/s]
#    --kick-scaling-factor: 1.000000                                       # Default: 1.000000
#    --maximum-neutron-star-mass: 2.500000                                 # Default: 2.500000
#    --mcbur1: 1.600000                                                    # Default: 1.600000
#    --muller-mandel-kick-multiplier-BH: 200.00                            # Default: 200.00                                                                                                                                                             # scaling prefactor for BH kicks when using the 'MULLERMANDEL' kick magnitude distribution
#    --muller-mandel-kick-multiplier-NS: 520.00                            # Default: 520.00                                                                                                                                                             # scaling prefactor for NS kicks when using the 'MULLERMANDEL' kick magnitude distribution
#    --muller-mandel-sigma-kick: 0.300000                                  # Default: 0.300000                                                                                                                                                           # kick scatter when using the 'MULLERMANDEL' kick magnitude distribution
#    --neutrino-mass-loss-BH-formation-value: 0.100000                     # Default: 0.100000
#    --pisn-lower-limit: 60.000000                                         # Default: 60.000000                                                                                                                                                          # Minimum core mass for PISN [Msol]
#    --pisn-upper-limit: 135.00                                            # Default: 135.00                                                                                                                                                             # Maximum core mass for PISN [Msol]
#    --ppi-lower-limit: 35.000000                                          # Default: 35.000000                                                                                                                                                          # Minimum core mass for PPI [Msol]
#    --ppi-upper-limit: 60.000000                                          # Default: 60.000000                                                                                                                                                          # Maximum core mass for PPI [Msol]

    ### PULSAR PARAMETERS
#    --pulsar-birth-magnetic-field-distribution-min: 11.000000             # Default: 11.000000                                                                                                                                                          # [log10(B/G)]
#    --pulsar-birth-magnetic-field-distribution-max: 13.000000             # Default: 13.000000                                                                                                                                                          # [log10(B/G)]
#    --pulsar-birth-spin-period-distribution-min: 10.000000                # Default: 10.000000                                                                                                                                                          # [ms]
#    --pulsar-birth-spin-period-distribution-max: 100.00                   # Default: 100.00                                                                                                                                                             # [ms]
#    --pulsar-magnetic-field-decay-timescale: 1000.00                      # Default: 1000.00                                                                                                                                                            # [Myr]
#    --pulsar-magnetic-field-decay-massscale: 0.025000                     # Default: 0.025000                                                                                                                                                           # [Msol]
#    --pulsar-minimum-magnetic-field: 8.000000                             # Default: 8.000000                                                                                                                                                           # [log10(B/G)]


stringChoices:

    ### LOGISTICS
#    --add-options-to-sysparms: 'GRID'                                     # Default: 'GRID'                        # Options: ['NEVER','GRID','ALWAYS']
#    --grid: ''                                                            # Default: ''                                                                                                                                                                 # grid file name (e.g. 'mygrid.txt')
#    --mode: 'BSE'                                                         # Default: 'BSE'                         # Options: ['BSE','SSE']                                                                                                             # evolving single (SSE) or binary stars (BSE)
#    --notes: { }                                                          # Default: { }
#    --notes-hdrs: { }                                                     # Default: { }
#    --output-container: 'COMPAS_Output'                                   # Default: 'COMPAS_Output'

    ### STELLAR PROPERTIES
#    --chemically-homogeneous-evolution: 'PESSIMISTIC'                     # Default: 'PESSIMISTIC'                 # Options: ['PESSIMISTIC','OPTIMISTIC','NONE']                                                                                       # chemically homogeneous evolution
#    --envelope-state-prescription: 'LEGACY'                               # Default: 'LEGACY'                      # Options: ['FIXED_TEMPERATURE','HURLEY','LEGACY']
#    --initial-mass-function: 'KROUPA'                                     # Default: 'KROUPA'                      # Options: ['KROUPA','UNIFORM','POWERLAW','SALPETER']
#    --luminous-blue-variable-prescription: 'HURLEY_ADD'                   # Default: 'HURLEY_ADD'                  # Options: ['BELCZYNSKI','HURLEY','HURLEY_ADD','NONE']
#    --mass-loss-prescription: 'FLEXIBLE2023'                              # Default: 'FLEXIBLE2023'                # Options: ['FLEXIBLE2023','BELCZYNSKI2010','HURLEY','NONE']
#    --OB-mass-loss: 'VINK2021'                                            # Default: 'VINK2021'                    # Options: ['KRTICKA2018','BJORKLUND2022','VINK2021','VINK2001','NONE']
#    --RSG-mass-loss: 'DECIN2023'                                          # Default: 'DECIN2023'                   # Options: ['NJ90','KEE2021','YANG2023','DECIN2023','BEASOR2020','VINKSABHAHIT2023','NONE']
#    --VMS-mass-loss: 'SABHAHIT2023'                                       # Default: 'SABHAHIT2023'                # Options: ['SABHAHIT2023','BESTENLEHNER2020','VINK2011','NONE']
#    --WR-mass-loss: 'SANDERVINK2023'                                      # Default: 'SANDERVINK2023'              # Options: ['SHENAR2019','SANDERVINK2023','BELCZYNSKI2010']
#    --metallicity-distribution: 'ZSOLAR'                                  # Default: 'ZSOLAR'                      # Options: ['LOGUNIFORM','ZSOLAR']
#    --pulsational-pair-instability-prescription: 'MARCHANT'               # Default: 'MARCHANT'                    # Options: ['FARMER','MARCHANT','STARTRACK','COMPAS']

    ### BINARY PROPERTIES
#    --eccentricity-distribution: 'ZERO'                                   # Default: 'ZERO'                        # Options: ['SANA2012','DUQUENNOYMAYOR1991','GELLER+2013','THERMAL','FLAT','ZERO']
#    --mass-ratio-distribution: 'FLAT'                                     # Default: 'FLAT'                        # Options: ['SANA2012','DUQUENNOYMAYOR1991','FLAT']
#    --orbital-period-distribution: 'FLATINLOG'                            # Default: 'FLATINLOG'                   # Options: ['FLATINLOG']
#    --rotational-velocity-distribution: 'ZERO'                            # Default: 'ZERO'                        # Options: ['VLTFLAMES','HURLEY','ZERO']
#    --semi-major-axis-distribution: 'FLATINLOG'                           # Default: 'FLATINLOG'                   # Options: ['SANA2012','DUQUENNOYMAYOR1991','FLATINLOG']

    ### MASS TRANSFER
#    --case-BB-stability-prescription: 'ALWAYS_STABLE'                     # Default: 'ALWAYS_STABLE'               # Options: ['ALWAYS_UNSTABLE','TREAT_AS_OTHER_MT','ALWAYS_STABLE_ONTO_NSBH','ALWAYS_STABLE']
#    --critical-mass-ratio-prescription: 'NONE'                            # Default: 'NONE'                        # Options: ['HURLEY_HJELLMING_WEBBINK','GE20_IC','GE20','CLAEYS','NONE']
#    --stellar-zeta-prescription: 'SOBERMAN'                               # Default: 'SOBERMAN'                    # Options: ['NONE','ARBITRARY','HURLEY','SOBERMAN']
#    --mass-transfer-angular-momentum-loss-prescription: 'ISOTROPIC'       # Default: 'ISOTROPIC'                   # Options: ['ARBITRARY','MACLEOD_LINEAR','CIRCUMBINARY','ISOTROPIC','JEANS']
#    --mass-transfer-accretion-efficiency-prescription: 'THERMAL'          # Default: 'THERMAL'                     # Options: ['FIXED','THERMAL']
#    --mass-transfer-rejuvenation-prescription: 'STARTRACK'                # Default: 'STARTRACK'                   # Options: ['STARTRACK','NONE']
#    --mass-transfer-thermal-limit-accretor: 'CFACTOR'                     # Default: 'CFACTOR'                     # Options: ['ROCHELOBE','CFACTOR']

    ### COMMON ENVELOPE
#    --common-envelope-formalism: 'ENERGY'                                 # Default: 'ENERGY'                      # Options: ['TWO_STAGE','ENERGY']
#    --common-envelope-lambda-prescription: 'LAMBDA_NANJING'               # Default: 'LAMBDA_NANJING'              # Options: ['LAMBDA_DEWI','LAMBDA_KRUCKOW','LAMBDA_NANJING','LAMBDA_LOVERIDGE','LAMBDA_FIXED']                                       # Xu & Li 2010
#    --common-envelope-mass-accretion-prescription: 'ZERO'                 # Default: 'ZERO'                        # Options: ['CHEVALIER','MACLEOD','UNIFORM','CONSTANT','ZERO']

    ### SUPERNOVAE, KICKS AND REMNANTS
#    --black-hole-kicks: 'FALLBACK'                                        # Default: 'FALLBACK'                    # Options: ['FALLBACK','ZERO','REDUCED','FULL']
#    --fryer-supernova-engine: 'DELAYED'                                   # Default: 'DELAYED'                     # Options: ['DELAYED','RAPID']
#    --kick-magnitude-distribution: 'MULLERMANDEL'                         # Default: 'MULLERMANDEL'                # Options: ['MULLERMANDEL','MULLER2016MAXWELLIAN','MULLER2016','BRAYELDRIDGE','MAXWELLIAN','FLAT','FIXED','ZERO']
#    --kick-direction: 'ISOTROPIC'                                         # Default: 'ISOTROPIC'                   # Options: ['POLES','WEDGE','POWERLAW','PERPENDICULAR','INPLANE','ISOTROPIC']
#    --neutron-star-equation-of-state: 'SSE'                               # Default: 'SSE'                         # Options: ['ARP3','SSE']
#    --neutrino-mass-loss-BH-formation: 'FIXED_MASS'                       # Default: 'FIXED_MASS'                  # Options: ['FIXED_MASS','FIXED_FRACTION']
#    --pulsar-birth-magnetic-field-distribution: 'ZERO'                    # Default: 'ZERO'                        # Options: ['LOGNORMAL','UNIFORM','FLATINLOG','FIXED','ZERO']
#    --pulsar-birth-spin-period-distribution: 'ZERO'                       # Default: 'ZERO'                        # Options: ['NORMAL','UNIFORM','FIXED','ZERO']
#    --remnant-mass-prescription: 'MULLERMANDEL'                           # Default: 'MULLERMANDEL'                # Options: ['SCHNEIDER2020ALT','SCHNEIDER2020','MULLERMANDEL','MULLER2016','FRYER2022','FRYER2012','BELCZYNSKI2002','HURLEY2000']

    ### LOGFILES AND OUTPUTS 
#    --logfile-type: 'HDF5'                                                # Default: 'HDF5'                        # Options: ['TXT','TSV','CSV','HDF5','NONE']
#    --logfile-name-prefix: ''                                             # Default: ''
#    --logfile-definitions: ''                                             # Default: ''
#    --logfile-common-envelopes: 'BSE_Common_Envelopes'                    # Default: 'BSE_Common_Envelopes'
#    --logfile-detailed-output: 'BSE_Detailed_Output'                      # Default: 'BSE_Detailed_Output'
#    --logfile-double-compact-objects: 'BSE_Double_Compact_Objects'        # Default: 'BSE_Double_Compact_Objects'
#    --logfile-pulsar-evolution: 'BSE_Pulsar_Evolution'                    # Default: 'BSE_Pulsar_Evolution'
#    --logfile-rlof-parameters: 'BSE_RLOF'                                 # Default: 'BSE_RLOF'
#    --logfile-supernovae: 'BSE_Supernovae'                                # Default: 'BSE_Supernovae'
#    --logfile-switch-log: 'BSE_Switch_Log'                                # Default: 'BSE_Switch_Log'
#    --logfile-system-parameters: 'BSE_System_Parameters'                  # Default: 'BSE_System_Parameters'
#    --output-path: '.'                                                    # Default: '.'


listChoices: 

#    --log-classes: { }                                                    # Default: { }
#    --debug-classes: { }                                                  # Default: { }<|MERGE_RESOLUTION|>--- conflicted
+++ resolved
@@ -1,9 +1,5 @@
 ##~!!~## COMPAS option values
-<<<<<<< HEAD
-##~!!~## File Created Tue Oct 31 04:36:43 2023 by COMPAS v02.40.00
-=======
-##~!!~## File Created Wed Nov  1 11:25:11 2023 by COMPAS v02.40.00
->>>>>>> e39c6b71
+##~!!~## File Created Thu Nov  2 21:41:13 2023 by COMPAS v02.41.00
 ##~!!~##
 ##~!!~## The default COMPAS YAML file (``compasConfigDefault.yaml``), as distributed, has
 ##~!!~## all COMPAS option entries commented so that the COMPAS default value for the
